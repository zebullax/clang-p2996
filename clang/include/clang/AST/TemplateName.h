--- conflicted
+++ resolved
@@ -347,13 +347,9 @@
   /// error.
   void dump() const;
 
-<<<<<<< HEAD
-  void Profile(llvm::FoldingSetNodeID &ID) const;
-=======
-  void Profile(llvm::FoldingSetNodeID &ID) {
+  void Profile(llvm::FoldingSetNodeID &ID) const {
     ID.AddPointer(Storage.getOpaqueValue());
   }
->>>>>>> 2628a5fd
 
   /// Retrieve the template name as a void pointer.
   void *getAsVoidPointer() const { return Storage.getOpaqueValue(); }
