//===- ASTContext.h - Context to hold long-lived AST nodes ------*- C++ -*-===//
//
// Copyright 2024 Bloomberg Finance L.P.
//
// Part of the LLVM Project, under the Apache License v2.0 with LLVM Exceptions.
// See https://llvm.org/LICENSE.txt for license information.
// SPDX-License-Identifier: Apache-2.0 WITH LLVM-exception
//
//===----------------------------------------------------------------------===//
//
/// \file
/// Defines the clang::ASTContext interface.
//
//===----------------------------------------------------------------------===//

#ifndef LLVM_CLANG_AST_ASTCONTEXT_H
#define LLVM_CLANG_AST_ASTCONTEXT_H

#include "clang/AST/ASTFwd.h"
#include "clang/AST/CanonicalType.h"
#include "clang/AST/CommentCommandTraits.h"
#include "clang/AST/ComparisonCategories.h"
#include "clang/AST/Decl.h"
#include "clang/AST/DeclarationName.h"
#include "clang/AST/ExternalASTSource.h"
#include "clang/AST/PrettyPrinter.h"
#include "clang/AST/RawCommentList.h"
#include "clang/AST/TemplateName.h"
#include "clang/Basic/LLVM.h"
#include "clang/Basic/PartialDiagnostic.h"
#include "clang/Basic/SourceLocation.h"
#include "llvm/ADT/DenseMap.h"
#include "llvm/ADT/DenseSet.h"
#include "llvm/ADT/FoldingSet.h"
#include "llvm/ADT/IntrusiveRefCntPtr.h"
#include "llvm/ADT/MapVector.h"
#include "llvm/ADT/PointerIntPair.h"
#include "llvm/ADT/PointerUnion.h"
#include "llvm/ADT/SmallVector.h"
#include "llvm/ADT/StringMap.h"
#include "llvm/ADT/StringRef.h"
#include "llvm/ADT/TinyPtrVector.h"
#include "llvm/Support/TypeSize.h"
#include <optional>

namespace llvm {

class APFixedPoint;
class FixedPointSemantics;
struct fltSemantics;
template <typename T, unsigned N> class SmallPtrSet;

} // namespace llvm

namespace clang {

class APValue;
class ASTMutationListener;
class ASTRecordLayout;
class AtomicExpr;
class BlockExpr;
struct BlockVarCopyInit;
class BuiltinTemplateDecl;
class CharUnits;
class ConceptDecl;
class CXXABI;
class CXXConstructorDecl;
class CXXMethodDecl;
class CXXRecordDecl;
class DiagnosticsEngine;
class DynTypedNodeList;
class Expr;
enum class FloatModeKind;
class GlobalDecl;
class IdentifierTable;
class LangOptions;
class MangleContext;
class MangleNumberingContext;
class MemberSpecializationInfo;
class Module;
struct MSGuidDeclParts;
class NestedNameSpecifier;
class NoSanitizeList;
class ObjCCategoryDecl;
class ObjCCategoryImplDecl;
class ObjCContainerDecl;
class ObjCImplDecl;
class ObjCImplementationDecl;
class ObjCInterfaceDecl;
class ObjCIvarDecl;
class ObjCMethodDecl;
class ObjCPropertyDecl;
class ObjCPropertyImplDecl;
class ObjCProtocolDecl;
class ObjCTypeParamDecl;
class OMPTraitInfo;
class ParentMapContext;
struct ParsedTargetAttr;
class Preprocessor;
class ProfileList;
class StoredDeclsMap;
class TargetAttr;
class TargetInfo;
class TemplateDecl;
class TemplateParameterList;
class TemplateTemplateParmDecl;
class TemplateTypeParmDecl;
class TypeConstraint;
class UnresolvedSetIterator;
class UsingShadowDecl;
class VarTemplateDecl;
class VTableContextBase;
class XRayFunctionFilter;

namespace Builtin {

class Context;

} // namespace Builtin

enum BuiltinTemplateKind : int;
enum OpenCLTypeKind : uint8_t;

namespace comments {

class FullComment;

} // namespace comments

namespace interp {

class Context;

} // namespace interp

namespace serialization {
template <class> class AbstractTypeReader;
} // namespace serialization

enum class AlignRequirementKind {
  /// The alignment was not explicit in code.
  None,

  /// The alignment comes from an alignment attribute on a typedef.
  RequiredByTypedef,

  /// The alignment comes from an alignment attribute on a record type.
  RequiredByRecord,

  /// The alignment comes from an alignment attribute on a enum type.
  RequiredByEnum,
};

struct TypeInfo {
  uint64_t Width = 0;
  unsigned Align = 0;
  AlignRequirementKind AlignRequirement;

  TypeInfo() : AlignRequirement(AlignRequirementKind::None) {}
  TypeInfo(uint64_t Width, unsigned Align,
           AlignRequirementKind AlignRequirement)
      : Width(Width), Align(Align), AlignRequirement(AlignRequirement) {}
  bool isAlignRequired() {
    return AlignRequirement != AlignRequirementKind::None;
  }
};

struct TypeInfoChars {
  CharUnits Width;
  CharUnits Align;
  AlignRequirementKind AlignRequirement;

  TypeInfoChars() : AlignRequirement(AlignRequirementKind::None) {}
  TypeInfoChars(CharUnits Width, CharUnits Align,
                AlignRequirementKind AlignRequirement)
      : Width(Width), Align(Align), AlignRequirement(AlignRequirement) {}
  bool isAlignRequired() {
    return AlignRequirement != AlignRequirementKind::None;
  }
};

/// Holds long-lived AST nodes (such as types and decls) that can be
/// referred to throughout the semantic analysis of a file.
class ASTContext : public RefCountedBase<ASTContext> {
  friend class NestedNameSpecifier;

  mutable SmallVector<Type *, 0> Types;
  mutable llvm::FoldingSet<ExtQuals> ExtQualNodes;
  mutable llvm::FoldingSet<ComplexType> ComplexTypes;
  mutable llvm::FoldingSet<PointerType> PointerTypes{GeneralTypesLog2InitSize};
  mutable llvm::FoldingSet<AdjustedType> AdjustedTypes;
  mutable llvm::FoldingSet<BlockPointerType> BlockPointerTypes;
  mutable llvm::FoldingSet<LValueReferenceType> LValueReferenceTypes;
  mutable llvm::FoldingSet<RValueReferenceType> RValueReferenceTypes;
  mutable llvm::FoldingSet<MemberPointerType> MemberPointerTypes;
  mutable llvm::ContextualFoldingSet<ConstantArrayType, ASTContext &>
      ConstantArrayTypes;
  mutable llvm::FoldingSet<IncompleteArrayType> IncompleteArrayTypes;
  mutable std::vector<VariableArrayType*> VariableArrayTypes;
  mutable llvm::ContextualFoldingSet<DependentSizedArrayType, ASTContext &>
      DependentSizedArrayTypes;
  mutable llvm::ContextualFoldingSet<DependentSizedExtVectorType, ASTContext &>
      DependentSizedExtVectorTypes;
  mutable llvm::ContextualFoldingSet<DependentAddressSpaceType, ASTContext &>
      DependentAddressSpaceTypes;
  mutable llvm::FoldingSet<VectorType> VectorTypes;
  mutable llvm::ContextualFoldingSet<DependentVectorType, ASTContext &>
      DependentVectorTypes;
  mutable llvm::FoldingSet<ConstantMatrixType> MatrixTypes;
  mutable llvm::ContextualFoldingSet<DependentSizedMatrixType, ASTContext &>
      DependentSizedMatrixTypes;
  mutable llvm::FoldingSet<FunctionNoProtoType> FunctionNoProtoTypes;
  mutable llvm::ContextualFoldingSet<FunctionProtoType, ASTContext&>
    FunctionProtoTypes;
  mutable llvm::ContextualFoldingSet<DependentTypeOfExprType, ASTContext &>
      DependentTypeOfExprTypes;
  mutable llvm::ContextualFoldingSet<DependentDecltypeType, ASTContext &>
      DependentDecltypeTypes;

  mutable llvm::FoldingSet<PackIndexingType> DependentPackIndexingTypes;

  mutable llvm::FoldingSet<TemplateTypeParmType> TemplateTypeParmTypes;
  mutable llvm::FoldingSet<ObjCTypeParamType> ObjCTypeParamTypes;
  mutable llvm::FoldingSet<SubstTemplateTypeParmType>
    SubstTemplateTypeParmTypes;
  mutable llvm::FoldingSet<SubstTemplateTypeParmPackType>
    SubstTemplateTypeParmPackTypes;
  mutable llvm::ContextualFoldingSet<TemplateSpecializationType, ASTContext&>
    TemplateSpecializationTypes;
  mutable llvm::FoldingSet<ParenType> ParenTypes{GeneralTypesLog2InitSize};
  mutable llvm::FoldingSet<UsingType> UsingTypes;
  mutable llvm::FoldingSet<TypedefType> TypedefTypes;
  mutable llvm::FoldingSet<ElaboratedType> ElaboratedTypes{
      GeneralTypesLog2InitSize};
  mutable llvm::FoldingSet<DependentNameType> DependentNameTypes;
  mutable llvm::ContextualFoldingSet<DependentTemplateSpecializationType,
                                     ASTContext&>
    DependentTemplateSpecializationTypes;
  llvm::FoldingSet<PackExpansionType> PackExpansionTypes;
  mutable llvm::FoldingSet<DependentReflectionSpliceType>
    DependentReflectionSpliceTypes;
  mutable llvm::FoldingSet<ObjCObjectTypeImpl> ObjCObjectTypes;
  mutable llvm::FoldingSet<ObjCObjectPointerType> ObjCObjectPointerTypes;
  mutable llvm::FoldingSet<DependentUnaryTransformType>
    DependentUnaryTransformTypes;
  mutable llvm::ContextualFoldingSet<AutoType, ASTContext&> AutoTypes;
  mutable llvm::FoldingSet<DeducedTemplateSpecializationType>
    DeducedTemplateSpecializationTypes;
  mutable llvm::FoldingSet<AtomicType> AtomicTypes;
  mutable llvm::FoldingSet<AttributedType> AttributedTypes;
  mutable llvm::FoldingSet<PipeType> PipeTypes;
  mutable llvm::FoldingSet<BitIntType> BitIntTypes;
  mutable llvm::ContextualFoldingSet<DependentBitIntType, ASTContext &>
      DependentBitIntTypes;
  llvm::FoldingSet<BTFTagAttributedType> BTFTagAttributedTypes;

  mutable llvm::FoldingSet<CountAttributedType> CountAttributedTypes;

  mutable llvm::FoldingSet<QualifiedTemplateName> QualifiedTemplateNames;
  mutable llvm::FoldingSet<DependentTemplateName> DependentTemplateNames;
  mutable llvm::FoldingSet<SubstTemplateTemplateParmStorage>
    SubstTemplateTemplateParms;
  mutable llvm::ContextualFoldingSet<SubstTemplateTemplateParmPackStorage,
                                     ASTContext&>
    SubstTemplateTemplateParmPacks;

  mutable llvm::ContextualFoldingSet<ArrayParameterType, ASTContext &>
      ArrayParameterTypes;

  /// The set of nested name specifiers.
  ///
  /// This set is managed by the NestedNameSpecifier class.
  mutable llvm::FoldingSet<NestedNameSpecifier> NestedNameSpecifiers;
  mutable NestedNameSpecifier *GlobalNestedNameSpecifier = nullptr;

  /// A cache mapping from RecordDecls to ASTRecordLayouts.
  ///
  /// This is lazily created.  This is intentionally not serialized.
  mutable llvm::DenseMap<const RecordDecl*, const ASTRecordLayout*>
    ASTRecordLayouts;
  mutable llvm::DenseMap<const ObjCContainerDecl*, const ASTRecordLayout*>
    ObjCLayouts;

  /// A cache from types to size and alignment information.
  using TypeInfoMap = llvm::DenseMap<const Type *, struct TypeInfo>;
  mutable TypeInfoMap MemoizedTypeInfo;

  /// A cache from types to unadjusted alignment information. Only ARM and
  /// AArch64 targets need this information, keeping it separate prevents
  /// imposing overhead on TypeInfo size.
  using UnadjustedAlignMap = llvm::DenseMap<const Type *, unsigned>;
  mutable UnadjustedAlignMap MemoizedUnadjustedAlign;

  /// A cache mapping from CXXRecordDecls to key functions.
  llvm::DenseMap<const CXXRecordDecl*, LazyDeclPtr> KeyFunctions;

  /// Mapping from ObjCContainers to their ObjCImplementations.
  llvm::DenseMap<ObjCContainerDecl*, ObjCImplDecl*> ObjCImpls;

  /// Mapping from ObjCMethod to its duplicate declaration in the same
  /// interface.
  llvm::DenseMap<const ObjCMethodDecl*,const ObjCMethodDecl*> ObjCMethodRedecls;

  /// Mapping from __block VarDecls to BlockVarCopyInit.
  llvm::DenseMap<const VarDecl *, BlockVarCopyInit> BlockVarCopyInits;

  /// Mapping from GUIDs to the corresponding MSGuidDecl.
  mutable llvm::FoldingSet<MSGuidDecl> MSGuidDecls;

  /// Mapping from APValues to the corresponding UnnamedGlobalConstantDecl.
  mutable llvm::FoldingSet<UnnamedGlobalConstantDecl>
      UnnamedGlobalConstantDecls;

  /// Mapping from APValues to the corresponding TemplateParamObjects.
  mutable llvm::FoldingSet<TemplateParamObjectDecl> TemplateParamObjectDecls;

  /// A cache mapping a string value to a StringLiteral object with the same
  /// value.
  ///
  /// This is lazily created.  This is intentionally not serialized.
  mutable llvm::StringMap<StringLiteral *> StringLiteralCache;

  /// MD5 hash of CUID. It is calculated when first used and cached by this
  /// data member.
  mutable std::string CUIDHash;

  /// Representation of a "canonical" template template parameter that
  /// is used in canonical template names.
  class CanonicalTemplateTemplateParm : public llvm::FoldingSetNode {
    TemplateTemplateParmDecl *Parm;

  public:
    CanonicalTemplateTemplateParm(TemplateTemplateParmDecl *Parm)
        : Parm(Parm) {}

    TemplateTemplateParmDecl *getParam() const { return Parm; }

    void Profile(llvm::FoldingSetNodeID &ID, const ASTContext &C) {
      Profile(ID, C, Parm);
    }

    static void Profile(llvm::FoldingSetNodeID &ID,
                        const ASTContext &C,
                        TemplateTemplateParmDecl *Parm);
  };
  mutable llvm::ContextualFoldingSet<CanonicalTemplateTemplateParm,
                                     const ASTContext&>
    CanonTemplateTemplateParms;

  TemplateTemplateParmDecl *
    getCanonicalTemplateTemplateParmDecl(TemplateTemplateParmDecl *TTP) const;

  /// The typedef for the __int128_t type.
  mutable TypedefDecl *Int128Decl = nullptr;

  /// The typedef for the __uint128_t type.
  mutable TypedefDecl *UInt128Decl = nullptr;

  /// The typedef for the target specific predefined
  /// __builtin_va_list type.
  mutable TypedefDecl *BuiltinVaListDecl = nullptr;

  /// The typedef for the predefined \c __builtin_ms_va_list type.
  mutable TypedefDecl *BuiltinMSVaListDecl = nullptr;

  /// The typedef for the predefined \c id type.
  mutable TypedefDecl *ObjCIdDecl = nullptr;

  /// The typedef for the predefined \c SEL type.
  mutable TypedefDecl *ObjCSelDecl = nullptr;

  /// The typedef for the predefined \c Class type.
  mutable TypedefDecl *ObjCClassDecl = nullptr;

  /// The typedef for the predefined \c Protocol class in Objective-C.
  mutable ObjCInterfaceDecl *ObjCProtocolClassDecl = nullptr;

  /// The typedef for the predefined 'BOOL' type.
  mutable TypedefDecl *BOOLDecl = nullptr;

  // Typedefs which may be provided defining the structure of Objective-C
  // pseudo-builtins
  QualType ObjCIdRedefinitionType;
  QualType ObjCClassRedefinitionType;
  QualType ObjCSelRedefinitionType;

  /// The identifier 'bool'.
  mutable IdentifierInfo *BoolName = nullptr;

  /// The identifier 'NSObject'.
  mutable IdentifierInfo *NSObjectName = nullptr;

  /// The identifier 'NSCopying'.
  IdentifierInfo *NSCopyingName = nullptr;

  /// The identifier '__make_integer_seq'.
  mutable IdentifierInfo *MakeIntegerSeqName = nullptr;

  /// The identifier '__type_pack_element'.
  mutable IdentifierInfo *TypePackElementName = nullptr;

  QualType ObjCConstantStringType;
  mutable RecordDecl *CFConstantStringTagDecl = nullptr;
  mutable TypedefDecl *CFConstantStringTypeDecl = nullptr;

  mutable QualType ObjCSuperType;

  QualType ObjCNSStringType;

  /// The typedef declaration for the Objective-C "instancetype" type.
  TypedefDecl *ObjCInstanceTypeDecl = nullptr;

  /// The type for the C FILE type.
  TypeDecl *FILEDecl = nullptr;

  /// The type for the C jmp_buf type.
  TypeDecl *jmp_bufDecl = nullptr;

  /// The type for the C sigjmp_buf type.
  TypeDecl *sigjmp_bufDecl = nullptr;

  /// The type for the C ucontext_t type.
  TypeDecl *ucontext_tDecl = nullptr;

  /// Type for the Block descriptor for Blocks CodeGen.
  ///
  /// Since this is only used for generation of debug info, it is not
  /// serialized.
  mutable RecordDecl *BlockDescriptorType = nullptr;

  /// Type for the Block descriptor for Blocks CodeGen.
  ///
  /// Since this is only used for generation of debug info, it is not
  /// serialized.
  mutable RecordDecl *BlockDescriptorExtendedType = nullptr;

  /// Declaration for the CUDA cudaConfigureCall function.
  FunctionDecl *cudaConfigureCallDecl = nullptr;

  /// Keeps track of all declaration attributes.
  ///
  /// Since so few decls have attrs, we keep them in a hash map instead of
  /// wasting space in the Decl class.
  llvm::DenseMap<const Decl*, AttrVec*> DeclAttrs;

  /// A mapping from non-redeclarable declarations in modules that were
  /// merged with other declarations to the canonical declaration that they were
  /// merged into.
  llvm::DenseMap<Decl*, Decl*> MergedDecls;

  /// A mapping from a defining declaration to a list of modules (other
  /// than the owning module of the declaration) that contain merged
  /// definitions of that entity.
  llvm::DenseMap<NamedDecl*, llvm::TinyPtrVector<Module*>> MergedDefModules;

  /// Initializers for a module, in order. Each Decl will be either
  /// something that has a semantic effect on startup (such as a variable with
  /// a non-constant initializer), or an ImportDecl (which recursively triggers
  /// initialization of another module).
  struct PerModuleInitializers {
    llvm::SmallVector<Decl*, 4> Initializers;
    llvm::SmallVector<GlobalDeclID, 4> LazyInitializers;

    void resolve(ASTContext &Ctx);
  };
  llvm::DenseMap<Module*, PerModuleInitializers*> ModuleInitializers;

  /// This is the top-level (C++20) Named module we are building.
  Module *CurrentCXXNamedModule = nullptr;

  static constexpr unsigned ConstantArrayTypesLog2InitSize = 8;
  static constexpr unsigned GeneralTypesLog2InitSize = 9;
  static constexpr unsigned FunctionProtoTypesLog2InitSize = 12;

  ASTContext &this_() { return *this; }

public:
  /// A type synonym for the TemplateOrInstantiation mapping.
  using TemplateOrSpecializationInfo =
      llvm::PointerUnion<VarTemplateDecl *, MemberSpecializationInfo *>;

private:
  friend class ASTDeclReader;
  friend class ASTReader;
  friend class ASTWriter;
  template <class> friend class serialization::AbstractTypeReader;
  friend class CXXRecordDecl;
  friend class IncrementalParser;

  /// A mapping to contain the template or declaration that
  /// a variable declaration describes or was instantiated from,
  /// respectively.
  ///
  /// For non-templates, this value will be NULL. For variable
  /// declarations that describe a variable template, this will be a
  /// pointer to a VarTemplateDecl. For static data members
  /// of class template specializations, this will be the
  /// MemberSpecializationInfo referring to the member variable that was
  /// instantiated or specialized. Thus, the mapping will keep track of
  /// the static data member templates from which static data members of
  /// class template specializations were instantiated.
  ///
  /// Given the following example:
  ///
  /// \code
  /// template<typename T>
  /// struct X {
  ///   static T value;
  /// };
  ///
  /// template<typename T>
  ///   T X<T>::value = T(17);
  ///
  /// int *x = &X<int>::value;
  /// \endcode
  ///
  /// This mapping will contain an entry that maps from the VarDecl for
  /// X<int>::value to the corresponding VarDecl for X<T>::value (within the
  /// class template X) and will be marked TSK_ImplicitInstantiation.
  llvm::DenseMap<const VarDecl *, TemplateOrSpecializationInfo>
  TemplateOrInstantiation;

  /// Keeps track of the declaration from which a using declaration was
  /// created during instantiation.
  ///
  /// The source and target declarations are always a UsingDecl, an
  /// UnresolvedUsingValueDecl, or an UnresolvedUsingTypenameDecl.
  ///
  /// For example:
  /// \code
  /// template<typename T>
  /// struct A {
  ///   void f();
  /// };
  ///
  /// template<typename T>
  /// struct B : A<T> {
  ///   using A<T>::f;
  /// };
  ///
  /// template struct B<int>;
  /// \endcode
  ///
  /// This mapping will contain an entry that maps from the UsingDecl in
  /// B<int> to the UnresolvedUsingDecl in B<T>.
  llvm::DenseMap<NamedDecl *, NamedDecl *> InstantiatedFromUsingDecl;

  /// Like InstantiatedFromUsingDecl, but for using-enum-declarations. Maps
  /// from the instantiated using-enum to the templated decl from whence it
  /// came.
  /// Note that using-enum-declarations cannot be dependent and
  /// thus will never be instantiated from an "unresolved"
  /// version thereof (as with using-declarations), so each mapping is from
  /// a (resolved) UsingEnumDecl to a (resolved) UsingEnumDecl.
  llvm::DenseMap<UsingEnumDecl *, UsingEnumDecl *>
      InstantiatedFromUsingEnumDecl;

  /// Simlarly maps instantiated UsingShadowDecls to their origin.
  llvm::DenseMap<UsingShadowDecl*, UsingShadowDecl*>
    InstantiatedFromUsingShadowDecl;

  llvm::DenseMap<FieldDecl *, FieldDecl *> InstantiatedFromUnnamedFieldDecl;

  /// Mapping that stores the methods overridden by a given C++
  /// member function.
  ///
  /// Since most C++ member functions aren't virtual and therefore
  /// don't override anything, we store the overridden functions in
  /// this map on the side rather than within the CXXMethodDecl structure.
  using CXXMethodVector = llvm::TinyPtrVector<const CXXMethodDecl *>;
  llvm::DenseMap<const CXXMethodDecl *, CXXMethodVector> OverriddenMethods;

  /// Mapping from each declaration context to its corresponding
  /// mangling numbering context (used for constructs like lambdas which
  /// need to be consistently numbered for the mangler).
  llvm::DenseMap<const DeclContext *, std::unique_ptr<MangleNumberingContext>>
      MangleNumberingContexts;
  llvm::DenseMap<const Decl *, std::unique_ptr<MangleNumberingContext>>
      ExtraMangleNumberingContexts;

  /// Side-table of mangling numbers for declarations which rarely
  /// need them (like static local vars).
  llvm::MapVector<const NamedDecl *, unsigned> MangleNumbers;
  llvm::MapVector<const VarDecl *, unsigned> StaticLocalNumbers;
  /// Mapping the associated device lambda mangling number if present.
  mutable llvm::DenseMap<const CXXRecordDecl *, unsigned>
      DeviceLambdaManglingNumbers;

  /// Mapping that stores parameterIndex values for ParmVarDecls when
  /// that value exceeds the bitfield size of ParmVarDeclBits.ParameterIndex.
  using ParameterIndexTable = llvm::DenseMap<const VarDecl *, unsigned>;
  ParameterIndexTable ParamIndices;

  ImportDecl *FirstLocalImport = nullptr;
  ImportDecl *LastLocalImport = nullptr;

  TranslationUnitDecl *TUDecl = nullptr;
  mutable ExternCContextDecl *ExternCContext = nullptr;
  mutable BuiltinTemplateDecl *MakeIntegerSeqDecl = nullptr;
  mutable BuiltinTemplateDecl *TypePackElementDecl = nullptr;

  /// The associated SourceManager object.
  SourceManager &SourceMgr;

  /// The language options used to create the AST associated with
  ///  this ASTContext object.
  LangOptions &LangOpts;

  /// NoSanitizeList object that is used by sanitizers to decide which
  /// entities should not be instrumented.
  std::unique_ptr<NoSanitizeList> NoSanitizeL;

  /// Function filtering mechanism to determine whether a given function
  /// should be imbued with the XRay "always" or "never" attributes.
  std::unique_ptr<XRayFunctionFilter> XRayFilter;

  /// ProfileList object that is used by the profile instrumentation
  /// to decide which entities should be instrumented.
  std::unique_ptr<ProfileList> ProfList;

  /// The allocator used to create AST objects.
  ///
  /// AST objects are never destructed; rather, all memory associated with the
  /// AST objects will be released when the ASTContext itself is destroyed.
  mutable llvm::BumpPtrAllocator BumpAlloc;

  /// Allocator for partial diagnostics.
  PartialDiagnostic::DiagStorageAllocator DiagAllocator;

  /// The current C++ ABI.
  std::unique_ptr<CXXABI> ABI;
  CXXABI *createCXXABI(const TargetInfo &T);

  /// Address space map mangling must be used with language specific
  /// address spaces (e.g. OpenCL/CUDA)
  bool AddrSpaceMapMangling;

  const TargetInfo *Target = nullptr;
  const TargetInfo *AuxTarget = nullptr;
  clang::PrintingPolicy PrintingPolicy;
  std::unique_ptr<interp::Context> InterpContext;
  std::unique_ptr<ParentMapContext> ParentMapCtx;

  /// Keeps track of the deallocated DeclListNodes for future reuse.
  DeclListNode *ListNodeFreeList = nullptr;

public:
  IdentifierTable &Idents;
  SelectorTable &Selectors;
  Builtin::Context &BuiltinInfo;
  const TranslationUnitKind TUKind;
  mutable DeclarationNameTable DeclarationNames;
  IntrusiveRefCntPtr<ExternalASTSource> ExternalSource;
  ASTMutationListener *Listener = nullptr;

  /// Returns the clang bytecode interpreter context.
  interp::Context &getInterpContext();

  struct CUDAConstantEvalContext {
    /// Do not allow wrong-sided variables in constant expressions.
    bool NoWrongSidedVars = false;
  } CUDAConstantEvalCtx;
  struct CUDAConstantEvalContextRAII {
    ASTContext &Ctx;
    CUDAConstantEvalContext SavedCtx;
    CUDAConstantEvalContextRAII(ASTContext &Ctx_, bool NoWrongSidedVars)
        : Ctx(Ctx_), SavedCtx(Ctx_.CUDAConstantEvalCtx) {
      Ctx_.CUDAConstantEvalCtx.NoWrongSidedVars = NoWrongSidedVars;
    }
    ~CUDAConstantEvalContextRAII() { Ctx.CUDAConstantEvalCtx = SavedCtx; }
  };

  /// Returns the dynamic AST node parent map context.
  ParentMapContext &getParentMapContext();

  // A traversal scope limits the parts of the AST visible to certain analyses.
  // RecursiveASTVisitor only visits specified children of TranslationUnitDecl.
  // getParents() will only observe reachable parent edges.
  //
  // The scope is defined by a set of "top-level" declarations which will be
  // visible under the TranslationUnitDecl.
  // Initially, it is the entire TU, represented by {getTranslationUnitDecl()}.
  //
  // After setTraversalScope({foo, bar}), the exposed AST looks like:
  // TranslationUnitDecl
  //  - foo
  //    - ...
  //  - bar
  //    - ...
  // All other siblings of foo and bar are pruned from the tree.
  // (However they are still accessible via TranslationUnitDecl->decls())
  //
  // Changing the scope clears the parent cache, which is expensive to rebuild.
  std::vector<Decl *> getTraversalScope() const { return TraversalScope; }
  void setTraversalScope(const std::vector<Decl *> &);

  /// Forwards to get node parents from the ParentMapContext. New callers should
  /// use ParentMapContext::getParents() directly.
  template <typename NodeT> DynTypedNodeList getParents(const NodeT &Node);

  const clang::PrintingPolicy &getPrintingPolicy() const {
    return PrintingPolicy;
  }

  void setPrintingPolicy(const clang::PrintingPolicy &Policy) {
    PrintingPolicy = Policy;
  }

  SourceManager& getSourceManager() { return SourceMgr; }
  const SourceManager& getSourceManager() const { return SourceMgr; }

  // Cleans up some of the data structures. This allows us to do cleanup
  // normally done in the destructor earlier. Renders much of the ASTContext
  // unusable, mostly the actual AST nodes, so should be called when we no
  // longer need access to the AST.
  void cleanup();

  llvm::BumpPtrAllocator &getAllocator() const {
    return BumpAlloc;
  }

  void *Allocate(size_t Size, unsigned Align = 8) const {
    return BumpAlloc.Allocate(Size, Align);
  }
  template <typename T> T *Allocate(size_t Num = 1) const {
    return static_cast<T *>(Allocate(Num * sizeof(T), alignof(T)));
  }
  void Deallocate(void *Ptr) const {}

  /// Allocates a \c DeclListNode or returns one from the \c ListNodeFreeList
  /// pool.
  DeclListNode *AllocateDeclListNode(clang::NamedDecl *ND) {
    if (DeclListNode *Alloc = ListNodeFreeList) {
      ListNodeFreeList = Alloc->Rest.dyn_cast<DeclListNode*>();
      Alloc->D = ND;
      Alloc->Rest = nullptr;
      return Alloc;
    }
    return new (*this) DeclListNode(ND);
  }
  /// Deallcates a \c DeclListNode by returning it to the \c ListNodeFreeList
  /// pool.
  void DeallocateDeclListNode(DeclListNode *N) {
    N->Rest = ListNodeFreeList;
    ListNodeFreeList = N;
  }

  /// Return the total amount of physical memory allocated for representing
  /// AST nodes and type information.
  size_t getASTAllocatedMemory() const {
    return BumpAlloc.getTotalMemory();
  }

  /// Return the total memory used for various side tables.
  size_t getSideTableAllocatedMemory() const;

  PartialDiagnostic::DiagStorageAllocator &getDiagAllocator() {
    return DiagAllocator;
  }

  const TargetInfo &getTargetInfo() const { return *Target; }
  const TargetInfo *getAuxTargetInfo() const { return AuxTarget; }

  /// getIntTypeForBitwidth -
  /// sets integer QualTy according to specified details:
  /// bitwidth, signed/unsigned.
  /// Returns empty type if there is no appropriate target types.
  QualType getIntTypeForBitwidth(unsigned DestWidth,
                                 unsigned Signed) const;

  /// getRealTypeForBitwidth -
  /// sets floating point QualTy according to specified bitwidth.
  /// Returns empty type if there is no appropriate target types.
  QualType getRealTypeForBitwidth(unsigned DestWidth,
                                  FloatModeKind ExplicitType) const;

  bool AtomicUsesUnsupportedLibcall(const AtomicExpr *E) const;

  const LangOptions& getLangOpts() const { return LangOpts; }

  // If this condition is false, typo correction must be performed eagerly
  // rather than delayed in many places, as it makes use of dependent types.
  // the condition is false for clang's C-only codepath, as it doesn't support
  // dependent types yet.
  bool isDependenceAllowed() const {
    return LangOpts.CPlusPlus || LangOpts.RecoveryAST;
  }

  const NoSanitizeList &getNoSanitizeList() const { return *NoSanitizeL; }

  const XRayFunctionFilter &getXRayFilter() const {
    return *XRayFilter;
  }

  const ProfileList &getProfileList() const { return *ProfList; }

  DiagnosticsEngine &getDiagnostics() const;

  FullSourceLoc getFullLoc(SourceLocation Loc) const {
    return FullSourceLoc(Loc,SourceMgr);
  }

  /// Return the C++ ABI kind that should be used. The C++ ABI can be overriden
  /// at compile time with `-fc++-abi=`. If this is not provided, we instead use
  /// the default ABI set by the target.
  TargetCXXABI::Kind getCXXABIKind() const;

  /// All comments in this translation unit.
  RawCommentList Comments;

  /// True if comments are already loaded from ExternalASTSource.
  mutable bool CommentsLoaded = false;

  /// Mapping from declaration to directly attached comment.
  ///
  /// Raw comments are owned by Comments list.  This mapping is populated
  /// lazily.
  mutable llvm::DenseMap<const Decl *, const RawComment *> DeclRawComments;

  /// Mapping from canonical declaration to the first redeclaration in chain
  /// that has a comment attached.
  ///
  /// Raw comments are owned by Comments list.  This mapping is populated
  /// lazily.
  mutable llvm::DenseMap<const Decl *, const Decl *> RedeclChainComments;

  /// Keeps track of redeclaration chains that don't have any comment attached.
  /// Mapping from canonical declaration to redeclaration chain that has no
  /// comments attached to any redeclaration. Specifically it's mapping to
  /// the last redeclaration we've checked.
  ///
  /// Shall not contain declarations that have comments attached to any
  /// redeclaration in their chain.
  mutable llvm::DenseMap<const Decl *, const Decl *> CommentlessRedeclChains;

  /// Mapping from declarations to parsed comments attached to any
  /// redeclaration.
  mutable llvm::DenseMap<const Decl *, comments::FullComment *> ParsedComments;

  /// Attaches \p Comment to \p OriginalD and to its redeclaration chain
  /// and removes the redeclaration chain from the set of commentless chains.
  ///
  /// Don't do anything if a comment has already been attached to \p OriginalD
  /// or its redeclaration chain.
  void cacheRawCommentForDecl(const Decl &OriginalD,
                              const RawComment &Comment) const;

  /// \returns searches \p CommentsInFile for doc comment for \p D.
  ///
  /// \p RepresentativeLocForDecl is used as a location for searching doc
  /// comments. \p CommentsInFile is a mapping offset -> comment of files in the
  /// same file where \p RepresentativeLocForDecl is.
  RawComment *getRawCommentForDeclNoCacheImpl(
      const Decl *D, const SourceLocation RepresentativeLocForDecl,
      const std::map<unsigned, RawComment *> &CommentsInFile) const;

  /// Return the documentation comment attached to a given declaration,
  /// without looking into cache.
  RawComment *getRawCommentForDeclNoCache(const Decl *D) const;

public:
  void addComment(const RawComment &RC);

  /// Return the documentation comment attached to a given declaration.
  /// Returns nullptr if no comment is attached.
  ///
  /// \param OriginalDecl if not nullptr, is set to declaration AST node that
  /// had the comment, if the comment we found comes from a redeclaration.
  const RawComment *
  getRawCommentForAnyRedecl(const Decl *D,
                            const Decl **OriginalDecl = nullptr) const;

  /// Searches existing comments for doc comments that should be attached to \p
  /// Decls. If any doc comment is found, it is parsed.
  ///
  /// Requirement: All \p Decls are in the same file.
  ///
  /// If the last comment in the file is already attached we assume
  /// there are not comments left to be attached to \p Decls.
  void attachCommentsToJustParsedDecls(ArrayRef<Decl *> Decls,
                                       const Preprocessor *PP);

  /// Return parsed documentation comment attached to a given declaration.
  /// Returns nullptr if no comment is attached.
  ///
  /// \param PP the Preprocessor used with this TU.  Could be nullptr if
  /// preprocessor is not available.
  comments::FullComment *getCommentForDecl(const Decl *D,
                                           const Preprocessor *PP) const;

  /// Return parsed documentation comment attached to a given declaration.
  /// Returns nullptr if no comment is attached. Does not look at any
  /// redeclarations of the declaration.
  comments::FullComment *getLocalCommentForDeclUncached(const Decl *D) const;

  comments::FullComment *cloneFullComment(comments::FullComment *FC,
                                         const Decl *D) const;

private:
  mutable comments::CommandTraits CommentCommandTraits;

  /// Iterator that visits import declarations.
  class import_iterator {
    ImportDecl *Import = nullptr;

  public:
    using value_type = ImportDecl *;
    using reference = ImportDecl *;
    using pointer = ImportDecl *;
    using difference_type = int;
    using iterator_category = std::forward_iterator_tag;

    import_iterator() = default;
    explicit import_iterator(ImportDecl *Import) : Import(Import) {}

    reference operator*() const { return Import; }
    pointer operator->() const { return Import; }

    import_iterator &operator++() {
      Import = ASTContext::getNextLocalImport(Import);
      return *this;
    }

    import_iterator operator++(int) {
      import_iterator Other(*this);
      ++(*this);
      return Other;
    }

    friend bool operator==(import_iterator X, import_iterator Y) {
      return X.Import == Y.Import;
    }

    friend bool operator!=(import_iterator X, import_iterator Y) {
      return X.Import != Y.Import;
    }
  };

public:
  comments::CommandTraits &getCommentCommandTraits() const {
    return CommentCommandTraits;
  }

  /// Retrieve the attributes for the given declaration.
  AttrVec& getDeclAttrs(const Decl *D);

  /// Erase the attributes corresponding to the given declaration.
  void eraseDeclAttrs(const Decl *D);

  /// If this variable is an instantiated static data member of a
  /// class template specialization, returns the templated static data member
  /// from which it was instantiated.
  // FIXME: Remove ?
  MemberSpecializationInfo *getInstantiatedFromStaticDataMember(
                                                           const VarDecl *Var);

  /// Note that the static data member \p Inst is an instantiation of
  /// the static data member template \p Tmpl of a class template.
  void setInstantiatedFromStaticDataMember(VarDecl *Inst, VarDecl *Tmpl,
                                           TemplateSpecializationKind TSK,
                        SourceLocation PointOfInstantiation = SourceLocation());

  TemplateOrSpecializationInfo
  getTemplateOrSpecializationInfo(const VarDecl *Var);

  void setTemplateOrSpecializationInfo(VarDecl *Inst,
                                       TemplateOrSpecializationInfo TSI);

  /// If the given using decl \p Inst is an instantiation of
  /// another (possibly unresolved) using decl, return it.
  NamedDecl *getInstantiatedFromUsingDecl(NamedDecl *Inst);

  /// Remember that the using decl \p Inst is an instantiation
  /// of the using decl \p Pattern of a class template.
  void setInstantiatedFromUsingDecl(NamedDecl *Inst, NamedDecl *Pattern);

  /// If the given using-enum decl \p Inst is an instantiation of
  /// another using-enum decl, return it.
  UsingEnumDecl *getInstantiatedFromUsingEnumDecl(UsingEnumDecl *Inst);

  /// Remember that the using enum decl \p Inst is an instantiation
  /// of the using enum decl \p Pattern of a class template.
  void setInstantiatedFromUsingEnumDecl(UsingEnumDecl *Inst,
                                        UsingEnumDecl *Pattern);

  UsingShadowDecl *getInstantiatedFromUsingShadowDecl(UsingShadowDecl *Inst);
  void setInstantiatedFromUsingShadowDecl(UsingShadowDecl *Inst,
                                          UsingShadowDecl *Pattern);

  FieldDecl *getInstantiatedFromUnnamedFieldDecl(FieldDecl *Field);

  void setInstantiatedFromUnnamedFieldDecl(FieldDecl *Inst, FieldDecl *Tmpl);

  // Access to the set of methods overridden by the given C++ method.
  using overridden_cxx_method_iterator = CXXMethodVector::const_iterator;
  overridden_cxx_method_iterator
  overridden_methods_begin(const CXXMethodDecl *Method) const;

  overridden_cxx_method_iterator
  overridden_methods_end(const CXXMethodDecl *Method) const;

  unsigned overridden_methods_size(const CXXMethodDecl *Method) const;

  using overridden_method_range =
      llvm::iterator_range<overridden_cxx_method_iterator>;

  overridden_method_range overridden_methods(const CXXMethodDecl *Method) const;

  /// Note that the given C++ \p Method overrides the given \p
  /// Overridden method.
  void addOverriddenMethod(const CXXMethodDecl *Method,
                           const CXXMethodDecl *Overridden);

  /// Return C++ or ObjC overridden methods for the given \p Method.
  ///
  /// An ObjC method is considered to override any method in the class's
  /// base classes, its protocols, or its categories' protocols, that has
  /// the same selector and is of the same kind (class or instance).
  /// A method in an implementation is not considered as overriding the same
  /// method in the interface or its categories.
  void getOverriddenMethods(
                        const NamedDecl *Method,
                        SmallVectorImpl<const NamedDecl *> &Overridden) const;

  /// Notify the AST context that a new import declaration has been
  /// parsed or implicitly created within this translation unit.
  void addedLocalImportDecl(ImportDecl *Import);

  static ImportDecl *getNextLocalImport(ImportDecl *Import) {
    return Import->getNextLocalImport();
  }

  using import_range = llvm::iterator_range<import_iterator>;

  import_range local_imports() const {
    return import_range(import_iterator(FirstLocalImport), import_iterator());
  }

  Decl *getPrimaryMergedDecl(Decl *D) {
    Decl *Result = MergedDecls.lookup(D);
    return Result ? Result : D;
  }
  void setPrimaryMergedDecl(Decl *D, Decl *Primary) {
    MergedDecls[D] = Primary;
  }

  /// Note that the definition \p ND has been merged into module \p M,
  /// and should be visible whenever \p M is visible.
  void mergeDefinitionIntoModule(NamedDecl *ND, Module *M,
                                 bool NotifyListeners = true);

  /// Clean up the merged definition list. Call this if you might have
  /// added duplicates into the list.
  void deduplicateMergedDefinitonsFor(NamedDecl *ND);

  /// Get the additional modules in which the definition \p Def has
  /// been merged.
  ArrayRef<Module*> getModulesWithMergedDefinition(const NamedDecl *Def);

  /// Add a declaration to the list of declarations that are initialized
  /// for a module. This will typically be a global variable (with internal
  /// linkage) that runs module initializers, such as the iostream initializer,
  /// or an ImportDecl nominating another module that has initializers.
  void addModuleInitializer(Module *M, Decl *Init);

  void addLazyModuleInitializers(Module *M, ArrayRef<GlobalDeclID> IDs);

  /// Get the initializations to perform when importing a module, if any.
  ArrayRef<Decl*> getModuleInitializers(Module *M);

  /// Set the (C++20) module we are building.
  void setCurrentNamedModule(Module *M);

  /// Get module under construction, nullptr if this is not a C++20 module.
  Module *getCurrentNamedModule() const { return CurrentCXXNamedModule; }

  TranslationUnitDecl *getTranslationUnitDecl() const {
    return TUDecl->getMostRecentDecl();
  }
  void addTranslationUnitDecl() {
    assert(!TUDecl || TUKind == TU_Incremental);
    TranslationUnitDecl *NewTUDecl = TranslationUnitDecl::Create(*this);
    if (TraversalScope.empty() || TraversalScope.back() == TUDecl)
      TraversalScope = {NewTUDecl};
    if (TUDecl)
      NewTUDecl->setPreviousDecl(TUDecl);
    TUDecl = NewTUDecl;
  }

  ExternCContextDecl *getExternCContextDecl() const;
  BuiltinTemplateDecl *getMakeIntegerSeqDecl() const;
  BuiltinTemplateDecl *getTypePackElementDecl() const;

  // Builtin Types.
  CanQualType VoidTy;
  CanQualType BoolTy;
  CanQualType CharTy;
  CanQualType WCharTy;  // [C++ 3.9.1p5].
  CanQualType WideCharTy; // Same as WCharTy in C++, integer type in C99.
  CanQualType WIntTy;   // [C99 7.24.1], integer type unchanged by default promotions.
  CanQualType Char8Ty;  // [C++20 proposal]
  CanQualType Char16Ty; // [C++0x 3.9.1p5], integer type in C99.
  CanQualType Char32Ty; // [C++0x 3.9.1p5], integer type in C99.
  CanQualType SignedCharTy, ShortTy, IntTy, LongTy, LongLongTy, Int128Ty;
  CanQualType UnsignedCharTy, UnsignedShortTy, UnsignedIntTy, UnsignedLongTy;
  CanQualType UnsignedLongLongTy, UnsignedInt128Ty;
  CanQualType FloatTy, DoubleTy, LongDoubleTy, Float128Ty, Ibm128Ty;
  CanQualType ShortAccumTy, AccumTy,
      LongAccumTy;  // ISO/IEC JTC1 SC22 WG14 N1169 Extension
  CanQualType UnsignedShortAccumTy, UnsignedAccumTy, UnsignedLongAccumTy;
  CanQualType ShortFractTy, FractTy, LongFractTy;
  CanQualType UnsignedShortFractTy, UnsignedFractTy, UnsignedLongFractTy;
  CanQualType SatShortAccumTy, SatAccumTy, SatLongAccumTy;
  CanQualType SatUnsignedShortAccumTy, SatUnsignedAccumTy,
      SatUnsignedLongAccumTy;
  CanQualType SatShortFractTy, SatFractTy, SatLongFractTy;
  CanQualType SatUnsignedShortFractTy, SatUnsignedFractTy,
      SatUnsignedLongFractTy;
  CanQualType HalfTy; // [OpenCL 6.1.1.1], ARM NEON
  CanQualType BFloat16Ty;
  CanQualType Float16Ty; // C11 extension ISO/IEC TS 18661-3
  CanQualType VoidPtrTy, NullPtrTy;
<<<<<<< HEAD
  CanQualType MetaInfoTy;
  CanQualType DependentTy, OverloadTy, BoundMemberTy, UnknownAnyTy;
=======
  CanQualType DependentTy, OverloadTy, BoundMemberTy, UnresolvedTemplateTy,
      UnknownAnyTy;
>>>>>>> d98e3d43
  CanQualType BuiltinFnTy;
  CanQualType PseudoObjectTy, ARCUnbridgedCastTy;
  CanQualType ObjCBuiltinIdTy, ObjCBuiltinClassTy, ObjCBuiltinSelTy;
  CanQualType ObjCBuiltinBoolTy;
#define IMAGE_TYPE(ImgType, Id, SingletonId, Access, Suffix) \
  CanQualType SingletonId;
#include "clang/Basic/OpenCLImageTypes.def"
  CanQualType OCLSamplerTy, OCLEventTy, OCLClkEventTy;
  CanQualType OCLQueueTy, OCLReserveIDTy;
  CanQualType IncompleteMatrixIdxTy;
  CanQualType ArraySectionTy;
  CanQualType OMPArrayShapingTy, OMPIteratorTy;
#define EXT_OPAQUE_TYPE(ExtType, Id, Ext) \
  CanQualType Id##Ty;
#include "clang/Basic/OpenCLExtensionTypes.def"
#define SVE_TYPE(Name, Id, SingletonId) \
  CanQualType SingletonId;
#include "clang/Basic/AArch64SVEACLETypes.def"
#define PPC_VECTOR_TYPE(Name, Id, Size) \
  CanQualType Id##Ty;
#include "clang/Basic/PPCTypes.def"
#define RVV_TYPE(Name, Id, SingletonId) \
  CanQualType SingletonId;
#include "clang/Basic/RISCVVTypes.def"
#define WASM_TYPE(Name, Id, SingletonId) CanQualType SingletonId;
#include "clang/Basic/WebAssemblyReferenceTypes.def"

  // Types for deductions in C++0x [stmt.ranged]'s desugaring. Built on demand.
  mutable QualType AutoDeductTy;     // Deduction against 'auto'.
  mutable QualType AutoRRefDeductTy; // Deduction against 'auto &&'.

  // Decl used to help define __builtin_va_list for some targets.
  // The decl is built when constructing 'BuiltinVaListDecl'.
  mutable Decl *VaListTagDecl = nullptr;

  // Implicitly-declared type 'struct _GUID'.
  mutable TagDecl *MSGuidTagDecl = nullptr;

  /// Keep track of CUDA/HIP device-side variables ODR-used by host code.
  /// This does not include extern shared variables used by device host
  /// functions as addresses of shared variables are per warp, therefore
  /// cannot be accessed by host code.
  llvm::DenseSet<const VarDecl *> CUDADeviceVarODRUsedByHost;

  /// Keep track of CUDA/HIP external kernels or device variables ODR-used by
  /// host code.
  llvm::DenseSet<const ValueDecl *> CUDAExternalDeviceDeclODRUsedByHost;

  /// Keep track of CUDA/HIP implicit host device functions used on device side
  /// in device compilation.
  llvm::DenseSet<const FunctionDecl *> CUDAImplicitHostDeviceFunUsedByDevice;

  ASTContext(LangOptions &LOpts, SourceManager &SM, IdentifierTable &idents,
             SelectorTable &sels, Builtin::Context &builtins,
             TranslationUnitKind TUKind);
  ASTContext(const ASTContext &) = delete;
  ASTContext &operator=(const ASTContext &) = delete;
  ~ASTContext();

  /// Attach an external AST source to the AST context.
  ///
  /// The external AST source provides the ability to load parts of
  /// the abstract syntax tree as needed from some external storage,
  /// e.g., a precompiled header.
  void setExternalSource(IntrusiveRefCntPtr<ExternalASTSource> Source);

  /// Retrieve a pointer to the external AST source associated
  /// with this AST context, if any.
  ExternalASTSource *getExternalSource() const {
    return ExternalSource.get();
  }

  /// Attach an AST mutation listener to the AST context.
  ///
  /// The AST mutation listener provides the ability to track modifications to
  /// the abstract syntax tree entities committed after they were initially
  /// created.
  void setASTMutationListener(ASTMutationListener *Listener) {
    this->Listener = Listener;
  }

  /// Retrieve a pointer to the AST mutation listener associated
  /// with this AST context, if any.
  ASTMutationListener *getASTMutationListener() const { return Listener; }

  void PrintStats() const;
  const SmallVectorImpl<Type *>& getTypes() const { return Types; }

  BuiltinTemplateDecl *buildBuiltinTemplateDecl(BuiltinTemplateKind BTK,
                                                const IdentifierInfo *II) const;

  /// Create a new implicit TU-level CXXRecordDecl or RecordDecl
  /// declaration.
  RecordDecl *buildImplicitRecord(
      StringRef Name,
      RecordDecl::TagKind TK = RecordDecl::TagKind::Struct) const;

  /// Create a new implicit TU-level typedef declaration.
  TypedefDecl *buildImplicitTypedef(QualType T, StringRef Name) const;

  /// Retrieve the declaration for the 128-bit signed integer type.
  TypedefDecl *getInt128Decl() const;

  /// Retrieve the declaration for the 128-bit unsigned integer type.
  TypedefDecl *getUInt128Decl() const;

  //===--------------------------------------------------------------------===//
  //                           Type Constructors
  //===--------------------------------------------------------------------===//

private:
  /// Return a type with extended qualifiers.
  QualType getExtQualType(const Type *Base, Qualifiers Quals) const;

  QualType getTypeDeclTypeSlow(const TypeDecl *Decl) const;

  QualType getPipeType(QualType T, bool ReadOnly) const;

public:
  /// Return the uniqued reference to the type for an address space
  /// qualified type with the specified type and address space.
  ///
  /// The resulting type has a union of the qualifiers from T and the address
  /// space. If T already has an address space specifier, it is silently
  /// replaced.
  QualType getAddrSpaceQualType(QualType T, LangAS AddressSpace) const;

  /// Remove any existing address space on the type and returns the type
  /// with qualifiers intact (or that's the idea anyway)
  ///
  /// The return type should be T with all prior qualifiers minus the address
  /// space.
  QualType removeAddrSpaceQualType(QualType T) const;

  /// Apply Objective-C protocol qualifiers to the given type.
  /// \param allowOnPointerType specifies if we can apply protocol
  /// qualifiers on ObjCObjectPointerType. It can be set to true when
  /// constructing the canonical type of a Objective-C type parameter.
  QualType applyObjCProtocolQualifiers(QualType type,
      ArrayRef<ObjCProtocolDecl *> protocols, bool &hasError,
      bool allowOnPointerType = false) const;

  /// Return the uniqued reference to the type for an Objective-C
  /// gc-qualified type.
  ///
  /// The resulting type has a union of the qualifiers from T and the gc
  /// attribute.
  QualType getObjCGCQualType(QualType T, Qualifiers::GC gcAttr) const;

  /// Remove the existing address space on the type if it is a pointer size
  /// address space and return the type with qualifiers intact.
  QualType removePtrSizeAddrSpace(QualType T) const;

  /// Return the uniqued reference to the type for a \c restrict
  /// qualified type.
  ///
  /// The resulting type has a union of the qualifiers from \p T and
  /// \c restrict.
  QualType getRestrictType(QualType T) const {
    return T.withFastQualifiers(Qualifiers::Restrict);
  }

  /// Return the uniqued reference to the type for a \c volatile
  /// qualified type.
  ///
  /// The resulting type has a union of the qualifiers from \p T and
  /// \c volatile.
  QualType getVolatileType(QualType T) const {
    return T.withFastQualifiers(Qualifiers::Volatile);
  }

  /// Return the uniqued reference to the type for a \c const
  /// qualified type.
  ///
  /// The resulting type has a union of the qualifiers from \p T and \c const.
  ///
  /// It can be reasonably expected that this will always be equivalent to
  /// calling T.withConst().
  QualType getConstType(QualType T) const { return T.withConst(); }

  /// Change the ExtInfo on a function type.
  const FunctionType *adjustFunctionType(const FunctionType *Fn,
                                         FunctionType::ExtInfo EInfo);

  /// Adjust the given function result type.
  CanQualType getCanonicalFunctionResultType(QualType ResultType) const;

  /// Change the result type of a function type once it is deduced.
  void adjustDeducedFunctionResultType(FunctionDecl *FD, QualType ResultType);

  /// Get a function type and produce the equivalent function type with the
  /// specified exception specification. Type sugar that can be present on a
  /// declaration of a function with an exception specification is permitted
  /// and preserved. Other type sugar (for instance, typedefs) is not.
  QualType getFunctionTypeWithExceptionSpec(
      QualType Orig, const FunctionProtoType::ExceptionSpecInfo &ESI) const;

  /// Determine whether two function types are the same, ignoring
  /// exception specifications in cases where they're part of the type.
  bool hasSameFunctionTypeIgnoringExceptionSpec(QualType T, QualType U) const;

  /// Change the exception specification on a function once it is
  /// delay-parsed, instantiated, or computed.
  void adjustExceptionSpec(FunctionDecl *FD,
                           const FunctionProtoType::ExceptionSpecInfo &ESI,
                           bool AsWritten = false);

  /// Get a function type and produce the equivalent function type where
  /// pointer size address spaces in the return type and parameter tyeps are
  /// replaced with the default address space.
  QualType getFunctionTypeWithoutPtrSizes(QualType T);

  /// Determine whether two function types are the same, ignoring pointer sizes
  /// in the return type and parameter types.
  bool hasSameFunctionTypeIgnoringPtrSizes(QualType T, QualType U);

  /// Return the uniqued reference to the type for a complex
  /// number with the specified element type.
  QualType getComplexType(QualType T) const;
  CanQualType getComplexType(CanQualType T) const {
    return CanQualType::CreateUnsafe(getComplexType((QualType) T));
  }

  /// Return the uniqued reference to the type for a pointer to
  /// the specified type.
  QualType getPointerType(QualType T) const;
  CanQualType getPointerType(CanQualType T) const {
    return CanQualType::CreateUnsafe(getPointerType((QualType) T));
  }

  QualType
  getCountAttributedType(QualType T, Expr *CountExpr, bool CountInBytes,
                         bool OrNull,
                         ArrayRef<TypeCoupledDeclRefInfo> DependentDecls) const;

  /// Return the uniqued reference to a type adjusted from the original
  /// type to a new type.
  QualType getAdjustedType(QualType Orig, QualType New) const;
  CanQualType getAdjustedType(CanQualType Orig, CanQualType New) const {
    return CanQualType::CreateUnsafe(
        getAdjustedType((QualType)Orig, (QualType)New));
  }

  /// Return the uniqued reference to the decayed version of the given
  /// type.  Can only be called on array and function types which decay to
  /// pointer types.
  QualType getDecayedType(QualType T) const;
  CanQualType getDecayedType(CanQualType T) const {
    return CanQualType::CreateUnsafe(getDecayedType((QualType) T));
  }
  /// Return the uniqued reference to a specified decay from the original
  /// type to the decayed type.
  QualType getDecayedType(QualType Orig, QualType Decayed) const;

  /// Return the uniqued reference to a specified array parameter type from the
  /// original array type.
  QualType getArrayParameterType(QualType Ty) const;

  /// Return the uniqued reference to the atomic type for the specified
  /// type.
  QualType getAtomicType(QualType T) const;

  /// Return the uniqued reference to the type for a block of the
  /// specified type.
  QualType getBlockPointerType(QualType T) const;

  /// Gets the struct used to keep track of the descriptor for pointer to
  /// blocks.
  QualType getBlockDescriptorType() const;

  /// Return a read_only pipe type for the specified type.
  QualType getReadPipeType(QualType T) const;

  /// Return a write_only pipe type for the specified type.
  QualType getWritePipeType(QualType T) const;

  /// Return a bit-precise integer type with the specified signedness and bit
  /// count.
  QualType getBitIntType(bool Unsigned, unsigned NumBits) const;

  /// Return a dependent bit-precise integer type with the specified signedness
  /// and bit count.
  QualType getDependentBitIntType(bool Unsigned, Expr *BitsExpr) const;

  /// Gets the struct used to keep track of the extended descriptor for
  /// pointer to blocks.
  QualType getBlockDescriptorExtendedType() const;

  /// Map an AST Type to an OpenCLTypeKind enum value.
  OpenCLTypeKind getOpenCLTypeKind(const Type *T) const;

  /// Get address space for OpenCL type.
  LangAS getOpenCLTypeAddrSpace(const Type *T) const;

  /// Returns default address space based on OpenCL version and enabled features
  inline LangAS getDefaultOpenCLPointeeAddrSpace() {
    return LangOpts.OpenCLGenericAddressSpace ? LangAS::opencl_generic
                                              : LangAS::opencl_private;
  }

  void setcudaConfigureCallDecl(FunctionDecl *FD) {
    cudaConfigureCallDecl = FD;
  }

  FunctionDecl *getcudaConfigureCallDecl() {
    return cudaConfigureCallDecl;
  }

  /// Returns true iff we need copy/dispose helpers for the given type.
  bool BlockRequiresCopying(QualType Ty, const VarDecl *D);

  /// Returns true, if given type has a known lifetime. HasByrefExtendedLayout
  /// is set to false in this case. If HasByrefExtendedLayout returns true,
  /// byref variable has extended lifetime.
  bool getByrefLifetime(QualType Ty,
                        Qualifiers::ObjCLifetime &Lifetime,
                        bool &HasByrefExtendedLayout) const;

  /// Return the uniqued reference to the type for an lvalue reference
  /// to the specified type.
  QualType getLValueReferenceType(QualType T, bool SpelledAsLValue = true)
    const;

  /// Return the uniqued reference to the type for an rvalue reference
  /// to the specified type.
  QualType getRValueReferenceType(QualType T) const;

  /// Return the uniqued reference to the type for a member pointer to
  /// the specified type in the specified class.
  ///
  /// The class \p Cls is a \c Type because it could be a dependent name.
  QualType getMemberPointerType(QualType T, const Type *Cls) const;

  /// Return a non-unique reference to the type for a variable array of
  /// the specified element type.
  QualType getVariableArrayType(QualType EltTy, Expr *NumElts,
                                ArraySizeModifier ASM, unsigned IndexTypeQuals,
                                SourceRange Brackets) const;

  /// Return a non-unique reference to the type for a dependently-sized
  /// array of the specified element type.
  ///
  /// FIXME: We will need these to be uniqued, or at least comparable, at some
  /// point.
  QualType getDependentSizedArrayType(QualType EltTy, Expr *NumElts,
                                      ArraySizeModifier ASM,
                                      unsigned IndexTypeQuals,
                                      SourceRange Brackets) const;

  /// Return a unique reference to the type for an incomplete array of
  /// the specified element type.
  QualType getIncompleteArrayType(QualType EltTy, ArraySizeModifier ASM,
                                  unsigned IndexTypeQuals) const;

  /// Return the unique reference to the type for a constant array of
  /// the specified element type.
  QualType getConstantArrayType(QualType EltTy, const llvm::APInt &ArySize,
                                const Expr *SizeExpr, ArraySizeModifier ASM,
                                unsigned IndexTypeQuals) const;

  /// Return a type for a constant array for a string literal of the
  /// specified element type and length.
  QualType getStringLiteralArrayType(QualType EltTy, unsigned Length) const;

  /// Returns a vla type where known sizes are replaced with [*].
  QualType getVariableArrayDecayedType(QualType Ty) const;

  // Convenience struct to return information about a builtin vector type.
  struct BuiltinVectorTypeInfo {
    QualType ElementType;
    llvm::ElementCount EC;
    unsigned NumVectors;
    BuiltinVectorTypeInfo(QualType ElementType, llvm::ElementCount EC,
                          unsigned NumVectors)
        : ElementType(ElementType), EC(EC), NumVectors(NumVectors) {}
  };

  /// Returns the element type, element count and number of vectors
  /// (in case of tuple) for a builtin vector type.
  BuiltinVectorTypeInfo
  getBuiltinVectorTypeInfo(const BuiltinType *VecTy) const;

  /// Return the unique reference to a scalable vector type of the specified
  /// element type and scalable number of elements.
  /// For RISC-V, number of fields is also provided when it fetching for
  /// tuple type.
  ///
  /// \pre \p EltTy must be a built-in type.
  QualType getScalableVectorType(QualType EltTy, unsigned NumElts,
                                 unsigned NumFields = 1) const;

  /// Return a WebAssembly externref type.
  QualType getWebAssemblyExternrefType() const;

  /// Return the unique reference to a vector type of the specified
  /// element type and size.
  ///
  /// \pre \p VectorType must be a built-in type.
  QualType getVectorType(QualType VectorType, unsigned NumElts,
                         VectorKind VecKind) const;
  /// Return the unique reference to the type for a dependently sized vector of
  /// the specified element type.
  QualType getDependentVectorType(QualType VectorType, Expr *SizeExpr,
                                  SourceLocation AttrLoc,
                                  VectorKind VecKind) const;

  /// Return the unique reference to an extended vector type
  /// of the specified element type and size.
  ///
  /// \pre \p VectorType must be a built-in type.
  QualType getExtVectorType(QualType VectorType, unsigned NumElts) const;

  /// \pre Return a non-unique reference to the type for a dependently-sized
  /// vector of the specified element type.
  ///
  /// FIXME: We will need these to be uniqued, or at least comparable, at some
  /// point.
  QualType getDependentSizedExtVectorType(QualType VectorType,
                                          Expr *SizeExpr,
                                          SourceLocation AttrLoc) const;

  /// Return the unique reference to the matrix type of the specified element
  /// type and size
  ///
  /// \pre \p ElementType must be a valid matrix element type (see
  /// MatrixType::isValidElementType).
  QualType getConstantMatrixType(QualType ElementType, unsigned NumRows,
                                 unsigned NumColumns) const;

  /// Return the unique reference to the matrix type of the specified element
  /// type and size
  QualType getDependentSizedMatrixType(QualType ElementType, Expr *RowExpr,
                                       Expr *ColumnExpr,
                                       SourceLocation AttrLoc) const;

  QualType getDependentAddressSpaceType(QualType PointeeType,
                                        Expr *AddrSpaceExpr,
                                        SourceLocation AttrLoc) const;

  /// Return a K&R style C function type like 'int()'.
  QualType getFunctionNoProtoType(QualType ResultTy,
                                  const FunctionType::ExtInfo &Info) const;

  QualType getFunctionNoProtoType(QualType ResultTy) const {
    return getFunctionNoProtoType(ResultTy, FunctionType::ExtInfo());
  }

  /// Return a normal function type with a typed argument list.
  QualType getFunctionType(QualType ResultTy, ArrayRef<QualType> Args,
                           const FunctionProtoType::ExtProtoInfo &EPI) const {
    return getFunctionTypeInternal(ResultTy, Args, EPI, false);
  }

  QualType adjustStringLiteralBaseType(QualType StrLTy) const;

private:
  /// Return a normal function type with a typed argument list.
  QualType getFunctionTypeInternal(QualType ResultTy, ArrayRef<QualType> Args,
                                   const FunctionProtoType::ExtProtoInfo &EPI,
                                   bool OnlyWantCanonical) const;
  QualType
  getAutoTypeInternal(QualType DeducedType, AutoTypeKeyword Keyword,
                      bool IsDependent, bool IsPack = false,
                      ConceptDecl *TypeConstraintConcept = nullptr,
                      ArrayRef<TemplateArgument> TypeConstraintArgs = {},
                      bool IsCanon = false) const;

public:
  /// Return the unique reference to the type for the specified type
  /// declaration.
  QualType getTypeDeclType(const TypeDecl *Decl,
                           const TypeDecl *PrevDecl = nullptr) const {
    assert(Decl && "Passed null for Decl param");
    if (Decl->TypeForDecl) return QualType(Decl->TypeForDecl, 0);

    if (PrevDecl) {
      assert(PrevDecl->TypeForDecl && "previous decl has no TypeForDecl");
      Decl->TypeForDecl = PrevDecl->TypeForDecl;
      return QualType(PrevDecl->TypeForDecl, 0);
    }

    return getTypeDeclTypeSlow(Decl);
  }

  QualType getUsingType(const UsingShadowDecl *Found,
                        QualType Underlying) const;

  /// Return the unique reference to the type for the specified
  /// typedef-name decl.
  QualType getTypedefType(const TypedefNameDecl *Decl,
                          QualType Underlying = QualType()) const;

  QualType getRecordType(const RecordDecl *Decl) const;

  QualType getEnumType(const EnumDecl *Decl) const;

  QualType
  getUnresolvedUsingType(const UnresolvedUsingTypenameDecl *Decl) const;

  QualType getInjectedClassNameType(CXXRecordDecl *Decl, QualType TST) const;

  QualType getAttributedType(attr::Kind attrKind, QualType modifiedType,
                             QualType equivalentType) const;

  QualType getBTFTagAttributedType(const BTFTypeTagAttr *BTFAttr,
                                   QualType Wrapped);

  QualType
  getSubstTemplateTypeParmType(QualType Replacement, Decl *AssociatedDecl,
                               unsigned Index,
                               std::optional<unsigned> PackIndex) const;
  QualType getSubstTemplateTypeParmPackType(Decl *AssociatedDecl,
                                            unsigned Index, bool Final,
                                            const TemplateArgument &ArgPack);

  QualType
  getTemplateTypeParmType(unsigned Depth, unsigned Index,
                          bool ParameterPack,
                          TemplateTypeParmDecl *ParmDecl = nullptr) const;

  QualType getTemplateSpecializationType(TemplateName T,
                                         ArrayRef<TemplateArgument> Args,
                                         QualType Canon = QualType()) const;

  QualType
  getCanonicalTemplateSpecializationType(TemplateName T,
                                         ArrayRef<TemplateArgument> Args) const;

  QualType getTemplateSpecializationType(TemplateName T,
                                         ArrayRef<TemplateArgumentLoc> Args,
                                         QualType Canon = QualType()) const;

  TypeSourceInfo *
  getTemplateSpecializationTypeInfo(TemplateName T, SourceLocation TLoc,
                                    const TemplateArgumentListInfo &Args,
                                    QualType Canon = QualType()) const;

  QualType getParenType(QualType NamedType) const;

  QualType getMacroQualifiedType(QualType UnderlyingTy,
                                 const IdentifierInfo *MacroII) const;

  QualType getElaboratedType(ElaboratedTypeKeyword Keyword,
                             NestedNameSpecifier *NNS, QualType NamedType,
                             TagDecl *OwnedTagDecl = nullptr) const;
  QualType getDependentNameType(ElaboratedTypeKeyword Keyword,
                                NestedNameSpecifier *NNS,
                                const IdentifierInfo *Name,
                                QualType Canon = QualType()) const;

  QualType getDependentTemplateSpecializationType(
      ElaboratedTypeKeyword Keyword, NestedNameSpecifier *NNS,
      const IdentifierInfo *Name, ArrayRef<TemplateArgumentLoc> Args) const;
  QualType getDependentTemplateSpecializationType(
      ElaboratedTypeKeyword Keyword, NestedNameSpecifier *NNS,
      const IdentifierInfo *Name, ArrayRef<TemplateArgument> Args) const;
  QualType getDependentTemplateSpecializationType(
      ElaboratedTypeKeyword Keyword, const CXXIndeterminateSpliceExpr *Splice,
      ArrayRef<TemplateArgumentLoc> Args) const;
  QualType getDependentTemplateSpecializationType(
      ElaboratedTypeKeyword Keyword, const CXXIndeterminateSpliceExpr *Splice,
      ArrayRef<TemplateArgument> Args) const;

  TemplateArgument getInjectedTemplateArg(NamedDecl *ParamDecl);

  /// Get a template argument list with one argument per template parameter
  /// in a template parameter list, such as for the injected class name of
  /// a class template.
  void getInjectedTemplateArgs(const TemplateParameterList *Params,
                               SmallVectorImpl<TemplateArgument> &Args);

  /// Form a pack expansion type with the given pattern.
  /// \param NumExpansions The number of expansions for the pack, if known.
  /// \param ExpectPackInType If \c false, we should not expect \p Pattern to
  ///        contain an unexpanded pack. This only makes sense if the pack
  ///        expansion is used in a context where the arity is inferred from
  ///        elsewhere, such as if the pattern contains a placeholder type or
  ///        if this is the canonical type of another pack expansion type.
  QualType getPackExpansionType(QualType Pattern,
                                std::optional<unsigned> NumExpansions,
                                bool ExpectPackInType = true);

  QualType getReflectionSpliceType(Expr *E, QualType UnderlyingType) const;

  QualType getObjCInterfaceType(const ObjCInterfaceDecl *Decl,
                                ObjCInterfaceDecl *PrevDecl = nullptr) const;

  /// Legacy interface: cannot provide type arguments or __kindof.
  QualType getObjCObjectType(QualType Base,
                             ObjCProtocolDecl * const *Protocols,
                             unsigned NumProtocols) const;

  QualType getObjCObjectType(QualType Base,
                             ArrayRef<QualType> typeArgs,
                             ArrayRef<ObjCProtocolDecl *> protocols,
                             bool isKindOf) const;

  QualType getObjCTypeParamType(const ObjCTypeParamDecl *Decl,
                                ArrayRef<ObjCProtocolDecl *> protocols) const;
  void adjustObjCTypeParamBoundType(const ObjCTypeParamDecl *Orig,
                                    ObjCTypeParamDecl *New) const;

  bool ObjCObjectAdoptsQTypeProtocols(QualType QT, ObjCInterfaceDecl *Decl);

  /// QIdProtocolsAdoptObjCObjectProtocols - Checks that protocols in
  /// QT's qualified-id protocol list adopt all protocols in IDecl's list
  /// of protocols.
  bool QIdProtocolsAdoptObjCObjectProtocols(QualType QT,
                                            ObjCInterfaceDecl *IDecl);

  /// Return a ObjCObjectPointerType type for the given ObjCObjectType.
  QualType getObjCObjectPointerType(QualType OIT) const;

  /// C23 feature and GCC extension.
  QualType getTypeOfExprType(Expr *E, TypeOfKind Kind) const;
  QualType getTypeOfType(QualType QT, TypeOfKind Kind) const;

  QualType getReferenceQualifiedType(const Expr *e) const;

  /// C++11 decltype.
  QualType getDecltypeType(Expr *e, QualType UnderlyingType) const;

  QualType getPackIndexingType(QualType Pattern, Expr *IndexExpr,
                               bool FullySubstituted = false,
                               ArrayRef<QualType> Expansions = {},
                               int Index = -1) const;

  /// Unary type transforms
  QualType getUnaryTransformType(QualType BaseType, QualType UnderlyingType,
                                 UnaryTransformType::UTTKind UKind) const;

  /// C++11 deduced auto type.
  QualType getAutoType(QualType DeducedType, AutoTypeKeyword Keyword,
                       bool IsDependent, bool IsPack = false,
                       ConceptDecl *TypeConstraintConcept = nullptr,
                       ArrayRef<TemplateArgument> TypeConstraintArgs ={}) const;

  /// C++11 deduction pattern for 'auto' type.
  QualType getAutoDeductType() const;

  /// C++11 deduction pattern for 'auto &&' type.
  QualType getAutoRRefDeductType() const;

  /// Remove any type constraints from a template parameter type, for
  /// equivalence comparison of template parameters.
  QualType getUnconstrainedType(QualType T) const;

  /// C++17 deduced class template specialization type.
  QualType getDeducedTemplateSpecializationType(TemplateName Template,
                                                QualType DeducedType,
                                                bool IsDependent) const;

  /// Return the unique reference to the type for the specified TagDecl
  /// (struct/union/class/enum) decl.
  QualType getTagDeclType(const TagDecl *Decl) const;

  /// Return the unique type for "size_t" (C99 7.17), defined in
  /// <stddef.h>.
  ///
  /// The sizeof operator requires this (C99 6.5.3.4p4).
  CanQualType getSizeType() const;

  /// Return the unique signed counterpart of
  /// the integer type corresponding to size_t.
  CanQualType getSignedSizeType() const;

  /// Return the unique type for "intmax_t" (C99 7.18.1.5), defined in
  /// <stdint.h>.
  CanQualType getIntMaxType() const;

  /// Return the unique type for "uintmax_t" (C99 7.18.1.5), defined in
  /// <stdint.h>.
  CanQualType getUIntMaxType() const;

  /// Return the unique wchar_t type available in C++ (and available as
  /// __wchar_t as a Microsoft extension).
  QualType getWCharType() const { return WCharTy; }

  /// Return the type of wide characters. In C++, this returns the
  /// unique wchar_t type. In C99, this returns a type compatible with the type
  /// defined in <stddef.h> as defined by the target.
  QualType getWideCharType() const { return WideCharTy; }

  /// Return the type of "signed wchar_t".
  ///
  /// Used when in C++, as a GCC extension.
  QualType getSignedWCharType() const;

  /// Return the type of "unsigned wchar_t".
  ///
  /// Used when in C++, as a GCC extension.
  QualType getUnsignedWCharType() const;

  /// In C99, this returns a type compatible with the type
  /// defined in <stddef.h> as defined by the target.
  QualType getWIntType() const { return WIntTy; }

  /// Return a type compatible with "intptr_t" (C99 7.18.1.4),
  /// as defined by the target.
  QualType getIntPtrType() const;

  /// Return a type compatible with "uintptr_t" (C99 7.18.1.4),
  /// as defined by the target.
  QualType getUIntPtrType() const;

  /// Return the unique type for "ptrdiff_t" (C99 7.17) defined in
  /// <stddef.h>. Pointer - pointer requires this (C99 6.5.6p9).
  QualType getPointerDiffType() const;

  /// Return the unique unsigned counterpart of "ptrdiff_t"
  /// integer type. The standard (C11 7.21.6.1p7) refers to this type
  /// in the definition of %tu format specifier.
  QualType getUnsignedPointerDiffType() const;

  /// Return the unique type for "pid_t" defined in
  /// <sys/types.h>. We need this to compute the correct type for vfork().
  QualType getProcessIDType() const;

  /// Return the C structure type used to represent constant CFStrings.
  QualType getCFConstantStringType() const;

  /// Returns the C struct type for objc_super
  QualType getObjCSuperType() const;
  void setObjCSuperType(QualType ST) { ObjCSuperType = ST; }

  /// Get the structure type used to representation CFStrings, or NULL
  /// if it hasn't yet been built.
  QualType getRawCFConstantStringType() const {
    if (CFConstantStringTypeDecl)
      return getTypedefType(CFConstantStringTypeDecl);
    return QualType();
  }
  void setCFConstantStringType(QualType T);
  TypedefDecl *getCFConstantStringDecl() const;
  RecordDecl *getCFConstantStringTagDecl() const;

  // This setter/getter represents the ObjC type for an NSConstantString.
  void setObjCConstantStringInterface(ObjCInterfaceDecl *Decl);
  QualType getObjCConstantStringInterface() const {
    return ObjCConstantStringType;
  }

  QualType getObjCNSStringType() const {
    return ObjCNSStringType;
  }

  void setObjCNSStringType(QualType T) {
    ObjCNSStringType = T;
  }

  /// Retrieve the type that \c id has been defined to, which may be
  /// different from the built-in \c id if \c id has been typedef'd.
  QualType getObjCIdRedefinitionType() const {
    if (ObjCIdRedefinitionType.isNull())
      return getObjCIdType();
    return ObjCIdRedefinitionType;
  }

  /// Set the user-written type that redefines \c id.
  void setObjCIdRedefinitionType(QualType RedefType) {
    ObjCIdRedefinitionType = RedefType;
  }

  /// Retrieve the type that \c Class has been defined to, which may be
  /// different from the built-in \c Class if \c Class has been typedef'd.
  QualType getObjCClassRedefinitionType() const {
    if (ObjCClassRedefinitionType.isNull())
      return getObjCClassType();
    return ObjCClassRedefinitionType;
  }

  /// Set the user-written type that redefines 'SEL'.
  void setObjCClassRedefinitionType(QualType RedefType) {
    ObjCClassRedefinitionType = RedefType;
  }

  /// Retrieve the type that 'SEL' has been defined to, which may be
  /// different from the built-in 'SEL' if 'SEL' has been typedef'd.
  QualType getObjCSelRedefinitionType() const {
    if (ObjCSelRedefinitionType.isNull())
      return getObjCSelType();
    return ObjCSelRedefinitionType;
  }

  /// Set the user-written type that redefines 'SEL'.
  void setObjCSelRedefinitionType(QualType RedefType) {
    ObjCSelRedefinitionType = RedefType;
  }

  /// Retrieve the identifier 'NSObject'.
  IdentifierInfo *getNSObjectName() const {
    if (!NSObjectName) {
      NSObjectName = &Idents.get("NSObject");
    }

    return NSObjectName;
  }

  /// Retrieve the identifier 'NSCopying'.
  IdentifierInfo *getNSCopyingName() {
    if (!NSCopyingName) {
      NSCopyingName = &Idents.get("NSCopying");
    }

    return NSCopyingName;
  }

  CanQualType getNSUIntegerType() const;

  CanQualType getNSIntegerType() const;

  /// Retrieve the identifier 'bool'.
  IdentifierInfo *getBoolName() const {
    if (!BoolName)
      BoolName = &Idents.get("bool");
    return BoolName;
  }

  IdentifierInfo *getMakeIntegerSeqName() const {
    if (!MakeIntegerSeqName)
      MakeIntegerSeqName = &Idents.get("__make_integer_seq");
    return MakeIntegerSeqName;
  }

  IdentifierInfo *getTypePackElementName() const {
    if (!TypePackElementName)
      TypePackElementName = &Idents.get("__type_pack_element");
    return TypePackElementName;
  }

  /// Retrieve the Objective-C "instancetype" type, if already known;
  /// otherwise, returns a NULL type;
  QualType getObjCInstanceType() {
    return getTypeDeclType(getObjCInstanceTypeDecl());
  }

  /// Retrieve the typedef declaration corresponding to the Objective-C
  /// "instancetype" type.
  TypedefDecl *getObjCInstanceTypeDecl();

  /// Set the type for the C FILE type.
  void setFILEDecl(TypeDecl *FILEDecl) { this->FILEDecl = FILEDecl; }

  /// Retrieve the C FILE type.
  QualType getFILEType() const {
    if (FILEDecl)
      return getTypeDeclType(FILEDecl);
    return QualType();
  }

  /// Set the type for the C jmp_buf type.
  void setjmp_bufDecl(TypeDecl *jmp_bufDecl) {
    this->jmp_bufDecl = jmp_bufDecl;
  }

  /// Retrieve the C jmp_buf type.
  QualType getjmp_bufType() const {
    if (jmp_bufDecl)
      return getTypeDeclType(jmp_bufDecl);
    return QualType();
  }

  /// Set the type for the C sigjmp_buf type.
  void setsigjmp_bufDecl(TypeDecl *sigjmp_bufDecl) {
    this->sigjmp_bufDecl = sigjmp_bufDecl;
  }

  /// Retrieve the C sigjmp_buf type.
  QualType getsigjmp_bufType() const {
    if (sigjmp_bufDecl)
      return getTypeDeclType(sigjmp_bufDecl);
    return QualType();
  }

  /// Set the type for the C ucontext_t type.
  void setucontext_tDecl(TypeDecl *ucontext_tDecl) {
    this->ucontext_tDecl = ucontext_tDecl;
  }

  /// Retrieve the C ucontext_t type.
  QualType getucontext_tType() const {
    if (ucontext_tDecl)
      return getTypeDeclType(ucontext_tDecl);
    return QualType();
  }

  /// The result type of logical operations, '<', '>', '!=', etc.
  QualType getLogicalOperationType() const {
    return getLangOpts().CPlusPlus ? BoolTy : IntTy;
  }

  /// Emit the Objective-CC type encoding for the given type \p T into
  /// \p S.
  ///
  /// If \p Field is specified then record field names are also encoded.
  void getObjCEncodingForType(QualType T, std::string &S,
                              const FieldDecl *Field=nullptr,
                              QualType *NotEncodedT=nullptr) const;

  /// Emit the Objective-C property type encoding for the given
  /// type \p T into \p S.
  void getObjCEncodingForPropertyType(QualType T, std::string &S) const;

  void getLegacyIntegralTypeEncoding(QualType &t) const;

  /// Put the string version of the type qualifiers \p QT into \p S.
  void getObjCEncodingForTypeQualifier(Decl::ObjCDeclQualifier QT,
                                       std::string &S) const;

  /// Emit the encoded type for the function \p Decl into \p S.
  ///
  /// This is in the same format as Objective-C method encodings.
  ///
  /// \returns true if an error occurred (e.g., because one of the parameter
  /// types is incomplete), false otherwise.
  std::string getObjCEncodingForFunctionDecl(const FunctionDecl *Decl) const;

  /// Emit the encoded type for the method declaration \p Decl into
  /// \p S.
  std::string getObjCEncodingForMethodDecl(const ObjCMethodDecl *Decl,
                                           bool Extended = false) const;

  /// Return the encoded type for this block declaration.
  std::string getObjCEncodingForBlock(const BlockExpr *blockExpr) const;

  /// getObjCEncodingForPropertyDecl - Return the encoded type for
  /// this method declaration. If non-NULL, Container must be either
  /// an ObjCCategoryImplDecl or ObjCImplementationDecl; it should
  /// only be NULL when getting encodings for protocol properties.
  std::string getObjCEncodingForPropertyDecl(const ObjCPropertyDecl *PD,
                                             const Decl *Container) const;

  bool ProtocolCompatibleWithProtocol(ObjCProtocolDecl *lProto,
                                      ObjCProtocolDecl *rProto) const;

  ObjCPropertyImplDecl *getObjCPropertyImplDeclForPropertyDecl(
                                                  const ObjCPropertyDecl *PD,
                                                  const Decl *Container) const;

  /// Return the size of type \p T for Objective-C encoding purpose,
  /// in characters.
  CharUnits getObjCEncodingTypeSize(QualType T) const;

  /// Retrieve the typedef corresponding to the predefined \c id type
  /// in Objective-C.
  TypedefDecl *getObjCIdDecl() const;

  /// Represents the Objective-CC \c id type.
  ///
  /// This is set up lazily, by Sema.  \c id is always a (typedef for a)
  /// pointer type, a pointer to a struct.
  QualType getObjCIdType() const {
    return getTypeDeclType(getObjCIdDecl());
  }

  /// Retrieve the typedef corresponding to the predefined 'SEL' type
  /// in Objective-C.
  TypedefDecl *getObjCSelDecl() const;

  /// Retrieve the type that corresponds to the predefined Objective-C
  /// 'SEL' type.
  QualType getObjCSelType() const {
    return getTypeDeclType(getObjCSelDecl());
  }

  /// Retrieve the typedef declaration corresponding to the predefined
  /// Objective-C 'Class' type.
  TypedefDecl *getObjCClassDecl() const;

  /// Represents the Objective-C \c Class type.
  ///
  /// This is set up lazily, by Sema.  \c Class is always a (typedef for a)
  /// pointer type, a pointer to a struct.
  QualType getObjCClassType() const {
    return getTypeDeclType(getObjCClassDecl());
  }

  /// Retrieve the Objective-C class declaration corresponding to
  /// the predefined \c Protocol class.
  ObjCInterfaceDecl *getObjCProtocolDecl() const;

  /// Retrieve declaration of 'BOOL' typedef
  TypedefDecl *getBOOLDecl() const {
    return BOOLDecl;
  }

  /// Save declaration of 'BOOL' typedef
  void setBOOLDecl(TypedefDecl *TD) {
    BOOLDecl = TD;
  }

  /// type of 'BOOL' type.
  QualType getBOOLType() const {
    return getTypeDeclType(getBOOLDecl());
  }

  /// Retrieve the type of the Objective-C \c Protocol class.
  QualType getObjCProtoType() const {
    return getObjCInterfaceType(getObjCProtocolDecl());
  }

  /// Retrieve the C type declaration corresponding to the predefined
  /// \c __builtin_va_list type.
  TypedefDecl *getBuiltinVaListDecl() const;

  /// Retrieve the type of the \c __builtin_va_list type.
  QualType getBuiltinVaListType() const {
    return getTypeDeclType(getBuiltinVaListDecl());
  }

  /// Retrieve the C type declaration corresponding to the predefined
  /// \c __va_list_tag type used to help define the \c __builtin_va_list type
  /// for some targets.
  Decl *getVaListTagDecl() const;

  /// Retrieve the C type declaration corresponding to the predefined
  /// \c __builtin_ms_va_list type.
  TypedefDecl *getBuiltinMSVaListDecl() const;

  /// Retrieve the type of the \c __builtin_ms_va_list type.
  QualType getBuiltinMSVaListType() const {
    return getTypeDeclType(getBuiltinMSVaListDecl());
  }

  /// Retrieve the implicitly-predeclared 'struct _GUID' declaration.
  TagDecl *getMSGuidTagDecl() const { return MSGuidTagDecl; }

  /// Retrieve the implicitly-predeclared 'struct _GUID' type.
  QualType getMSGuidType() const {
    assert(MSGuidTagDecl && "asked for GUID type but MS extensions disabled");
    return getTagDeclType(MSGuidTagDecl);
  }

  /// Return whether a declaration to a builtin is allowed to be
  /// overloaded/redeclared.
  bool canBuiltinBeRedeclared(const FunctionDecl *) const;

  /// Return a type with additional \c const, \c volatile, or
  /// \c restrict qualifiers.
  QualType getCVRQualifiedType(QualType T, unsigned CVR) const {
    return getQualifiedType(T, Qualifiers::fromCVRMask(CVR));
  }

  /// Un-split a SplitQualType.
  QualType getQualifiedType(SplitQualType split) const {
    return getQualifiedType(split.Ty, split.Quals);
  }

  /// Return a type with additional qualifiers.
  QualType getQualifiedType(QualType T, Qualifiers Qs) const {
    if (!Qs.hasNonFastQualifiers())
      return T.withFastQualifiers(Qs.getFastQualifiers());
    QualifierCollector Qc(Qs);
    const Type *Ptr = Qc.strip(T);
    return getExtQualType(Ptr, Qc);
  }

  /// Return a type with additional qualifiers.
  QualType getQualifiedType(const Type *T, Qualifiers Qs) const {
    if (!Qs.hasNonFastQualifiers())
      return QualType(T, Qs.getFastQualifiers());
    return getExtQualType(T, Qs);
  }

  /// Return a type with the given lifetime qualifier.
  ///
  /// \pre Neither type.ObjCLifetime() nor \p lifetime may be \c OCL_None.
  QualType getLifetimeQualifiedType(QualType type,
                                    Qualifiers::ObjCLifetime lifetime) {
    assert(type.getObjCLifetime() == Qualifiers::OCL_None);
    assert(lifetime != Qualifiers::OCL_None);

    Qualifiers qs;
    qs.addObjCLifetime(lifetime);
    return getQualifiedType(type, qs);
  }

  /// getUnqualifiedObjCPointerType - Returns version of
  /// Objective-C pointer type with lifetime qualifier removed.
  QualType getUnqualifiedObjCPointerType(QualType type) const {
    if (!type.getTypePtr()->isObjCObjectPointerType() ||
        !type.getQualifiers().hasObjCLifetime())
      return type;
    Qualifiers Qs = type.getQualifiers();
    Qs.removeObjCLifetime();
    return getQualifiedType(type.getUnqualifiedType(), Qs);
  }

  /// \brief Return a type with the given __ptrauth qualifier.
  QualType getPointerAuthType(QualType Ty, PointerAuthQualifier PointerAuth) {
    assert(!Ty.getPointerAuth());
    assert(PointerAuth);

    Qualifiers Qs;
    Qs.setPointerAuth(PointerAuth);
    return getQualifiedType(Ty, Qs);
  }

  unsigned char getFixedPointScale(QualType Ty) const;
  unsigned char getFixedPointIBits(QualType Ty) const;
  llvm::FixedPointSemantics getFixedPointSemantics(QualType Ty) const;
  llvm::APFixedPoint getFixedPointMax(QualType Ty) const;
  llvm::APFixedPoint getFixedPointMin(QualType Ty) const;

  DeclarationNameInfo getNameForTemplate(TemplateName Name,
                                         SourceLocation NameLoc) const;

  TemplateName getOverloadedTemplateName(UnresolvedSetIterator Begin,
                                         UnresolvedSetIterator End) const;
  TemplateName getAssumedTemplateName(DeclarationName Name) const;

  TemplateName getQualifiedTemplateName(NestedNameSpecifier *NNS,
                                        bool TemplateKeyword,
                                        TemplateName Template) const;

  TemplateName getDependentTemplateName(NestedNameSpecifier *NNS,
                                        const IdentifierInfo *Name) const;
  TemplateName getDependentTemplateName(NestedNameSpecifier *NNS,
                                        OverloadedOperatorKind Operator) const;
  TemplateName
  getDependentTemplateName(const CXXIndeterminateSpliceExpr *S) const;
  TemplateName
  getSubstTemplateTemplateParm(TemplateName replacement, Decl *AssociatedDecl,
                               unsigned Index,
                               std::optional<unsigned> PackIndex) const;
  TemplateName getSubstTemplateTemplateParmPack(const TemplateArgument &ArgPack,
                                                Decl *AssociatedDecl,
                                                unsigned Index,
                                                bool Final) const;

  enum GetBuiltinTypeError {
    /// No error
    GE_None,

    /// Missing a type
    GE_Missing_type,

    /// Missing a type from <stdio.h>
    GE_Missing_stdio,

    /// Missing a type from <setjmp.h>
    GE_Missing_setjmp,

    /// Missing a type from <ucontext.h>
    GE_Missing_ucontext
  };

  QualType DecodeTypeStr(const char *&Str, const ASTContext &Context,
                         ASTContext::GetBuiltinTypeError &Error,
                         bool &RequireICE, bool AllowTypeModifiers) const;

  /// Return the type for the specified builtin.
  ///
  /// If \p IntegerConstantArgs is non-null, it is filled in with a bitmask of
  /// arguments to the builtin that are required to be integer constant
  /// expressions.
  QualType GetBuiltinType(unsigned ID, GetBuiltinTypeError &Error,
                          unsigned *IntegerConstantArgs = nullptr) const;

  /// Types and expressions required to build C++2a three-way comparisons
  /// using operator<=>, including the values return by builtin <=> operators.
  ComparisonCategories CompCategories;

private:
  CanQualType getFromTargetType(unsigned Type) const;
  TypeInfo getTypeInfoImpl(const Type *T) const;

  //===--------------------------------------------------------------------===//
  //                         Type Predicates.
  //===--------------------------------------------------------------------===//

public:
  /// Return one of the GCNone, Weak or Strong Objective-C garbage
  /// collection attributes.
  Qualifiers::GC getObjCGCAttrKind(QualType Ty) const;

  /// Return true if the given vector types are of the same unqualified
  /// type or if they are equivalent to the same GCC vector type.
  ///
  /// \note This ignores whether they are target-specific (AltiVec or Neon)
  /// types.
  bool areCompatibleVectorTypes(QualType FirstVec, QualType SecondVec);

  /// Return true if the given types are an SVE builtin and a VectorType that
  /// is a fixed-length representation of the SVE builtin for a specific
  /// vector-length.
  bool areCompatibleSveTypes(QualType FirstType, QualType SecondType);

  /// Return true if the given vector types are lax-compatible SVE vector types,
  /// false otherwise.
  bool areLaxCompatibleSveTypes(QualType FirstType, QualType SecondType);

  /// Return true if the given types are an RISC-V vector builtin type and a
  /// VectorType that is a fixed-length representation of the RISC-V vector
  /// builtin type for a specific vector-length.
  bool areCompatibleRVVTypes(QualType FirstType, QualType SecondType);

  /// Return true if the given vector types are lax-compatible RISC-V vector
  /// types as defined by -flax-vector-conversions=, which permits implicit
  /// conversions between vectors with different number of elements and/or
  /// incompatible element types, false otherwise.
  bool areLaxCompatibleRVVTypes(QualType FirstType, QualType SecondType);

  /// Return true if the type has been explicitly qualified with ObjC ownership.
  /// A type may be implicitly qualified with ownership under ObjC ARC, and in
  /// some cases the compiler treats these differently.
  bool hasDirectOwnershipQualifier(QualType Ty) const;

  /// Return true if this is an \c NSObject object with its \c NSObject
  /// attribute set.
  static bool isObjCNSObjectType(QualType Ty) {
    return Ty->isObjCNSObjectType();
  }

  //===--------------------------------------------------------------------===//
  //                         Type Sizing and Analysis
  //===--------------------------------------------------------------------===//

  /// Return the APFloat 'semantics' for the specified scalar floating
  /// point type.
  const llvm::fltSemantics &getFloatTypeSemantics(QualType T) const;

  /// Get the size and alignment of the specified complete type in bits.
  TypeInfo getTypeInfo(const Type *T) const;
  TypeInfo getTypeInfo(QualType T) const { return getTypeInfo(T.getTypePtr()); }

  /// Get default simd alignment of the specified complete type in bits.
  unsigned getOpenMPDefaultSimdAlign(QualType T) const;

  /// Return the size of the specified (complete) type \p T, in bits.
  uint64_t getTypeSize(QualType T) const { return getTypeInfo(T).Width; }
  uint64_t getTypeSize(const Type *T) const { return getTypeInfo(T).Width; }

  /// Return the size of the character type, in bits.
  uint64_t getCharWidth() const {
    return getTypeSize(CharTy);
  }

  /// Convert a size in bits to a size in characters.
  CharUnits toCharUnitsFromBits(int64_t BitSize) const;

  /// Convert a size in characters to a size in bits.
  int64_t toBits(CharUnits CharSize) const;

  /// Return the size of the specified (complete) type \p T, in
  /// characters.
  CharUnits getTypeSizeInChars(QualType T) const;
  CharUnits getTypeSizeInChars(const Type *T) const;

  std::optional<CharUnits> getTypeSizeInCharsIfKnown(QualType Ty) const {
    if (Ty->isIncompleteType() || Ty->isDependentType())
      return std::nullopt;
    return getTypeSizeInChars(Ty);
  }

  std::optional<CharUnits> getTypeSizeInCharsIfKnown(const Type *Ty) const {
    return getTypeSizeInCharsIfKnown(QualType(Ty, 0));
  }

  /// Return the ABI-specified alignment of a (complete) type \p T, in
  /// bits.
  unsigned getTypeAlign(QualType T) const { return getTypeInfo(T).Align; }
  unsigned getTypeAlign(const Type *T) const { return getTypeInfo(T).Align; }

  /// Return the ABI-specified natural alignment of a (complete) type \p T,
  /// before alignment adjustments, in bits.
  ///
  /// This alignment is curently used only by ARM and AArch64 when passing
  /// arguments of a composite type.
  unsigned getTypeUnadjustedAlign(QualType T) const {
    return getTypeUnadjustedAlign(T.getTypePtr());
  }
  unsigned getTypeUnadjustedAlign(const Type *T) const;

  /// Return the alignment of a type, in bits, or 0 if
  /// the type is incomplete and we cannot determine the alignment (for
  /// example, from alignment attributes). The returned alignment is the
  /// Preferred alignment if NeedsPreferredAlignment is true, otherwise is the
  /// ABI alignment.
  unsigned getTypeAlignIfKnown(QualType T,
                               bool NeedsPreferredAlignment = false) const;

  /// Return the ABI-specified alignment of a (complete) type \p T, in
  /// characters.
  CharUnits getTypeAlignInChars(QualType T) const;
  CharUnits getTypeAlignInChars(const Type *T) const;

  /// Return the PreferredAlignment of a (complete) type \p T, in
  /// characters.
  CharUnits getPreferredTypeAlignInChars(QualType T) const {
    return toCharUnitsFromBits(getPreferredTypeAlign(T));
  }

  /// getTypeUnadjustedAlignInChars - Return the ABI-specified alignment of a type,
  /// in characters, before alignment adjustments. This method does not work on
  /// incomplete types.
  CharUnits getTypeUnadjustedAlignInChars(QualType T) const;
  CharUnits getTypeUnadjustedAlignInChars(const Type *T) const;

  // getTypeInfoDataSizeInChars - Return the size of a type, in chars. If the
  // type is a record, its data size is returned.
  TypeInfoChars getTypeInfoDataSizeInChars(QualType T) const;

  TypeInfoChars getTypeInfoInChars(const Type *T) const;
  TypeInfoChars getTypeInfoInChars(QualType T) const;

  /// Determine if the alignment the type has was required using an
  /// alignment attribute.
  bool isAlignmentRequired(const Type *T) const;
  bool isAlignmentRequired(QualType T) const;

  /// More type predicates useful for type checking/promotion
  bool isPromotableIntegerType(QualType T) const; // C99 6.3.1.1p2

  /// Return the "preferred" alignment of the specified type \p T for
  /// the current target, in bits.
  ///
  /// This can be different than the ABI alignment in cases where it is
  /// beneficial for performance or backwards compatibility preserving to
  /// overalign a data type. (Note: despite the name, the preferred alignment
  /// is ABI-impacting, and not an optimization.)
  unsigned getPreferredTypeAlign(QualType T) const {
    return getPreferredTypeAlign(T.getTypePtr());
  }
  unsigned getPreferredTypeAlign(const Type *T) const;

  /// Return the default alignment for __attribute__((aligned)) on
  /// this target, to be used if no alignment value is specified.
  unsigned getTargetDefaultAlignForAttributeAligned() const;

  /// Return the alignment in bits that should be given to a
  /// global variable with type \p T. If \p VD is non-null it will be
  /// considered specifically for the query.
  unsigned getAlignOfGlobalVar(QualType T, const VarDecl *VD) const;

  /// Return the alignment in characters that should be given to a
  /// global variable with type \p T. If \p VD is non-null it will be
  /// considered specifically for the query.
  CharUnits getAlignOfGlobalVarInChars(QualType T, const VarDecl *VD) const;

  /// Return the minimum alignement as specified by the target. If \p VD is
  /// non-null it may be used to identify external or weak variables.
  unsigned getMinGlobalAlignOfVar(uint64_t Size, const VarDecl *VD) const;

  /// Return a conservative estimate of the alignment of the specified
  /// decl \p D.
  ///
  /// \pre \p D must not be a bitfield type, as bitfields do not have a valid
  /// alignment.
  ///
  /// If \p ForAlignof, references are treated like their underlying type
  /// and  large arrays don't get any special treatment. If not \p ForAlignof
  /// it computes the value expected by CodeGen: references are treated like
  /// pointers and large arrays get extra alignment.
  CharUnits getDeclAlign(const Decl *D, bool ForAlignof = false) const;

  /// Return the alignment (in bytes) of the thrown exception object. This is
  /// only meaningful for targets that allocate C++ exceptions in a system
  /// runtime, such as those using the Itanium C++ ABI.
  CharUnits getExnObjectAlignment() const;

  /// Get or compute information about the layout of the specified
  /// record (struct/union/class) \p D, which indicates its size and field
  /// position information.
  const ASTRecordLayout &getASTRecordLayout(const RecordDecl *D) const;

  /// Get or compute information about the layout of the specified
  /// Objective-C interface.
  const ASTRecordLayout &getASTObjCInterfaceLayout(const ObjCInterfaceDecl *D)
    const;

  void DumpRecordLayout(const RecordDecl *RD, raw_ostream &OS,
                        bool Simple = false) const;

  /// Get or compute information about the layout of the specified
  /// Objective-C implementation.
  ///
  /// This may differ from the interface if synthesized ivars are present.
  const ASTRecordLayout &
  getASTObjCImplementationLayout(const ObjCImplementationDecl *D) const;

  /// Get our current best idea for the key function of the
  /// given record decl, or nullptr if there isn't one.
  ///
  /// The key function is, according to the Itanium C++ ABI section 5.2.3:
  ///   ...the first non-pure virtual function that is not inline at the
  ///   point of class definition.
  ///
  /// Other ABIs use the same idea.  However, the ARM C++ ABI ignores
  /// virtual functions that are defined 'inline', which means that
  /// the result of this computation can change.
  const CXXMethodDecl *getCurrentKeyFunction(const CXXRecordDecl *RD);

  /// Observe that the given method cannot be a key function.
  /// Checks the key-function cache for the method's class and clears it
  /// if matches the given declaration.
  ///
  /// This is used in ABIs where out-of-line definitions marked
  /// inline are not considered to be key functions.
  ///
  /// \param method should be the declaration from the class definition
  void setNonKeyFunction(const CXXMethodDecl *method);

  /// Loading virtual member pointers using the virtual inheritance model
  /// always results in an adjustment using the vbtable even if the index is
  /// zero.
  ///
  /// This is usually OK because the first slot in the vbtable points
  /// backwards to the top of the MDC.  However, the MDC might be reusing a
  /// vbptr from an nv-base.  In this case, the first slot in the vbtable
  /// points to the start of the nv-base which introduced the vbptr and *not*
  /// the MDC.  Modify the NonVirtualBaseAdjustment to account for this.
  CharUnits getOffsetOfBaseWithVBPtr(const CXXRecordDecl *RD) const;

  /// Get the offset of a FieldDecl or IndirectFieldDecl, in bits.
  uint64_t getFieldOffset(const ValueDecl *FD) const;

  /// Get the offset of an ObjCIvarDecl in bits.
  uint64_t lookupFieldBitOffset(const ObjCInterfaceDecl *OID,
                                const ObjCImplementationDecl *ID,
                                const ObjCIvarDecl *Ivar) const;

  /// Find the 'this' offset for the member path in a pointer-to-member
  /// APValue.
  CharUnits getMemberPointerPathAdjustment(const APValue &MP) const;

  bool isNearlyEmpty(const CXXRecordDecl *RD) const;

  VTableContextBase *getVTableContext();

  /// If \p T is null pointer, assume the target in ASTContext.
  MangleContext *createMangleContext(const TargetInfo *T = nullptr);

  /// Creates a device mangle context to correctly mangle lambdas in a mixed
  /// architecture compile by setting the lambda mangling number source to the
  /// DeviceLambdaManglingNumber. Currently this asserts that the TargetInfo
  /// (from the AuxTargetInfo) is a an itanium target.
  MangleContext *createDeviceMangleContext(const TargetInfo &T);

  void DeepCollectObjCIvars(const ObjCInterfaceDecl *OI, bool leafClass,
                            SmallVectorImpl<const ObjCIvarDecl*> &Ivars) const;

  unsigned CountNonClassIvars(const ObjCInterfaceDecl *OI) const;
  void CollectInheritedProtocols(const Decl *CDecl,
                          llvm::SmallPtrSet<ObjCProtocolDecl*, 8> &Protocols);

  /// Return true if the specified type has unique object representations
  /// according to (C++17 [meta.unary.prop]p9)
  bool
  hasUniqueObjectRepresentations(QualType Ty,
                                 bool CheckIfTriviallyCopyable = true) const;

  //===--------------------------------------------------------------------===//
  //                            Type Operators
  //===--------------------------------------------------------------------===//

  /// Return the canonical (structural) type corresponding to the
  /// specified potentially non-canonical type \p T.
  ///
  /// The non-canonical version of a type may have many "decorated" versions of
  /// types.  Decorators can include typedefs, 'typeof' operators, etc. The
  /// returned type is guaranteed to be free of any of these, allowing two
  /// canonical types to be compared for exact equality with a simple pointer
  /// comparison.
  CanQualType getCanonicalType(QualType T) const {
    return CanQualType::CreateUnsafe(T.getCanonicalType());
  }

  const Type *getCanonicalType(const Type *T) const {
    return T->getCanonicalTypeInternal().getTypePtr();
  }

  /// Return the canonical parameter type corresponding to the specific
  /// potentially non-canonical one.
  ///
  /// Qualifiers are stripped off, functions are turned into function
  /// pointers, and arrays decay one level into pointers.
  CanQualType getCanonicalParamType(QualType T) const;

  /// Determine whether the given types \p T1 and \p T2 are equivalent.
  bool hasSameType(QualType T1, QualType T2) const {
    return getCanonicalType(T1) == getCanonicalType(T2);
  }
  bool hasSameType(const Type *T1, const Type *T2) const {
    return getCanonicalType(T1) == getCanonicalType(T2);
  }

  /// Determine whether the given expressions \p X and \p Y are equivalent.
  bool hasSameExpr(const Expr *X, const Expr *Y) const;

  /// Return this type as a completely-unqualified array type,
  /// capturing the qualifiers in \p Quals.
  ///
  /// This will remove the minimal amount of sugaring from the types, similar
  /// to the behavior of QualType::getUnqualifiedType().
  ///
  /// \param T is the qualified type, which may be an ArrayType
  ///
  /// \param Quals will receive the full set of qualifiers that were
  /// applied to the array.
  ///
  /// \returns if this is an array type, the completely unqualified array type
  /// that corresponds to it. Otherwise, returns T.getUnqualifiedType().
  QualType getUnqualifiedArrayType(QualType T, Qualifiers &Quals);

  /// Determine whether the given types are equivalent after
  /// cvr-qualifiers have been removed.
  bool hasSameUnqualifiedType(QualType T1, QualType T2) const {
    return getCanonicalType(T1).getTypePtr() ==
           getCanonicalType(T2).getTypePtr();
  }

  bool hasSameNullabilityTypeQualifier(QualType SubT, QualType SuperT,
                                       bool IsParam) const {
    auto SubTnullability = SubT->getNullability();
    auto SuperTnullability = SuperT->getNullability();
    if (SubTnullability.has_value() == SuperTnullability.has_value()) {
      // Neither has nullability; return true
      if (!SubTnullability)
        return true;
      // Both have nullability qualifier.
      if (*SubTnullability == *SuperTnullability ||
          *SubTnullability == NullabilityKind::Unspecified ||
          *SuperTnullability == NullabilityKind::Unspecified)
        return true;

      if (IsParam) {
        // Ok for the superclass method parameter to be "nonnull" and the subclass
        // method parameter to be "nullable"
        return (*SuperTnullability == NullabilityKind::NonNull &&
                *SubTnullability == NullabilityKind::Nullable);
      }
      // For the return type, it's okay for the superclass method to specify
      // "nullable" and the subclass method specify "nonnull"
      return (*SuperTnullability == NullabilityKind::Nullable &&
              *SubTnullability == NullabilityKind::NonNull);
    }
    return true;
  }

  bool ObjCMethodsAreEqual(const ObjCMethodDecl *MethodDecl,
                           const ObjCMethodDecl *MethodImp);

  bool UnwrapSimilarTypes(QualType &T1, QualType &T2,
                          bool AllowPiMismatch = true);
  void UnwrapSimilarArrayTypes(QualType &T1, QualType &T2,
                               bool AllowPiMismatch = true);

  /// Determine if two types are similar, according to the C++ rules. That is,
  /// determine if they are the same other than qualifiers on the initial
  /// sequence of pointer / pointer-to-member / array (and in Clang, object
  /// pointer) types and their element types.
  ///
  /// Clang offers a number of qualifiers in addition to the C++ qualifiers;
  /// those qualifiers are also ignored in the 'similarity' check.
  bool hasSimilarType(QualType T1, QualType T2);

  /// Determine if two types are similar, ignoring only CVR qualifiers.
  bool hasCvrSimilarType(QualType T1, QualType T2);

  /// Retrieves the "canonical" nested name specifier for a
  /// given nested name specifier.
  ///
  /// The canonical nested name specifier is a nested name specifier
  /// that uniquely identifies a type or namespace within the type
  /// system. For example, given:
  ///
  /// \code
  /// namespace N {
  ///   struct S {
  ///     template<typename T> struct X { typename T* type; };
  ///   };
  /// }
  ///
  /// template<typename T> struct Y {
  ///   typename N::S::X<T>::type member;
  /// };
  /// \endcode
  ///
  /// Here, the nested-name-specifier for N::S::X<T>:: will be
  /// S::X<template-param-0-0>, since 'S' and 'X' are uniquely defined
  /// by declarations in the type system and the canonical type for
  /// the template type parameter 'T' is template-param-0-0.
  NestedNameSpecifier *
  getCanonicalNestedNameSpecifier(NestedNameSpecifier *NNS) const;

  /// Retrieves the default calling convention for the current target.
  CallingConv getDefaultCallingConvention(bool IsVariadic,
                                          bool IsCXXMethod,
                                          bool IsBuiltin = false) const;

  /// Retrieves the "canonical" template name that refers to a
  /// given template.
  ///
  /// The canonical template name is the simplest expression that can
  /// be used to refer to a given template. For most templates, this
  /// expression is just the template declaration itself. For example,
  /// the template std::vector can be referred to via a variety of
  /// names---std::vector, \::std::vector, vector (if vector is in
  /// scope), etc.---but all of these names map down to the same
  /// TemplateDecl, which is used to form the canonical template name.
  ///
  /// Dependent template names are more interesting. Here, the
  /// template name could be something like T::template apply or
  /// std::allocator<T>::template rebind, where the nested name
  /// specifier itself is dependent. In this case, the canonical
  /// template name uses the shortest form of the dependent
  /// nested-name-specifier, which itself contains all canonical
  /// types, values, and templates.
  TemplateName getCanonicalTemplateName(const TemplateName &Name) const;

  /// Determine whether the given template names refer to the same
  /// template.
  bool hasSameTemplateName(const TemplateName &X, const TemplateName &Y) const;

  /// Determine whether the two declarations refer to the same entity.
  bool isSameEntity(const NamedDecl *X, const NamedDecl *Y) const;

  /// Determine whether two template parameter lists are similar enough
  /// that they may be used in declarations of the same template.
  bool isSameTemplateParameterList(const TemplateParameterList *X,
                                   const TemplateParameterList *Y) const;

  /// Determine whether two template parameters are similar enough
  /// that they may be used in declarations of the same template.
  bool isSameTemplateParameter(const NamedDecl *X, const NamedDecl *Y) const;

  /// Determine whether two 'requires' expressions are similar enough that they
  /// may be used in re-declarations.
  ///
  /// Use of 'requires' isn't mandatory, works with constraints expressed in
  /// other ways too.
  bool isSameConstraintExpr(const Expr *XCE, const Expr *YCE) const;

  /// Determine whether two type contraint are similar enough that they could
  /// used in declarations of the same template.
  bool isSameTypeConstraint(const TypeConstraint *XTC,
                            const TypeConstraint *YTC) const;

  /// Determine whether two default template arguments are similar enough
  /// that they may be used in declarations of the same template.
  bool isSameDefaultTemplateArgument(const NamedDecl *X,
                                     const NamedDecl *Y) const;

  /// Retrieve the "canonical" template argument.
  ///
  /// The canonical template argument is the simplest template argument
  /// (which may be a type, value, expression, or declaration) that
  /// expresses the value of the argument.
  TemplateArgument getCanonicalTemplateArgument(const TemplateArgument &Arg)
    const;

  /// Type Query functions.  If the type is an instance of the specified class,
  /// return the Type pointer for the underlying maximally pretty type.  This
  /// is a member of ASTContext because this may need to do some amount of
  /// canonicalization, e.g. to move type qualifiers into the element type.
  const ArrayType *getAsArrayType(QualType T) const;
  const ConstantArrayType *getAsConstantArrayType(QualType T) const {
    return dyn_cast_or_null<ConstantArrayType>(getAsArrayType(T));
  }
  const VariableArrayType *getAsVariableArrayType(QualType T) const {
    return dyn_cast_or_null<VariableArrayType>(getAsArrayType(T));
  }
  const IncompleteArrayType *getAsIncompleteArrayType(QualType T) const {
    return dyn_cast_or_null<IncompleteArrayType>(getAsArrayType(T));
  }
  const DependentSizedArrayType *getAsDependentSizedArrayType(QualType T)
    const {
    return dyn_cast_or_null<DependentSizedArrayType>(getAsArrayType(T));
  }

  /// Return the innermost element type of an array type.
  ///
  /// For example, will return "int" for int[m][n]
  QualType getBaseElementType(const ArrayType *VAT) const;

  /// Return the innermost element type of a type (which needn't
  /// actually be an array type).
  QualType getBaseElementType(QualType QT) const;

  /// Return number of constant array elements.
  uint64_t getConstantArrayElementCount(const ConstantArrayType *CA) const;

  /// Return number of elements initialized in an ArrayInitLoopExpr.
  uint64_t
  getArrayInitLoopExprElementCount(const ArrayInitLoopExpr *AILE) const;

  /// Perform adjustment on the parameter type of a function.
  ///
  /// This routine adjusts the given parameter type @p T to the actual
  /// parameter type used by semantic analysis (C99 6.7.5.3p[7,8],
  /// C++ [dcl.fct]p3). The adjusted parameter type is returned.
  QualType getAdjustedParameterType(QualType T) const;

  /// Retrieve the parameter type as adjusted for use in the signature
  /// of a function, decaying array and function types and removing top-level
  /// cv-qualifiers.
  QualType getSignatureParameterType(QualType T) const;

  QualType getExceptionObjectType(QualType T) const;

  /// Return the properly qualified result of decaying the specified
  /// array type to a pointer.
  ///
  /// This operation is non-trivial when handling typedefs etc.  The canonical
  /// type of \p T must be an array type, this returns a pointer to a properly
  /// qualified element of the array.
  ///
  /// See C99 6.7.5.3p7 and C99 6.3.2.1p3.
  QualType getArrayDecayedType(QualType T) const;

  /// Return the type that \p PromotableType will promote to: C99
  /// 6.3.1.1p2, assuming that \p PromotableType is a promotable integer type.
  QualType getPromotedIntegerType(QualType PromotableType) const;

  /// Recurses in pointer/array types until it finds an Objective-C
  /// retainable type and returns its ownership.
  Qualifiers::ObjCLifetime getInnerObjCOwnership(QualType T) const;

  /// Whether this is a promotable bitfield reference according
  /// to C99 6.3.1.1p2, bullet 2 (and GCC extensions).
  ///
  /// \returns the type this bit-field will promote to, or NULL if no
  /// promotion occurs.
  QualType isPromotableBitField(Expr *E) const;

  /// Return the highest ranked integer type, see C99 6.3.1.8p1.
  ///
  /// If \p LHS > \p RHS, returns 1.  If \p LHS == \p RHS, returns 0.  If
  /// \p LHS < \p RHS, return -1.
  int getIntegerTypeOrder(QualType LHS, QualType RHS) const;

  /// Compare the rank of the two specified floating point types,
  /// ignoring the domain of the type (i.e. 'double' == '_Complex double').
  ///
  /// If \p LHS > \p RHS, returns 1.  If \p LHS == \p RHS, returns 0.  If
  /// \p LHS < \p RHS, return -1.
  int getFloatingTypeOrder(QualType LHS, QualType RHS) const;

  /// Compare the rank of two floating point types as above, but compare equal
  /// if both types have the same floating-point semantics on the target (i.e.
  /// long double and double on AArch64 will return 0).
  int getFloatingTypeSemanticOrder(QualType LHS, QualType RHS) const;

  unsigned getTargetAddressSpace(LangAS AS) const;

  LangAS getLangASForBuiltinAddressSpace(unsigned AS) const;

  /// Get target-dependent integer value for null pointer which is used for
  /// constant folding.
  uint64_t getTargetNullPointerValue(QualType QT) const;

  bool addressSpaceMapManglingFor(LangAS AS) const {
    return AddrSpaceMapMangling || isTargetAddressSpace(AS);
  }

  // Merges two exception specifications, such that the resulting
  // exception spec is the union of both. For example, if either
  // of them can throw something, the result can throw it as well.
  FunctionProtoType::ExceptionSpecInfo
  mergeExceptionSpecs(FunctionProtoType::ExceptionSpecInfo ESI1,
                      FunctionProtoType::ExceptionSpecInfo ESI2,
                      SmallVectorImpl<QualType> &ExceptionTypeStorage,
                      bool AcceptDependent);

  // For two "same" types, return a type which has
  // the common sugar between them. If Unqualified is true,
  // both types need only be the same unqualified type.
  // The result will drop the qualifiers which do not occur
  // in both types.
  QualType getCommonSugaredType(QualType X, QualType Y,
                                bool Unqualified = false);

private:
  // Helper for integer ordering
  unsigned getIntegerRank(const Type *T) const;

public:
  //===--------------------------------------------------------------------===//
  //                    Type Compatibility Predicates
  //===--------------------------------------------------------------------===//

  /// Compatibility predicates used to check assignment expressions.
  bool typesAreCompatible(QualType T1, QualType T2,
                          bool CompareUnqualified = false); // C99 6.2.7p1

  bool propertyTypesAreCompatible(QualType, QualType);
  bool typesAreBlockPointerCompatible(QualType, QualType);

  bool isObjCIdType(QualType T) const {
    if (const auto *ET = dyn_cast<ElaboratedType>(T))
      T = ET->getNamedType();
    return T == getObjCIdType();
  }

  bool isObjCClassType(QualType T) const {
    if (const auto *ET = dyn_cast<ElaboratedType>(T))
      T = ET->getNamedType();
    return T == getObjCClassType();
  }

  bool isObjCSelType(QualType T) const {
    if (const auto *ET = dyn_cast<ElaboratedType>(T))
      T = ET->getNamedType();
    return T == getObjCSelType();
  }

  bool ObjCQualifiedIdTypesAreCompatible(const ObjCObjectPointerType *LHS,
                                         const ObjCObjectPointerType *RHS,
                                         bool ForCompare);

  bool ObjCQualifiedClassTypesAreCompatible(const ObjCObjectPointerType *LHS,
                                            const ObjCObjectPointerType *RHS);

  // Check the safety of assignment from LHS to RHS
  bool canAssignObjCInterfaces(const ObjCObjectPointerType *LHSOPT,
                               const ObjCObjectPointerType *RHSOPT);
  bool canAssignObjCInterfaces(const ObjCObjectType *LHS,
                               const ObjCObjectType *RHS);
  bool canAssignObjCInterfacesInBlockPointer(
                                          const ObjCObjectPointerType *LHSOPT,
                                          const ObjCObjectPointerType *RHSOPT,
                                          bool BlockReturnType);
  bool areComparableObjCPointerTypes(QualType LHS, QualType RHS);
  QualType areCommonBaseCompatible(const ObjCObjectPointerType *LHSOPT,
                                   const ObjCObjectPointerType *RHSOPT);
  bool canBindObjCObjectType(QualType To, QualType From);

  // Functions for calculating composite types
  QualType mergeTypes(QualType, QualType, bool OfBlockPointer = false,
                      bool Unqualified = false, bool BlockReturnType = false,
                      bool IsConditionalOperator = false);
  QualType mergeFunctionTypes(QualType, QualType, bool OfBlockPointer = false,
                              bool Unqualified = false, bool AllowCXX = false,
                              bool IsConditionalOperator = false);
  QualType mergeFunctionParameterTypes(QualType, QualType,
                                       bool OfBlockPointer = false,
                                       bool Unqualified = false);
  QualType mergeTransparentUnionType(QualType, QualType,
                                     bool OfBlockPointer=false,
                                     bool Unqualified = false);

  QualType mergeObjCGCQualifiers(QualType, QualType);

  /// This function merges the ExtParameterInfo lists of two functions. It
  /// returns true if the lists are compatible. The merged list is returned in
  /// NewParamInfos.
  ///
  /// \param FirstFnType The type of the first function.
  ///
  /// \param SecondFnType The type of the second function.
  ///
  /// \param CanUseFirst This flag is set to true if the first function's
  /// ExtParameterInfo list can be used as the composite list of
  /// ExtParameterInfo.
  ///
  /// \param CanUseSecond This flag is set to true if the second function's
  /// ExtParameterInfo list can be used as the composite list of
  /// ExtParameterInfo.
  ///
  /// \param NewParamInfos The composite list of ExtParameterInfo. The list is
  /// empty if none of the flags are set.
  ///
  bool mergeExtParameterInfo(
      const FunctionProtoType *FirstFnType,
      const FunctionProtoType *SecondFnType,
      bool &CanUseFirst, bool &CanUseSecond,
      SmallVectorImpl<FunctionProtoType::ExtParameterInfo> &NewParamInfos);

  void ResetObjCLayout(const ObjCContainerDecl *CD);

  //===--------------------------------------------------------------------===//
  //                    Integer Predicates
  //===--------------------------------------------------------------------===//

  // The width of an integer, as defined in C99 6.2.6.2. This is the number
  // of bits in an integer type excluding any padding bits.
  unsigned getIntWidth(QualType T) const;

  // Per C99 6.2.5p6, for every signed integer type, there is a corresponding
  // unsigned integer type.  This method takes a signed type, and returns the
  // corresponding unsigned integer type.
  // With the introduction of fixed point types in ISO N1169, this method also
  // accepts fixed point types and returns the corresponding unsigned type for
  // a given fixed point type.
  QualType getCorrespondingUnsignedType(QualType T) const;

  // Per C99 6.2.5p6, for every signed integer type, there is a corresponding
  // unsigned integer type.  This method takes an unsigned type, and returns the
  // corresponding signed integer type.
  // With the introduction of fixed point types in ISO N1169, this method also
  // accepts fixed point types and returns the corresponding signed type for
  // a given fixed point type.
  QualType getCorrespondingSignedType(QualType T) const;

  // Per ISO N1169, this method accepts fixed point types and returns the
  // corresponding saturated type for a given fixed point type.
  QualType getCorrespondingSaturatedType(QualType Ty) const;

  // Per ISO N1169, this method accepts fixed point types and returns the
  // corresponding non-saturated type for a given fixed point type.
  QualType getCorrespondingUnsaturatedType(QualType Ty) const;

  // This method accepts fixed point types and returns the corresponding signed
  // type. Unlike getCorrespondingUnsignedType(), this only accepts unsigned
  // fixed point types because there are unsigned integer types like bool and
  // char8_t that don't have signed equivalents.
  QualType getCorrespondingSignedFixedPointType(QualType Ty) const;

  //===--------------------------------------------------------------------===//
  //                    Integer Values
  //===--------------------------------------------------------------------===//

  /// Make an APSInt of the appropriate width and signedness for the
  /// given \p Value and integer \p Type.
  llvm::APSInt MakeIntValue(uint64_t Value, QualType Type) const {
    // If Type is a signed integer type larger than 64 bits, we need to be sure
    // to sign extend Res appropriately.
    llvm::APSInt Res(64, !Type->isSignedIntegerOrEnumerationType());
    Res = Value;
    unsigned Width = getIntWidth(Type);
    if (Width != Res.getBitWidth())
      return Res.extOrTrunc(Width);
    return Res;
  }

  bool isSentinelNullExpr(const Expr *E);

  /// Get the implementation of the ObjCInterfaceDecl \p D, or nullptr if
  /// none exists.
  ObjCImplementationDecl *getObjCImplementation(ObjCInterfaceDecl *D);

  /// Get the implementation of the ObjCCategoryDecl \p D, or nullptr if
  /// none exists.
  ObjCCategoryImplDecl *getObjCImplementation(ObjCCategoryDecl *D);

  /// Return true if there is at least one \@implementation in the TU.
  bool AnyObjCImplementation() {
    return !ObjCImpls.empty();
  }

  /// Set the implementation of ObjCInterfaceDecl.
  void setObjCImplementation(ObjCInterfaceDecl *IFaceD,
                             ObjCImplementationDecl *ImplD);

  /// Set the implementation of ObjCCategoryDecl.
  void setObjCImplementation(ObjCCategoryDecl *CatD,
                             ObjCCategoryImplDecl *ImplD);

  /// Get the duplicate declaration of a ObjCMethod in the same
  /// interface, or null if none exists.
  const ObjCMethodDecl *
  getObjCMethodRedeclaration(const ObjCMethodDecl *MD) const;

  void setObjCMethodRedeclaration(const ObjCMethodDecl *MD,
                                  const ObjCMethodDecl *Redecl);

  /// Returns the Objective-C interface that \p ND belongs to if it is
  /// an Objective-C method/property/ivar etc. that is part of an interface,
  /// otherwise returns null.
  const ObjCInterfaceDecl *getObjContainingInterface(const NamedDecl *ND) const;

  /// Set the copy initialization expression of a block var decl. \p CanThrow
  /// indicates whether the copy expression can throw or not.
  void setBlockVarCopyInit(const VarDecl* VD, Expr *CopyExpr, bool CanThrow);

  /// Get the copy initialization expression of the VarDecl \p VD, or
  /// nullptr if none exists.
  BlockVarCopyInit getBlockVarCopyInit(const VarDecl* VD) const;

  /// Allocate an uninitialized TypeSourceInfo.
  ///
  /// The caller should initialize the memory held by TypeSourceInfo using
  /// the TypeLoc wrappers.
  ///
  /// \param T the type that will be the basis for type source info. This type
  /// should refer to how the declarator was written in source code, not to
  /// what type semantic analysis resolved the declarator to.
  ///
  /// \param Size the size of the type info to create, or 0 if the size
  /// should be calculated based on the type.
  TypeSourceInfo *CreateTypeSourceInfo(QualType T, unsigned Size = 0) const;

  /// Allocate a TypeSourceInfo where all locations have been
  /// initialized to a given location, which defaults to the empty
  /// location.
  TypeSourceInfo *
  getTrivialTypeSourceInfo(QualType T,
                           SourceLocation Loc = SourceLocation()) const;

  /// Add a deallocation callback that will be invoked when the
  /// ASTContext is destroyed.
  ///
  /// \param Callback A callback function that will be invoked on destruction.
  ///
  /// \param Data Pointer data that will be provided to the callback function
  /// when it is called.
  void AddDeallocation(void (*Callback)(void *), void *Data) const;

  /// If T isn't trivially destructible, calls AddDeallocation to register it
  /// for destruction.
  template <typename T> void addDestruction(T *Ptr) const {
    if (!std::is_trivially_destructible<T>::value) {
      auto DestroyPtr = [](void *V) { static_cast<T *>(V)->~T(); };
      AddDeallocation(DestroyPtr, Ptr);
    }
  }

  GVALinkage GetGVALinkageForFunction(const FunctionDecl *FD) const;
  GVALinkage GetGVALinkageForVariable(const VarDecl *VD) const;

  /// Determines if the decl can be CodeGen'ed or deserialized from PCH
  /// lazily, only when used; this is only relevant for function or file scoped
  /// var definitions.
  ///
  /// \returns true if the function/var must be CodeGen'ed/deserialized even if
  /// it is not used.
  bool DeclMustBeEmitted(const Decl *D);

  /// Visits all versions of a multiversioned function with the passed
  /// predicate.
  void forEachMultiversionedFunctionVersion(
      const FunctionDecl *FD,
      llvm::function_ref<void(FunctionDecl *)> Pred) const;

  const CXXConstructorDecl *
  getCopyConstructorForExceptionObject(CXXRecordDecl *RD);

  void addCopyConstructorForExceptionObject(CXXRecordDecl *RD,
                                            CXXConstructorDecl *CD);

  void addTypedefNameForUnnamedTagDecl(TagDecl *TD, TypedefNameDecl *TND);

  TypedefNameDecl *getTypedefNameForUnnamedTagDecl(const TagDecl *TD);

  void addDeclaratorForUnnamedTagDecl(TagDecl *TD, DeclaratorDecl *DD);

  DeclaratorDecl *getDeclaratorForUnnamedTagDecl(const TagDecl *TD);

  void setManglingNumber(const NamedDecl *ND, unsigned Number);
  unsigned getManglingNumber(const NamedDecl *ND,
                             bool ForAuxTarget = false) const;

  void setStaticLocalNumber(const VarDecl *VD, unsigned Number);
  unsigned getStaticLocalNumber(const VarDecl *VD) const;

  /// Retrieve the context for computing mangling numbers in the given
  /// DeclContext.
  MangleNumberingContext &getManglingNumberContext(const DeclContext *DC);
  enum NeedExtraManglingDecl_t { NeedExtraManglingDecl };
  MangleNumberingContext &getManglingNumberContext(NeedExtraManglingDecl_t,
                                                   const Decl *D);

  std::unique_ptr<MangleNumberingContext> createMangleNumberingContext() const;

  /// Used by ParmVarDecl to store on the side the
  /// index of the parameter when it exceeds the size of the normal bitfield.
  void setParameterIndex(const ParmVarDecl *D, unsigned index);

  /// Used by ParmVarDecl to retrieve on the side the
  /// index of the parameter when it exceeds the size of the normal bitfield.
  unsigned getParameterIndex(const ParmVarDecl *D) const;

  /// Return a string representing the human readable name for the specified
  /// function declaration or file name. Used by SourceLocExpr and
  /// PredefinedExpr to cache evaluated results.
  StringLiteral *getPredefinedStringLiteralFromCache(StringRef Key) const;

  /// Return a declaration for the global GUID object representing the given
  /// GUID value.
  MSGuidDecl *getMSGuidDecl(MSGuidDeclParts Parts) const;

  /// Return a declaration for a uniquified anonymous global constant
  /// corresponding to a given APValue.
  UnnamedGlobalConstantDecl *
  getUnnamedGlobalConstantDecl(QualType Ty, const APValue &Value) const;

  /// Return the template parameter object of the given type with the given
  /// value.
  TemplateParamObjectDecl *getTemplateParamObjectDecl(QualType T,
                                                      const APValue &V) const;

  /// Parses the target attributes passed in, and returns only the ones that are
  /// valid feature names.
  ParsedTargetAttr filterFunctionTargetAttrs(const TargetAttr *TD) const;

  std::vector<std::string>
  filterFunctionTargetVersionAttrs(const TargetVersionAttr *TV) const;

  void getFunctionFeatureMap(llvm::StringMap<bool> &FeatureMap,
                             const FunctionDecl *) const;
  void getFunctionFeatureMap(llvm::StringMap<bool> &FeatureMap,
                             GlobalDecl GD) const;

  //===--------------------------------------------------------------------===//
  //                    Statistics
  //===--------------------------------------------------------------------===//

  /// The number of implicitly-declared default constructors.
  unsigned NumImplicitDefaultConstructors = 0;

  /// The number of implicitly-declared default constructors for
  /// which declarations were built.
  unsigned NumImplicitDefaultConstructorsDeclared = 0;

  /// The number of implicitly-declared copy constructors.
  unsigned NumImplicitCopyConstructors = 0;

  /// The number of implicitly-declared copy constructors for
  /// which declarations were built.
  unsigned NumImplicitCopyConstructorsDeclared = 0;

  /// The number of implicitly-declared move constructors.
  unsigned NumImplicitMoveConstructors = 0;

  /// The number of implicitly-declared move constructors for
  /// which declarations were built.
  unsigned NumImplicitMoveConstructorsDeclared = 0;

  /// The number of implicitly-declared copy assignment operators.
  unsigned NumImplicitCopyAssignmentOperators = 0;

  /// The number of implicitly-declared copy assignment operators for
  /// which declarations were built.
  unsigned NumImplicitCopyAssignmentOperatorsDeclared = 0;

  /// The number of implicitly-declared move assignment operators.
  unsigned NumImplicitMoveAssignmentOperators = 0;

  /// The number of implicitly-declared move assignment operators for
  /// which declarations were built.
  unsigned NumImplicitMoveAssignmentOperatorsDeclared = 0;

  /// The number of implicitly-declared destructors.
  unsigned NumImplicitDestructors = 0;

  /// The number of implicitly-declared destructors for which
  /// declarations were built.
  unsigned NumImplicitDestructorsDeclared = 0;

public:
  /// Initialize built-in types.
  ///
  /// This routine may only be invoked once for a given ASTContext object.
  /// It is normally invoked after ASTContext construction.
  ///
  /// \param Target The target
  void InitBuiltinTypes(const TargetInfo &Target,
                        const TargetInfo *AuxTarget = nullptr);

private:
  void InitBuiltinType(CanQualType &R, BuiltinType::Kind K);

  class ObjCEncOptions {
    unsigned Bits;

    ObjCEncOptions(unsigned Bits) : Bits(Bits) {}

  public:
    ObjCEncOptions() : Bits(0) {}

#define OPT_LIST(V)                                                            \
  V(ExpandPointedToStructures, 0)                                              \
  V(ExpandStructures, 1)                                                       \
  V(IsOutermostType, 2)                                                        \
  V(EncodingProperty, 3)                                                       \
  V(IsStructField, 4)                                                          \
  V(EncodeBlockParameters, 5)                                                  \
  V(EncodeClassNames, 6)                                                       \

#define V(N,I) ObjCEncOptions& set##N() { Bits |= 1 << I; return *this; }
OPT_LIST(V)
#undef V

#define V(N,I) bool N() const { return Bits & 1 << I; }
OPT_LIST(V)
#undef V

#undef OPT_LIST

    [[nodiscard]] ObjCEncOptions keepingOnly(ObjCEncOptions Mask) const {
      return Bits & Mask.Bits;
    }

    [[nodiscard]] ObjCEncOptions forComponentType() const {
      ObjCEncOptions Mask = ObjCEncOptions()
                                .setIsOutermostType()
                                .setIsStructField();
      return Bits & ~Mask.Bits;
    }
  };

  // Return the Objective-C type encoding for a given type.
  void getObjCEncodingForTypeImpl(QualType t, std::string &S,
                                  ObjCEncOptions Options,
                                  const FieldDecl *Field,
                                  QualType *NotEncodedT = nullptr) const;

  // Adds the encoding of the structure's members.
  void getObjCEncodingForStructureImpl(RecordDecl *RD, std::string &S,
                                       const FieldDecl *Field,
                                       bool includeVBases = true,
                                       QualType *NotEncodedT=nullptr) const;

public:
  // Adds the encoding of a method parameter or return type.
  void getObjCEncodingForMethodParameter(Decl::ObjCDeclQualifier QT,
                                         QualType T, std::string& S,
                                         bool Extended) const;

  /// Returns true if this is an inline-initialized static data member
  /// which is treated as a definition for MSVC compatibility.
  bool isMSStaticDataMemberInlineDefinition(const VarDecl *VD) const;

  enum class InlineVariableDefinitionKind {
    /// Not an inline variable.
    None,

    /// Weak definition of inline variable.
    Weak,

    /// Weak for now, might become strong later in this TU.
    WeakUnknown,

    /// Strong definition.
    Strong
  };

  /// Determine whether a definition of this inline variable should
  /// be treated as a weak or strong definition. For compatibility with
  /// C++14 and before, for a constexpr static data member, if there is an
  /// out-of-line declaration of the member, we may promote it from weak to
  /// strong.
  InlineVariableDefinitionKind
  getInlineVariableDefinitionKind(const VarDecl *VD) const;

private:
  friend class DeclarationNameTable;
  friend class DeclContext;

  const ASTRecordLayout &
  getObjCLayout(const ObjCInterfaceDecl *D,
                const ObjCImplementationDecl *Impl) const;

  /// A set of deallocations that should be performed when the
  /// ASTContext is destroyed.
  // FIXME: We really should have a better mechanism in the ASTContext to
  // manage running destructors for types which do variable sized allocation
  // within the AST. In some places we thread the AST bump pointer allocator
  // into the datastructures which avoids this mess during deallocation but is
  // wasteful of memory, and here we require a lot of error prone book keeping
  // in order to track and run destructors while we're tearing things down.
  using DeallocationFunctionsAndArguments =
      llvm::SmallVector<std::pair<void (*)(void *), void *>, 16>;
  mutable DeallocationFunctionsAndArguments Deallocations;

  // FIXME: This currently contains the set of StoredDeclMaps used
  // by DeclContext objects.  This probably should not be in ASTContext,
  // but we include it here so that ASTContext can quickly deallocate them.
  llvm::PointerIntPair<StoredDeclsMap *, 1> LastSDM;

  std::vector<Decl *> TraversalScope;

  std::unique_ptr<VTableContextBase> VTContext;

  void ReleaseDeclContextMaps();

public:
  enum PragmaSectionFlag : unsigned {
    PSF_None = 0,
    PSF_Read = 0x1,
    PSF_Write = 0x2,
    PSF_Execute = 0x4,
    PSF_Implicit = 0x8,
    PSF_ZeroInit = 0x10,
    PSF_Invalid = 0x80000000U,
  };

  struct SectionInfo {
    NamedDecl *Decl;
    SourceLocation PragmaSectionLocation;
    int SectionFlags;

    SectionInfo() = default;
    SectionInfo(NamedDecl *Decl, SourceLocation PragmaSectionLocation,
                int SectionFlags)
        : Decl(Decl), PragmaSectionLocation(PragmaSectionLocation),
          SectionFlags(SectionFlags) {}
  };

  llvm::StringMap<SectionInfo> SectionInfos;

  /// Return a new OMPTraitInfo object owned by this context.
  OMPTraitInfo &getNewOMPTraitInfo();

  /// Whether a C++ static variable or CUDA/HIP kernel may be externalized.
  bool mayExternalize(const Decl *D) const;

  /// Whether a C++ static variable or CUDA/HIP kernel should be externalized.
  bool shouldExternalize(const Decl *D) const;

  StringRef getCUIDHash() const;

private:
  /// All OMPTraitInfo objects live in this collection, one per
  /// `pragma omp [begin] declare variant` directive.
  SmallVector<std::unique_ptr<OMPTraitInfo>, 4> OMPTraitInfoVector;
};

/// Insertion operator for diagnostics.
const StreamingDiagnostic &operator<<(const StreamingDiagnostic &DB,
                                      const ASTContext::SectionInfo &Section);

/// Utility function for constructing a nullary selector.
inline Selector GetNullarySelector(StringRef name, ASTContext &Ctx) {
  const IdentifierInfo *II = &Ctx.Idents.get(name);
  return Ctx.Selectors.getSelector(0, &II);
}

/// Utility function for constructing an unary selector.
inline Selector GetUnarySelector(StringRef name, ASTContext &Ctx) {
  const IdentifierInfo *II = &Ctx.Idents.get(name);
  return Ctx.Selectors.getSelector(1, &II);
}

} // namespace clang

// operator new and delete aren't allowed inside namespaces.

/// Placement new for using the ASTContext's allocator.
///
/// This placement form of operator new uses the ASTContext's allocator for
/// obtaining memory.
///
/// IMPORTANT: These are also declared in clang/AST/ASTContextAllocate.h!
/// Any changes here need to also be made there.
///
/// We intentionally avoid using a nothrow specification here so that the calls
/// to this operator will not perform a null check on the result -- the
/// underlying allocator never returns null pointers.
///
/// Usage looks like this (assuming there's an ASTContext 'Context' in scope):
/// @code
/// // Default alignment (8)
/// IntegerLiteral *Ex = new (Context) IntegerLiteral(arguments);
/// // Specific alignment
/// IntegerLiteral *Ex2 = new (Context, 4) IntegerLiteral(arguments);
/// @endcode
/// Memory allocated through this placement new operator does not need to be
/// explicitly freed, as ASTContext will free all of this memory when it gets
/// destroyed. Please note that you cannot use delete on the pointer.
///
/// @param Bytes The number of bytes to allocate. Calculated by the compiler.
/// @param C The ASTContext that provides the allocator.
/// @param Alignment The alignment of the allocated memory (if the underlying
///                  allocator supports it).
/// @return The allocated memory. Could be nullptr.
inline void *operator new(size_t Bytes, const clang::ASTContext &C,
                          size_t Alignment /* = 8 */) {
  return C.Allocate(Bytes, Alignment);
}

/// Placement delete companion to the new above.
///
/// This operator is just a companion to the new above. There is no way of
/// invoking it directly; see the new operator for more details. This operator
/// is called implicitly by the compiler if a placement new expression using
/// the ASTContext throws in the object constructor.
inline void operator delete(void *Ptr, const clang::ASTContext &C, size_t) {
  C.Deallocate(Ptr);
}

/// This placement form of operator new[] uses the ASTContext's allocator for
/// obtaining memory.
///
/// We intentionally avoid using a nothrow specification here so that the calls
/// to this operator will not perform a null check on the result -- the
/// underlying allocator never returns null pointers.
///
/// Usage looks like this (assuming there's an ASTContext 'Context' in scope):
/// @code
/// // Default alignment (8)
/// char *data = new (Context) char[10];
/// // Specific alignment
/// char *data = new (Context, 4) char[10];
/// @endcode
/// Memory allocated through this placement new[] operator does not need to be
/// explicitly freed, as ASTContext will free all of this memory when it gets
/// destroyed. Please note that you cannot use delete on the pointer.
///
/// @param Bytes The number of bytes to allocate. Calculated by the compiler.
/// @param C The ASTContext that provides the allocator.
/// @param Alignment The alignment of the allocated memory (if the underlying
///                  allocator supports it).
/// @return The allocated memory. Could be nullptr.
inline void *operator new[](size_t Bytes, const clang::ASTContext& C,
                            size_t Alignment /* = 8 */) {
  return C.Allocate(Bytes, Alignment);
}

/// Placement delete[] companion to the new[] above.
///
/// This operator is just a companion to the new[] above. There is no way of
/// invoking it directly; see the new[] operator for more details. This operator
/// is called implicitly by the compiler if a placement new[] expression using
/// the ASTContext throws in the object constructor.
inline void operator delete[](void *Ptr, const clang::ASTContext &C, size_t) {
  C.Deallocate(Ptr);
}

/// Create the representation of a LazyGenerationalUpdatePtr.
template <typename Owner, typename T,
          void (clang::ExternalASTSource::*Update)(Owner)>
typename clang::LazyGenerationalUpdatePtr<Owner, T, Update>::ValueType
    clang::LazyGenerationalUpdatePtr<Owner, T, Update>::makeValue(
        const clang::ASTContext &Ctx, T Value) {
  // Note, this is implemented here so that ExternalASTSource.h doesn't need to
  // include ASTContext.h. We explicitly instantiate it for all relevant types
  // in ASTContext.cpp.
  if (auto *Source = Ctx.getExternalSource())
    return new (Ctx) LazyData(Source, Value);
  return Value;
}

#endif // LLVM_CLANG_AST_ASTCONTEXT_H<|MERGE_RESOLUTION|>--- conflicted
+++ resolved
@@ -1120,13 +1120,9 @@
   CanQualType BFloat16Ty;
   CanQualType Float16Ty; // C11 extension ISO/IEC TS 18661-3
   CanQualType VoidPtrTy, NullPtrTy;
-<<<<<<< HEAD
   CanQualType MetaInfoTy;
-  CanQualType DependentTy, OverloadTy, BoundMemberTy, UnknownAnyTy;
-=======
   CanQualType DependentTy, OverloadTy, BoundMemberTy, UnresolvedTemplateTy,
       UnknownAnyTy;
->>>>>>> d98e3d43
   CanQualType BuiltinFnTy;
   CanQualType PseudoObjectTy, ARCUnbridgedCastTy;
   CanQualType ObjCBuiltinIdTy, ObjCBuiltinClassTy, ObjCBuiltinSelTy;
