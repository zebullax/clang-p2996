--- conflicted
+++ resolved
@@ -1071,12 +1071,8 @@
       PrevParenCount = P.ParenCount;
       PrevBracketCount = P.BracketCount;
       PrevBraceCount = P.BraceCount;
-<<<<<<< HEAD
       PrevSpliceCount = P.SpliceCount;
-      P.PP.EnableBacktrackAtThisPos();
-=======
       P.PP.EnableBacktrackAtThisPos(Unannotated);
->>>>>>> 34514ce0
       isActive = true;
     }
     void Commit() {
