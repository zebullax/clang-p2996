--- conflicted
+++ resolved
@@ -82,21 +82,14 @@
     #pragma acc cache(Arrs.MemArr[2:1].array[4])
   }
   for (int i = 0; i < 10; ++i) {
-    // expected-error@+4{{expected ']'}}
-    // expected-note@+3{{to match this '['}}
-    // expected-warning@+2{{OpenACC construct 'cache' not yet implemented, pragma ignored}}
-    // expected-warning@+1{{enable reflection features}}
+    // expected-error@+3{{expected ']'}}
+    // expected-note@+2{{to match this '['}}
+    // expected-warning@+1{{OpenACC construct 'cache' not yet implemented, pragma ignored}}
     #pragma acc cache(Arrs.MemArr[3:4:].array[4])
   }
   for (int i = 0; i < 10; ++i) {
-<<<<<<< HEAD
-    // expected-error@+3{{expected expression}}
-    // expected-warning@+2{{OpenACC construct 'cache' not yet implemented, pragma ignored}}
-    // expected-warning@+1 2{{enable reflection features}}
-=======
     // expected-error@+2{{OpenACC sub-array is not allowed here}}
     // expected-warning@+1{{OpenACC construct 'cache' not yet implemented, pragma ignored}}
->>>>>>> d98e3d43
     #pragma acc cache(Arrs.MemArr[:].array[4])
   }
   for (int i = 0; i < 10; ++i) {
@@ -105,22 +98,15 @@
     #pragma acc cache(Arrs.MemArr[::].array[4])
   }
   for (int i = 0; i < 10; ++i) {
-    // expected-error@+5{{expected expression}}
-    // expected-error@+4{{expected ']'}}
-    // expected-note@+3{{to match this '['}}
-    // expected-warning@+2{{OpenACC construct 'cache' not yet implemented, pragma ignored}}
-    // expected-warning@+1 2{{enable reflection features}}
+    // expected-error@+4{{expected expression}}
+    // expected-error@+3{{expected ']'}}
+    // expected-note@+2{{to match this '['}}
+    // expected-warning@+1{{OpenACC construct 'cache' not yet implemented, pragma ignored}}
     #pragma acc cache(Arrs.MemArr[: :].array[4])
   }
   for (int i = 0; i < 10; ++i) {
-<<<<<<< HEAD
-    // expected-error@+3{{expected expression}}
-    // expected-warning@+2{{OpenACC construct 'cache' not yet implemented, pragma ignored}}
-    // expected-warning@+1{{enable reflection features}}
-=======
     // expected-error@+2{{OpenACC sub-array is not allowed here}}
     // expected-warning@+1{{OpenACC construct 'cache' not yet implemented, pragma ignored}}
->>>>>>> d98e3d43
     #pragma acc cache(Arrs.MemArr[3:].array[4])
   }
   func<S, 5>();
