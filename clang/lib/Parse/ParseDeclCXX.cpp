--- conflicted
+++ resolved
@@ -815,7 +815,6 @@
       return nullptr;
     }
 
-<<<<<<< HEAD
     if (Tok.is(tok::annot_splice)) {
       SourceLocation SpliceLoc = Tok.getLocation();
       TypeResult TR = ParseCXXSpliceAsType(/*AllowDependent=*/true,
@@ -842,8 +841,6 @@
       return Actions.ConvertDeclToDeclGroup(UED);
     }
 
-    if (!Tok.is(tok::identifier)) {
-=======
     Decl *UED = nullptr;
 
     // FIXME: identifier and annot_template_id handling is very similar to
@@ -881,7 +878,6 @@
             << SourceRange(TemplateId->TemplateNameLoc, TemplateId->RAngleLoc);
       }
     } else {
->>>>>>> 2628a5fd
       Diag(Tok.getLocation(), diag::err_using_enum_expect_identifier)
           << Tok.is(tok::kw_enum);
       SkipUntil(tok::semi);
