//===- TemplateName.cpp - C++ Template Name Representation ----------------===//
//
// Part of the LLVM Project, under the Apache License v2.0 with LLVM Exceptions.
// See https://llvm.org/LICENSE.txt for license information.
// SPDX-License-Identifier: Apache-2.0 WITH LLVM-exception
//
//===----------------------------------------------------------------------===//
//
//  This file defines the TemplateName interface and subclasses.
//
//===----------------------------------------------------------------------===//

#include "clang/AST/TemplateName.h"
#include "clang/AST/Decl.h"
#include "clang/AST/DeclBase.h"
#include "clang/AST/DeclCXX.h"
#include "clang/AST/DeclTemplate.h"
#include "clang/AST/DependenceFlags.h"
#include "clang/AST/NestedNameSpecifier.h"
#include "clang/AST/PrettyPrinter.h"
#include "clang/AST/TemplateBase.h"
#include "clang/Basic/Diagnostic.h"
#include "clang/Basic/LLVM.h"
#include "clang/Basic/LangOptions.h"
#include "clang/Basic/OperatorKinds.h"
#include "llvm/ADT/ArrayRef.h"
#include "llvm/ADT/FoldingSet.h"
#include "llvm/Support/Casting.h"
#include "llvm/Support/Compiler.h"
#include "llvm/Support/raw_ostream.h"
#include <cassert>
#include <optional>
#include <string>

using namespace clang;

TemplateArgument
SubstTemplateTemplateParmPackStorage::getArgumentPack() const {
  return TemplateArgument(llvm::ArrayRef(Arguments, Bits.Data));
}

TemplateTemplateParmDecl *
SubstTemplateTemplateParmPackStorage::getParameterPack() const {
  return cast<TemplateTemplateParmDecl>(
      getReplacedTemplateParameterList(getAssociatedDecl())
          ->asArray()[Bits.Index]);
}

TemplateTemplateParmDecl *
SubstTemplateTemplateParmStorage::getParameter() const {
  return cast<TemplateTemplateParmDecl>(
      getReplacedTemplateParameterList(getAssociatedDecl())
          ->asArray()[Bits.Index]);
}

void SubstTemplateTemplateParmStorage::Profile(llvm::FoldingSetNodeID &ID) {
  Profile(ID, Replacement, getAssociatedDecl(), getIndex(), getPackIndex());
}

void SubstTemplateTemplateParmStorage::Profile(
    llvm::FoldingSetNodeID &ID, TemplateName Replacement, Decl *AssociatedDecl,
    unsigned Index, std::optional<unsigned> PackIndex) {
  Replacement.Profile(ID);
  ID.AddPointer(AssociatedDecl);
  ID.AddInteger(Index);
  ID.AddInteger(PackIndex ? *PackIndex + 1 : 0);
}

SubstTemplateTemplateParmPackStorage::SubstTemplateTemplateParmPackStorage(
    ArrayRef<TemplateArgument> ArgPack, Decl *AssociatedDecl, unsigned Index,
    bool Final)
    : UncommonTemplateNameStorage(SubstTemplateTemplateParmPack, Index,
                                  ArgPack.size()),
      Arguments(ArgPack.data()), AssociatedDeclAndFinal(AssociatedDecl, Final) {
  assert(AssociatedDecl != nullptr);
}

void SubstTemplateTemplateParmPackStorage::Profile(llvm::FoldingSetNodeID &ID,
                                                   ASTContext &Context) {
  Profile(ID, Context, getArgumentPack(), getAssociatedDecl(), getIndex(),
          getFinal());
}

Decl *SubstTemplateTemplateParmPackStorage::getAssociatedDecl() const {
  return AssociatedDeclAndFinal.getPointer();
}

bool SubstTemplateTemplateParmPackStorage::getFinal() const {
  return AssociatedDeclAndFinal.getInt();
}

void SubstTemplateTemplateParmPackStorage::Profile(
    llvm::FoldingSetNodeID &ID, ASTContext &Context,
    const TemplateArgument &ArgPack, Decl *AssociatedDecl, unsigned Index,
    bool Final) {
  ArgPack.Profile(ID, Context);
  ID.AddPointer(AssociatedDecl);
  ID.AddInteger(Index);
  ID.AddBoolean(Final);
}

TemplateName::TemplateName(void *Ptr) {
  Storage = StorageType::getFromOpaqueValue(Ptr);
}

TemplateName::TemplateName(TemplateDecl *Template) : Storage(Template) {}
TemplateName::TemplateName(OverloadedTemplateStorage *Storage)
    : Storage(Storage) {}
TemplateName::TemplateName(AssumedTemplateStorage *Storage)
    : Storage(Storage) {}
TemplateName::TemplateName(SubstTemplateTemplateParmStorage *Storage)
    : Storage(Storage) {}
TemplateName::TemplateName(SubstTemplateTemplateParmPackStorage *Storage)
    : Storage(Storage) {}
TemplateName::TemplateName(QualifiedTemplateName *Qual) : Storage(Qual) {}
TemplateName::TemplateName(DependentTemplateName *Dep) : Storage(Dep) {}
TemplateName::TemplateName(UsingShadowDecl *Using) : Storage(Using) {}

bool TemplateName::isNull() const { return Storage.isNull(); }

TemplateName::NameKind TemplateName::getKind() const {
  if (auto *ND = Storage.dyn_cast<Decl *>()) {
    if (isa<UsingShadowDecl>(ND))
      return UsingTemplate;
    assert(isa<TemplateDecl>(ND));
    return Template;
  }

  if (Storage.is<DependentTemplateName *>())
    return DependentTemplate;
  if (Storage.is<QualifiedTemplateName *>())
    return QualifiedTemplate;

  UncommonTemplateNameStorage *uncommon
    = Storage.get<UncommonTemplateNameStorage*>();
  if (uncommon->getAsOverloadedStorage())
    return OverloadedTemplate;
  if (uncommon->getAsAssumedTemplateName())
    return AssumedTemplate;
  if (uncommon->getAsSubstTemplateTemplateParm())
    return SubstTemplateTemplateParm;
  return SubstTemplateTemplateParmPack;
}

TemplateDecl *TemplateName::getAsTemplateDecl() const {
  if (Decl *TemplateOrUsing = Storage.dyn_cast<Decl *>()) {
    if (UsingShadowDecl *USD = dyn_cast<UsingShadowDecl>(TemplateOrUsing))
      return cast<TemplateDecl>(USD->getTargetDecl());

    assert(isa<TemplateDecl>(TemplateOrUsing));
    return cast<TemplateDecl>(TemplateOrUsing);
  }

  if (QualifiedTemplateName *QTN = getAsQualifiedTemplateName())
    return QTN->getUnderlyingTemplate().getAsTemplateDecl();

  if (SubstTemplateTemplateParmStorage *sub = getAsSubstTemplateTemplateParm())
    return sub->getReplacement().getAsTemplateDecl();

  if (UsingShadowDecl *USD = getAsUsingShadowDecl())
    return cast<TemplateDecl>(USD->getTargetDecl());

  return nullptr;
}

OverloadedTemplateStorage *TemplateName::getAsOverloadedTemplate() const {
  if (UncommonTemplateNameStorage *Uncommon =
          Storage.dyn_cast<UncommonTemplateNameStorage *>())
    return Uncommon->getAsOverloadedStorage();

  return nullptr;
}

AssumedTemplateStorage *TemplateName::getAsAssumedTemplateName() const {
  if (UncommonTemplateNameStorage *Uncommon =
          Storage.dyn_cast<UncommonTemplateNameStorage *>())
    return Uncommon->getAsAssumedTemplateName();

  return nullptr;
}

SubstTemplateTemplateParmStorage *
TemplateName::getAsSubstTemplateTemplateParm() const {
  if (UncommonTemplateNameStorage *uncommon =
          Storage.dyn_cast<UncommonTemplateNameStorage *>())
    return uncommon->getAsSubstTemplateTemplateParm();

  return nullptr;
}

SubstTemplateTemplateParmPackStorage *
TemplateName::getAsSubstTemplateTemplateParmPack() const {
  if (UncommonTemplateNameStorage *Uncommon =
          Storage.dyn_cast<UncommonTemplateNameStorage *>())
    return Uncommon->getAsSubstTemplateTemplateParmPack();

  return nullptr;
}

QualifiedTemplateName *TemplateName::getAsQualifiedTemplateName() const {
  return Storage.dyn_cast<QualifiedTemplateName *>();
}

DependentTemplateName *TemplateName::getAsDependentTemplateName() const {
  return Storage.dyn_cast<DependentTemplateName *>();
}

UsingShadowDecl *TemplateName::getAsUsingShadowDecl() const {
  if (Decl *D = Storage.dyn_cast<Decl *>())
    if (UsingShadowDecl *USD = dyn_cast<UsingShadowDecl>(D))
      return USD;
  if (QualifiedTemplateName *QTN = getAsQualifiedTemplateName())
    return QTN->getUnderlyingTemplate().getAsUsingShadowDecl();
  return nullptr;
}

TemplateNameDependence TemplateName::getDependence() const {
  auto D = TemplateNameDependence::None;
  switch (getKind()) {
  case TemplateName::NameKind::QualifiedTemplate:
    if (NestedNameSpecifier *NNS = getAsQualifiedTemplateName()->getQualifier())
      D |= toTemplateNameDependence(NNS->getDependence());
    break;
  case TemplateName::NameKind::DependentTemplate:
    if (getAsDependentTemplateName()->isIndeterminateSplice())
      D |= TemplateNameDependence::DependentInstantiation;
    else
      D |= toTemplateNameDependence(
          getAsDependentTemplateName()->getQualifier()->getDependence());
    break;
  case TemplateName::NameKind::SubstTemplateTemplateParmPack:
    D |= TemplateNameDependence::UnexpandedPack;
    break;
  case TemplateName::NameKind::OverloadedTemplate:
    llvm_unreachable("overloaded templates shouldn't survive to here.");
  default:
    break;
  }
  if (TemplateDecl *Template = getAsTemplateDecl()) {
    if (auto *TTP = dyn_cast<TemplateTemplateParmDecl>(Template)) {
      D |= TemplateNameDependence::DependentInstantiation;
      if (TTP->isParameterPack())
        D |= TemplateNameDependence::UnexpandedPack;
    }
    // FIXME: Hack, getDeclContext() can be null if Template is still
    // initializing due to PCH reading, so we check it before using it.
    // Should probably modify TemplateSpecializationType to allow constructing
    // it without the isDependent() checking.
    if (Template->getDeclContext() &&
        Template->getDeclContext()->isDependentContext())
      D |= TemplateNameDependence::DependentInstantiation;
  } else {
    D |= TemplateNameDependence::DependentInstantiation;
  }
  return D;
}

bool TemplateName::isDependent() const {
  return getDependence() & TemplateNameDependence::Dependent;
}

bool TemplateName::isInstantiationDependent() const {
  return getDependence() & TemplateNameDependence::Instantiation;
}

bool TemplateName::containsUnexpandedParameterPack() const {
  return getDependence() & TemplateNameDependence::UnexpandedPack;
}

<<<<<<< HEAD
void TemplateName::Profile(llvm::FoldingSetNodeID &ID) const {
  if (const auto* USD = getAsUsingShadowDecl())
    ID.AddPointer(USD->getCanonicalDecl());
  else if (const auto *TD = getAsTemplateDecl())
    ID.AddPointer(TD->getCanonicalDecl());
  else
    ID.AddPointer(Storage.getOpaqueValue());
}

=======
>>>>>>> 2628a5fd
void TemplateName::print(raw_ostream &OS, const PrintingPolicy &Policy,
                         Qualified Qual) const {
  auto handleAnonymousTTP = [](TemplateDecl *TD, raw_ostream &OS) {
    if (TemplateTemplateParmDecl *TTP = dyn_cast<TemplateTemplateParmDecl>(TD);
        TTP && TTP->getIdentifier() == nullptr) {
      OS << "template-parameter-" << TTP->getDepth() << "-" << TTP->getIndex();
      return true;
    }
    return false;
  };
  if (NameKind Kind = getKind();
      Kind == TemplateName::Template || Kind == TemplateName::UsingTemplate) {
    // After `namespace ns { using std::vector }`, what is the fully-qualified
    // name of the UsingTemplateName `vector` within ns?
    //
    // - ns::vector (the qualified name of the using-shadow decl)
    // - std::vector (the qualified name of the underlying template decl)
    //
    // Similar to the UsingType behavior, using declarations are used to import
    // names more often than to export them, thus using the original name is
    // most useful in this case.
    TemplateDecl *Template = getAsTemplateDecl();
    if (handleAnonymousTTP(Template, OS))
      return;
    if (Qual == Qualified::None)
      OS << *Template;
    else
      Template->printQualifiedName(OS, Policy);
  } else if (QualifiedTemplateName *QTN = getAsQualifiedTemplateName()) {
    if (NestedNameSpecifier *NNS = QTN->getQualifier();
        Qual != Qualified::None && NNS)
      NNS->print(OS, Policy);
    if (QTN->hasTemplateKeyword())
      OS << "template ";

    TemplateName Underlying = QTN->getUnderlyingTemplate();
    assert(Underlying.getKind() == TemplateName::Template ||
           Underlying.getKind() == TemplateName::UsingTemplate);

    TemplateDecl *UTD = Underlying.getAsTemplateDecl();

    if (handleAnonymousTTP(UTD, OS))
      return;

    if (IdentifierInfo *II = UTD->getIdentifier();
        Policy.CleanUglifiedParameters && II &&
        isa<TemplateTemplateParmDecl>(UTD))
      OS << II->deuglifiedName();
    else
      OS << *UTD;
  } else if (DependentTemplateName *DTN = getAsDependentTemplateName()) {
    if (NestedNameSpecifier *NNS = DTN->getQualifier())
      NNS->print(OS, Policy);
    OS << "template ";

    if (DTN->isIdentifier())
      OS << DTN->getIdentifier()->getName();
    else
      OS << "operator " << getOperatorSpelling(DTN->getOperator());
  } else if (SubstTemplateTemplateParmStorage *subst =
                 getAsSubstTemplateTemplateParm()) {
    subst->getReplacement().print(OS, Policy, Qual);
  } else if (SubstTemplateTemplateParmPackStorage *SubstPack =
                 getAsSubstTemplateTemplateParmPack())
    OS << *SubstPack->getParameterPack();
  else if (AssumedTemplateStorage *Assumed = getAsAssumedTemplateName()) {
    Assumed->getDeclName().print(OS, Policy);
  } else {
    assert(getKind() == TemplateName::OverloadedTemplate);
    OverloadedTemplateStorage *OTS = getAsOverloadedTemplate();
    (*OTS->begin())->printName(OS, Policy);
  }
}

const StreamingDiagnostic &clang::operator<<(const StreamingDiagnostic &DB,
                                             TemplateName N) {
  std::string NameStr;
  llvm::raw_string_ostream OS(NameStr);
  LangOptions LO;
  LO.CPlusPlus = true;
  LO.Bool = true;
  OS << '\'';
  N.print(OS, PrintingPolicy(LO));
  OS << '\'';
  OS.flush();
  return DB << NameStr;
}<|MERGE_RESOLUTION|>--- conflicted
+++ resolved
@@ -267,18 +267,6 @@
   return getDependence() & TemplateNameDependence::UnexpandedPack;
 }
 
-<<<<<<< HEAD
-void TemplateName::Profile(llvm::FoldingSetNodeID &ID) const {
-  if (const auto* USD = getAsUsingShadowDecl())
-    ID.AddPointer(USD->getCanonicalDecl());
-  else if (const auto *TD = getAsTemplateDecl())
-    ID.AddPointer(TD->getCanonicalDecl());
-  else
-    ID.AddPointer(Storage.getOpaqueValue());
-}
-
-=======
->>>>>>> 2628a5fd
 void TemplateName::print(raw_ostream &OS, const PrintingPolicy &Policy,
                          Qualified Qual) const {
   auto handleAnonymousTTP = [](TemplateDecl *TD, raw_ostream &OS) {
