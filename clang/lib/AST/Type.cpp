//===- Type.cpp - Type representation and manipulation --------------------===//
//
// Copyright 2024 Bloomberg Finance L.P.
//
// Part of the LLVM Project, under the Apache License v2.0 with LLVM Exceptions.
// See https://llvm.org/LICENSE.txt for license information.
// SPDX-License-Identifier: Apache-2.0 WITH LLVM-exception
//
//===----------------------------------------------------------------------===//
//
//  This file implements type-related functionality.
//
//===----------------------------------------------------------------------===//

#include "clang/AST/Type.h"
#include "Linkage.h"
#include "clang/AST/ASTContext.h"
#include "clang/AST/Attr.h"
#include "clang/AST/CharUnits.h"
#include "clang/AST/Decl.h"
#include "clang/AST/DeclBase.h"
#include "clang/AST/DeclCXX.h"
#include "clang/AST/DeclFriend.h"
#include "clang/AST/DeclObjC.h"
#include "clang/AST/DeclTemplate.h"
#include "clang/AST/DependenceFlags.h"
#include "clang/AST/Expr.h"
#include "clang/AST/ExprCXX.h"
#include "clang/AST/NestedNameSpecifier.h"
#include "clang/AST/NonTrivialTypeVisitor.h"
#include "clang/AST/PrettyPrinter.h"
#include "clang/AST/TemplateBase.h"
#include "clang/AST/TemplateName.h"
#include "clang/AST/TypeVisitor.h"
#include "clang/Basic/AddressSpaces.h"
#include "clang/Basic/ExceptionSpecificationType.h"
#include "clang/Basic/IdentifierTable.h"
#include "clang/Basic/LLVM.h"
#include "clang/Basic/LangOptions.h"
#include "clang/Basic/Linkage.h"
#include "clang/Basic/Specifiers.h"
#include "clang/Basic/TargetCXXABI.h"
#include "clang/Basic/TargetInfo.h"
#include "clang/Basic/Visibility.h"
#include "llvm/ADT/APInt.h"
#include "llvm/ADT/APSInt.h"
#include "llvm/ADT/ArrayRef.h"
#include "llvm/ADT/FoldingSet.h"
#include "llvm/ADT/SmallVector.h"
#include "llvm/Support/Casting.h"
#include "llvm/Support/ErrorHandling.h"
#include "llvm/Support/MathExtras.h"
#include "llvm/TargetParser/RISCVTargetParser.h"
#include <algorithm>
#include <cassert>
#include <cstdint>
#include <cstring>
#include <optional>
#include <type_traits>

using namespace clang;

bool Qualifiers::isStrictSupersetOf(Qualifiers Other) const {
  return (*this != Other) &&
    // CVR qualifiers superset
    (((Mask & CVRMask) | (Other.Mask & CVRMask)) == (Mask & CVRMask)) &&
    // ObjC GC qualifiers superset
    ((getObjCGCAttr() == Other.getObjCGCAttr()) ||
     (hasObjCGCAttr() && !Other.hasObjCGCAttr())) &&
    // Address space superset.
    ((getAddressSpace() == Other.getAddressSpace()) ||
     (hasAddressSpace()&& !Other.hasAddressSpace())) &&
    // Lifetime qualifier superset.
    ((getObjCLifetime() == Other.getObjCLifetime()) ||
     (hasObjCLifetime() && !Other.hasObjCLifetime()));
}

const IdentifierInfo* QualType::getBaseTypeIdentifier() const {
  const Type* ty = getTypePtr();
  NamedDecl *ND = nullptr;
  if (ty->isPointerType() || ty->isReferenceType())
    return ty->getPointeeType().getBaseTypeIdentifier();
  else if (ty->isRecordType())
    ND = ty->castAs<RecordType>()->getDecl();
  else if (ty->isEnumeralType())
    ND = ty->castAs<EnumType>()->getDecl();
  else if (ty->getTypeClass() == Type::Typedef)
    ND = ty->castAs<TypedefType>()->getDecl();
  else if (ty->isArrayType())
    return ty->castAsArrayTypeUnsafe()->
        getElementType().getBaseTypeIdentifier();

  if (ND)
    return ND->getIdentifier();
  return nullptr;
}

bool QualType::mayBeDynamicClass() const {
  const auto *ClassDecl = getTypePtr()->getPointeeCXXRecordDecl();
  return ClassDecl && ClassDecl->mayBeDynamicClass();
}

bool QualType::mayBeNotDynamicClass() const {
  const auto *ClassDecl = getTypePtr()->getPointeeCXXRecordDecl();
  return !ClassDecl || ClassDecl->mayBeNonDynamicClass();
}

bool QualType::isConstant(QualType T, const ASTContext &Ctx) {
  if (T.isConstQualified())
    return true;

  if (const ArrayType *AT = Ctx.getAsArrayType(T))
    return AT->getElementType().isConstant(Ctx);

  return T.getAddressSpace() == LangAS::opencl_constant;
}

std::optional<QualType::NonConstantStorageReason>
QualType::isNonConstantStorage(const ASTContext &Ctx, bool ExcludeCtor,
                            bool ExcludeDtor) {
  if (!isConstant(Ctx) && !(*this)->isReferenceType())
    return NonConstantStorageReason::NonConstNonReferenceType;
  if (!Ctx.getLangOpts().CPlusPlus)
    return std::nullopt;
  if (const CXXRecordDecl *Record =
          Ctx.getBaseElementType(*this)->getAsCXXRecordDecl()) {
    if (!ExcludeCtor)
      return NonConstantStorageReason::NonTrivialCtor;
    if (Record->hasMutableFields())
      return NonConstantStorageReason::MutableField;
    if (!Record->hasTrivialDestructor() && !ExcludeDtor)
      return NonConstantStorageReason::NonTrivialDtor;
  }
  return std::nullopt;
}

// C++ [temp.dep.type]p1:
//   A type is dependent if it is...
//     - an array type constructed from any dependent type or whose
//       size is specified by a constant expression that is
//       value-dependent,
ArrayType::ArrayType(TypeClass tc, QualType et, QualType can,
                     ArraySizeModifier sm, unsigned tq, const Expr *sz)
    // Note, we need to check for DependentSizedArrayType explicitly here
    // because we use a DependentSizedArrayType with no size expression as the
    // type of a dependent array of unknown bound with a dependent braced
    // initializer:
    //
    //   template<int ...N> int arr[] = {N...};
    : Type(tc, can,
           et->getDependence() |
               (sz ? toTypeDependence(
                         turnValueToTypeDependence(sz->getDependence()))
                   : TypeDependence::None) |
               (tc == VariableArray ? TypeDependence::VariablyModified
                                    : TypeDependence::None) |
               (tc == DependentSizedArray
                    ? TypeDependence::DependentInstantiation
                    : TypeDependence::None), et->isMetaType()),
      ElementType(et) {
  ArrayTypeBits.IndexTypeQuals = tq;
  ArrayTypeBits.SizeModifier = llvm::to_underlying(sm);
}

ConstantArrayType *
ConstantArrayType::Create(const ASTContext &Ctx, QualType ET, QualType Can,
                          const llvm::APInt &Sz, const Expr *SzExpr,
                          ArraySizeModifier SzMod, unsigned Qual) {
  bool NeedsExternalSize = SzExpr != nullptr || Sz.ugt(0x0FFFFFFFFFFFFFFF) ||
                           Sz.getBitWidth() > 0xFF;
  if (!NeedsExternalSize)
    return new (Ctx, alignof(ConstantArrayType)) ConstantArrayType(
        ET, Can, Sz.getBitWidth(), Sz.getZExtValue(), SzMod, Qual);

  auto *SzPtr = new (Ctx, alignof(ConstantArrayType::ExternalSize))
      ConstantArrayType::ExternalSize(Sz, SzExpr);
  return new (Ctx, alignof(ConstantArrayType))
      ConstantArrayType(ET, Can, SzPtr, SzMod, Qual);
}

unsigned ConstantArrayType::getNumAddressingBits(const ASTContext &Context,
                                                 QualType ElementType,
                                               const llvm::APInt &NumElements) {
  uint64_t ElementSize = Context.getTypeSizeInChars(ElementType).getQuantity();

  // Fast path the common cases so we can avoid the conservative computation
  // below, which in common cases allocates "large" APSInt values, which are
  // slow.

  // If the element size is a power of 2, we can directly compute the additional
  // number of addressing bits beyond those required for the element count.
  if (llvm::isPowerOf2_64(ElementSize)) {
    return NumElements.getActiveBits() + llvm::Log2_64(ElementSize);
  }

  // If both the element count and element size fit in 32-bits, we can do the
  // computation directly in 64-bits.
  if ((ElementSize >> 32) == 0 && NumElements.getBitWidth() <= 64 &&
      (NumElements.getZExtValue() >> 32) == 0) {
    uint64_t TotalSize = NumElements.getZExtValue() * ElementSize;
    return llvm::bit_width(TotalSize);
  }

  // Otherwise, use APSInt to handle arbitrary sized values.
  llvm::APSInt SizeExtended(NumElements, true);
  unsigned SizeTypeBits = Context.getTypeSize(Context.getSizeType());
  SizeExtended = SizeExtended.extend(std::max(SizeTypeBits,
                                              SizeExtended.getBitWidth()) * 2);

  llvm::APSInt TotalSize(llvm::APInt(SizeExtended.getBitWidth(), ElementSize));
  TotalSize *= SizeExtended;

  return TotalSize.getActiveBits();
}

unsigned
ConstantArrayType::getNumAddressingBits(const ASTContext &Context) const {
  return getNumAddressingBits(Context, getElementType(), getSize());
}

unsigned ConstantArrayType::getMaxSizeBits(const ASTContext &Context) {
  unsigned Bits = Context.getTypeSize(Context.getSizeType());

  // Limit the number of bits in size_t so that maximal bit size fits 64 bit
  // integer (see PR8256).  We can do this as currently there is no hardware
  // that supports full 64-bit virtual space.
  if (Bits > 61)
    Bits = 61;

  return Bits;
}

void ConstantArrayType::Profile(llvm::FoldingSetNodeID &ID,
                                const ASTContext &Context, QualType ET,
                                uint64_t ArraySize, const Expr *SizeExpr,
                                ArraySizeModifier SizeMod, unsigned TypeQuals) {
  ID.AddPointer(ET.getAsOpaquePtr());
  ID.AddInteger(ArraySize);
  ID.AddInteger(llvm::to_underlying(SizeMod));
  ID.AddInteger(TypeQuals);
  ID.AddBoolean(SizeExpr != nullptr);
  if (SizeExpr)
    SizeExpr->Profile(ID, Context, true);
}

DependentSizedArrayType::DependentSizedArrayType(QualType et, QualType can,
                                                 Expr *e, ArraySizeModifier sm,
                                                 unsigned tq,
                                                 SourceRange brackets)
    : ArrayType(DependentSizedArray, et, can, sm, tq, e), SizeExpr((Stmt *)e),
      Brackets(brackets) {}

void DependentSizedArrayType::Profile(llvm::FoldingSetNodeID &ID,
                                      const ASTContext &Context,
                                      QualType ET,
                                      ArraySizeModifier SizeMod,
                                      unsigned TypeQuals,
                                      Expr *E) {
  ID.AddPointer(ET.getAsOpaquePtr());
  ID.AddInteger(llvm::to_underlying(SizeMod));
  ID.AddInteger(TypeQuals);
  if (E)
    E->Profile(ID, Context, true);
}

DependentVectorType::DependentVectorType(QualType ElementType,
                                         QualType CanonType, Expr *SizeExpr,
                                         SourceLocation Loc, VectorKind VecKind)
    : Type(DependentVector, CanonType,
           TypeDependence::DependentInstantiation |
               ElementType->getDependence() |
               (SizeExpr ? toTypeDependence(SizeExpr->getDependence())
                         : TypeDependence::None), ElementType->isMetaType()),
      ElementType(ElementType), SizeExpr(SizeExpr), Loc(Loc) {
  VectorTypeBits.VecKind = llvm::to_underlying(VecKind);
}

void DependentVectorType::Profile(llvm::FoldingSetNodeID &ID,
                                  const ASTContext &Context,
                                  QualType ElementType, const Expr *SizeExpr,
                                  VectorKind VecKind) {
  ID.AddPointer(ElementType.getAsOpaquePtr());
  ID.AddInteger(llvm::to_underlying(VecKind));
  SizeExpr->Profile(ID, Context, true);
}

DependentSizedExtVectorType::DependentSizedExtVectorType(QualType ElementType,
                                                         QualType can,
                                                         Expr *SizeExpr,
                                                         SourceLocation loc)
    : Type(DependentSizedExtVector, can,
           TypeDependence::DependentInstantiation |
               ElementType->getDependence() |
               (SizeExpr ? toTypeDependence(SizeExpr->getDependence())
                         : TypeDependence::None), ElementType->isMetaType()),
      SizeExpr(SizeExpr), ElementType(ElementType), loc(loc) {}

void
DependentSizedExtVectorType::Profile(llvm::FoldingSetNodeID &ID,
                                     const ASTContext &Context,
                                     QualType ElementType, Expr *SizeExpr) {
  ID.AddPointer(ElementType.getAsOpaquePtr());
  SizeExpr->Profile(ID, Context, true);
}

DependentAddressSpaceType::DependentAddressSpaceType(QualType PointeeType,
                                                     QualType can,
                                                     Expr *AddrSpaceExpr,
                                                     SourceLocation loc)
    : Type(DependentAddressSpace, can,
           TypeDependence::DependentInstantiation |
               PointeeType->getDependence() |
               (AddrSpaceExpr ? toTypeDependence(AddrSpaceExpr->getDependence())
                              : TypeDependence::None),
           PointeeType->isMetaType()),
      AddrSpaceExpr(AddrSpaceExpr), PointeeType(PointeeType), loc(loc) {}

void DependentAddressSpaceType::Profile(llvm::FoldingSetNodeID &ID,
                                        const ASTContext &Context,
                                        QualType PointeeType,
                                        Expr *AddrSpaceExpr) {
  ID.AddPointer(PointeeType.getAsOpaquePtr());
  AddrSpaceExpr->Profile(ID, Context, true);
}

MatrixType::MatrixType(TypeClass tc, QualType matrixType, QualType canonType,
                       const Expr *RowExpr, const Expr *ColumnExpr)
    : Type(tc, canonType,
           (RowExpr ? (matrixType->getDependence() | TypeDependence::Dependent |
                       TypeDependence::Instantiation |
                       (matrixType->isVariablyModifiedType()
                            ? TypeDependence::VariablyModified
                            : TypeDependence::None) |
                       (matrixType->containsUnexpandedParameterPack() ||
                                (RowExpr &&
                                 RowExpr->containsUnexpandedParameterPack()) ||
                                (ColumnExpr &&
                                 ColumnExpr->containsUnexpandedParameterPack())
                            ? TypeDependence::UnexpandedPack
                            : TypeDependence::None))
                    : matrixType->getDependence()),
           matrixType->isMetaType()),
      ElementType(matrixType) {}

ConstantMatrixType::ConstantMatrixType(QualType matrixType, unsigned nRows,
                                       unsigned nColumns, QualType canonType)
    : ConstantMatrixType(ConstantMatrix, matrixType, nRows, nColumns,
                         canonType) {}

ConstantMatrixType::ConstantMatrixType(TypeClass tc, QualType matrixType,
                                       unsigned nRows, unsigned nColumns,
                                       QualType canonType)
    : MatrixType(tc, matrixType, canonType), NumRows(nRows),
      NumColumns(nColumns) {}

DependentSizedMatrixType::DependentSizedMatrixType(QualType ElementType,
                                                   QualType CanonicalType,
                                                   Expr *RowExpr,
                                                   Expr *ColumnExpr,
                                                   SourceLocation loc)
    : MatrixType(DependentSizedMatrix, ElementType, CanonicalType, RowExpr,
                 ColumnExpr),
      RowExpr(RowExpr), ColumnExpr(ColumnExpr), loc(loc) {}

void DependentSizedMatrixType::Profile(llvm::FoldingSetNodeID &ID,
                                       const ASTContext &CTX,
                                       QualType ElementType, Expr *RowExpr,
                                       Expr *ColumnExpr) {
  ID.AddPointer(ElementType.getAsOpaquePtr());
  RowExpr->Profile(ID, CTX, true);
  ColumnExpr->Profile(ID, CTX, true);
}

VectorType::VectorType(QualType vecType, unsigned nElements, QualType canonType,
                       VectorKind vecKind)
    : VectorType(Vector, vecType, nElements, canonType, vecKind) {}

VectorType::VectorType(TypeClass tc, QualType vecType, unsigned nElements,
                       QualType canonType, VectorKind vecKind)
    : Type(tc, canonType, vecType->getDependence(), vecType->isMetaType()),
      ElementType(vecType) {
  VectorTypeBits.VecKind = llvm::to_underlying(vecKind);
  VectorTypeBits.NumElements = nElements;
}

BitIntType::BitIntType(bool IsUnsigned, unsigned NumBits)
    : Type(BitInt, QualType{}, TypeDependence::None, /*MetaType=*/false),
      IsUnsigned(IsUnsigned), NumBits(NumBits) {}

DependentBitIntType::DependentBitIntType(bool IsUnsigned, Expr *NumBitsExpr)
    : Type(DependentBitInt, QualType{},
           toTypeDependence(NumBitsExpr->getDependence()), /*MetaType=*/false),
      ExprAndUnsigned(NumBitsExpr, IsUnsigned) {}

bool DependentBitIntType::isUnsigned() const {
  return ExprAndUnsigned.getInt();
}

clang::Expr *DependentBitIntType::getNumBitsExpr() const {
  return ExprAndUnsigned.getPointer();
}

void DependentBitIntType::Profile(llvm::FoldingSetNodeID &ID,
                                  const ASTContext &Context, bool IsUnsigned,
                                  Expr *NumBitsExpr) {
  ID.AddBoolean(IsUnsigned);
  NumBitsExpr->Profile(ID, Context, true);
}

bool BoundsAttributedType::referencesFieldDecls() const {
  return llvm::any_of(dependent_decls(),
                      [](const TypeCoupledDeclRefInfo &Info) {
                        return isa<FieldDecl>(Info.getDecl());
                      });
}

void CountAttributedType::Profile(llvm::FoldingSetNodeID &ID,
                                  QualType WrappedTy, Expr *CountExpr,
                                  bool CountInBytes, bool OrNull) {
  ID.AddPointer(WrappedTy.getAsOpaquePtr());
  ID.AddBoolean(CountInBytes);
  ID.AddBoolean(OrNull);
  // We profile it as a pointer as the StmtProfiler considers parameter
  // expressions on function declaration and function definition as the
  // same, resulting in count expression being evaluated with ParamDecl
  // not in the function scope.
  ID.AddPointer(CountExpr);
}

/// getArrayElementTypeNoTypeQual - If this is an array type, return the
/// element type of the array, potentially with type qualifiers missing.
/// This method should never be used when type qualifiers are meaningful.
const Type *Type::getArrayElementTypeNoTypeQual() const {
  // If this is directly an array type, return it.
  if (const auto *ATy = dyn_cast<ArrayType>(this))
    return ATy->getElementType().getTypePtr();

  // If the canonical form of this type isn't the right kind, reject it.
  if (!isa<ArrayType>(CanonicalType))
    return nullptr;

  // If this is a typedef for an array type, strip the typedef off without
  // losing all typedef information.
  return cast<ArrayType>(getUnqualifiedDesugaredType())
    ->getElementType().getTypePtr();
}

/// getDesugaredType - Return the specified type with any "sugar" removed from
/// the type.  This takes off typedefs, typeof's etc.  If the outer level of
/// the type is already concrete, it returns it unmodified.  This is similar
/// to getting the canonical type, but it doesn't remove *all* typedefs.  For
/// example, it returns "T*" as "T*", (not as "int*"), because the pointer is
/// concrete.
QualType QualType::getDesugaredType(QualType T, const ASTContext &Context) {
  SplitQualType split = getSplitDesugaredType(T);
  return Context.getQualifiedType(split.Ty, split.Quals);
}

QualType QualType::getSingleStepDesugaredTypeImpl(QualType type,
                                                  const ASTContext &Context) {
  SplitQualType split = type.split();
  QualType desugar = split.Ty->getLocallyUnqualifiedSingleStepDesugaredType();
  return Context.getQualifiedType(desugar, split.Quals);
}

// Check that no type class is polymorphic. LLVM style RTTI should be used
// instead. If absolutely needed an exception can still be added here by
// defining the appropriate macro (but please don't do this).
#define TYPE(CLASS, BASE) \
  static_assert(!std::is_polymorphic<CLASS##Type>::value, \
                #CLASS "Type should not be polymorphic!");
#include "clang/AST/TypeNodes.inc"

// Check that no type class has a non-trival destructor. Types are
// allocated with the BumpPtrAllocator from ASTContext and therefore
// their destructor is not executed.
#define TYPE(CLASS, BASE)                                                      \
  static_assert(std::is_trivially_destructible<CLASS##Type>::value,            \
                #CLASS "Type should be trivially destructible!");
#include "clang/AST/TypeNodes.inc"

QualType Type::getLocallyUnqualifiedSingleStepDesugaredType() const {
  switch (getTypeClass()) {
#define ABSTRACT_TYPE(Class, Parent)
#define TYPE(Class, Parent) \
  case Type::Class: { \
    const auto *ty = cast<Class##Type>(this); \
    if (!ty->isSugared()) return QualType(ty, 0); \
    return ty->desugar(); \
  }
#include "clang/AST/TypeNodes.inc"
  }
  llvm_unreachable("bad type kind!");
}

SplitQualType QualType::getSplitDesugaredType(QualType T) {
  QualifierCollector Qs;

  QualType Cur = T;
  while (true) {
    const Type *CurTy = Qs.strip(Cur);
    switch (CurTy->getTypeClass()) {
#define ABSTRACT_TYPE(Class, Parent)
#define TYPE(Class, Parent) \
    case Type::Class: { \
      const auto *Ty = cast<Class##Type>(CurTy); \
      if (!Ty->isSugared()) \
        return SplitQualType(Ty, Qs); \
      Cur = Ty->desugar(); \
      break; \
    }
#include "clang/AST/TypeNodes.inc"
    }
  }
}

SplitQualType QualType::getSplitUnqualifiedTypeImpl(QualType type) {
  SplitQualType split = type.split();

  // All the qualifiers we've seen so far.
  Qualifiers quals = split.Quals;

  // The last type node we saw with any nodes inside it.
  const Type *lastTypeWithQuals = split.Ty;

  while (true) {
    QualType next;

    // Do a single-step desugar, aborting the loop if the type isn't
    // sugared.
    switch (split.Ty->getTypeClass()) {
#define ABSTRACT_TYPE(Class, Parent)
#define TYPE(Class, Parent) \
    case Type::Class: { \
      const auto *ty = cast<Class##Type>(split.Ty); \
      if (!ty->isSugared()) goto done; \
      next = ty->desugar(); \
      break; \
    }
#include "clang/AST/TypeNodes.inc"
    }

    // Otherwise, split the underlying type.  If that yields qualifiers,
    // update the information.
    split = next.split();
    if (!split.Quals.empty()) {
      lastTypeWithQuals = split.Ty;
      quals.addConsistentQualifiers(split.Quals);
    }
  }

 done:
  return SplitQualType(lastTypeWithQuals, quals);
}

QualType QualType::IgnoreParens(QualType T) {
  // FIXME: this seems inherently un-qualifiers-safe.
  while (const auto *PT = T->getAs<ParenType>())
    T = PT->getInnerType();
  return T;
}

/// This will check for a T (which should be a Type which can act as
/// sugar, such as a TypedefType) by removing any existing sugar until it
/// reaches a T or a non-sugared type.
template<typename T> static const T *getAsSugar(const Type *Cur) {
  while (true) {
    if (const auto *Sugar = dyn_cast<T>(Cur))
      return Sugar;
    switch (Cur->getTypeClass()) {
#define ABSTRACT_TYPE(Class, Parent)
#define TYPE(Class, Parent) \
    case Type::Class: { \
      const auto *Ty = cast<Class##Type>(Cur); \
      if (!Ty->isSugared()) return 0; \
      Cur = Ty->desugar().getTypePtr(); \
      break; \
    }
#include "clang/AST/TypeNodes.inc"
    }
  }
}

template <> const TypedefType *Type::getAs() const {
  return getAsSugar<TypedefType>(this);
}

template <> const UsingType *Type::getAs() const {
  return getAsSugar<UsingType>(this);
}

template <> const TemplateSpecializationType *Type::getAs() const {
  return getAsSugar<TemplateSpecializationType>(this);
}

template <> const AttributedType *Type::getAs() const {
  return getAsSugar<AttributedType>(this);
}

template <> const BoundsAttributedType *Type::getAs() const {
  return getAsSugar<BoundsAttributedType>(this);
}

template <> const CountAttributedType *Type::getAs() const {
  return getAsSugar<CountAttributedType>(this);
}

/// getUnqualifiedDesugaredType - Pull any qualifiers and syntactic
/// sugar off the given type.  This should produce an object of the
/// same dynamic type as the canonical type.
const Type *Type::getUnqualifiedDesugaredType() const {
  const Type *Cur = this;

  while (true) {
    switch (Cur->getTypeClass()) {
#define ABSTRACT_TYPE(Class, Parent)
#define TYPE(Class, Parent) \
    case Class: { \
      const auto *Ty = cast<Class##Type>(Cur); \
      if (!Ty->isSugared()) return Cur; \
      Cur = Ty->desugar().getTypePtr(); \
      break; \
    }
#include "clang/AST/TypeNodes.inc"
    }
  }
}

bool Type::isClassType() const {
  if (const auto *RT = getAs<RecordType>())
    return RT->getDecl()->isClass();
  return false;
}

bool Type::isStructureType() const {
  if (const auto *RT = getAs<RecordType>())
    return RT->getDecl()->isStruct();
  return false;
}

<<<<<<< HEAD
bool Type::isMetaType() const {
  const Type *CanonType = getCanonicalTypeInternal().getTypePtr();
  if (CanonType != this)
    return CanonType->isMetaType();
  else if (TypeBits.MetaType)
    return true;
  else if (auto *RD = getAsRecordDecl())
    return RD->isMetaType();
  return false;
=======
bool Type::isStructureTypeWithFlexibleArrayMember() const {
  const auto *RT = getAs<RecordType>();
  if (!RT)
    return false;
  const auto *Decl = RT->getDecl();
  if (!Decl->isStruct())
    return false;
  return Decl->hasFlexibleArrayMember();
>>>>>>> 7eeec8e6
}

bool Type::isObjCBoxableRecordType() const {
  if (const auto *RT = getAs<RecordType>())
    return RT->getDecl()->hasAttr<ObjCBoxableAttr>();
  return false;
}

bool Type::isInterfaceType() const {
  if (const auto *RT = getAs<RecordType>())
    return RT->getDecl()->isInterface();
  return false;
}

bool Type::isStructureOrClassType() const {
  if (const auto *RT = getAs<RecordType>()) {
    RecordDecl *RD = RT->getDecl();
    return RD->isStruct() || RD->isClass() || RD->isInterface();
  }
  return false;
}

bool Type::isVoidPointerType() const {
  if (const auto *PT = getAs<PointerType>())
    return PT->getPointeeType()->isVoidType();
  return false;
}

bool Type::isUnionType() const {
  if (const auto *RT = getAs<RecordType>())
    return RT->getDecl()->isUnion();
  return false;
}

bool Type::isComplexType() const {
  if (const auto *CT = dyn_cast<ComplexType>(CanonicalType))
    return CT->getElementType()->isFloatingType();
  return false;
}

bool Type::isComplexIntegerType() const {
  // Check for GCC complex integer extension.
  return getAsComplexIntegerType();
}

bool Type::isScopedEnumeralType() const {
  if (const auto *ET = getAs<EnumType>())
    return ET->getDecl()->isScoped();
  return false;
}

bool Type::isCountAttributedType() const {
  return getAs<CountAttributedType>();
}

const ComplexType *Type::getAsComplexIntegerType() const {
  if (const auto *Complex = getAs<ComplexType>())
    if (Complex->getElementType()->isIntegerType())
      return Complex;
  return nullptr;
}

QualType Type::getPointeeType() const {
  if (const auto *PT = getAs<PointerType>())
    return PT->getPointeeType();
  if (const auto *OPT = getAs<ObjCObjectPointerType>())
    return OPT->getPointeeType();
  if (const auto *BPT = getAs<BlockPointerType>())
    return BPT->getPointeeType();
  if (const auto *RT = getAs<ReferenceType>())
    return RT->getPointeeType();
  if (const auto *MPT = getAs<MemberPointerType>())
    return MPT->getPointeeType();
  if (const auto *DT = getAs<DecayedType>())
    return DT->getPointeeType();
  return {};
}

const RecordType *Type::getAsStructureType() const {
  // If this is directly a structure type, return it.
  if (const auto *RT = dyn_cast<RecordType>(this)) {
    if (RT->getDecl()->isStruct())
      return RT;
  }

  // If the canonical form of this type isn't the right kind, reject it.
  if (const auto *RT = dyn_cast<RecordType>(CanonicalType)) {
    if (!RT->getDecl()->isStruct())
      return nullptr;

    // If this is a typedef for a structure type, strip the typedef off without
    // losing all typedef information.
    return cast<RecordType>(getUnqualifiedDesugaredType());
  }
  return nullptr;
}

const RecordType *Type::getAsUnionType() const {
  // If this is directly a union type, return it.
  if (const auto *RT = dyn_cast<RecordType>(this)) {
    if (RT->getDecl()->isUnion())
      return RT;
  }

  // If the canonical form of this type isn't the right kind, reject it.
  if (const auto *RT = dyn_cast<RecordType>(CanonicalType)) {
    if (!RT->getDecl()->isUnion())
      return nullptr;

    // If this is a typedef for a union type, strip the typedef off without
    // losing all typedef information.
    return cast<RecordType>(getUnqualifiedDesugaredType());
  }

  return nullptr;
}

bool Type::isObjCIdOrObjectKindOfType(const ASTContext &ctx,
                                      const ObjCObjectType *&bound) const {
  bound = nullptr;

  const auto *OPT = getAs<ObjCObjectPointerType>();
  if (!OPT)
    return false;

  // Easy case: id.
  if (OPT->isObjCIdType())
    return true;

  // If it's not a __kindof type, reject it now.
  if (!OPT->isKindOfType())
    return false;

  // If it's Class or qualified Class, it's not an object type.
  if (OPT->isObjCClassType() || OPT->isObjCQualifiedClassType())
    return false;

  // Figure out the type bound for the __kindof type.
  bound = OPT->getObjectType()->stripObjCKindOfTypeAndQuals(ctx)
            ->getAs<ObjCObjectType>();
  return true;
}

bool Type::isObjCClassOrClassKindOfType() const {
  const auto *OPT = getAs<ObjCObjectPointerType>();
  if (!OPT)
    return false;

  // Easy case: Class.
  if (OPT->isObjCClassType())
    return true;

  // If it's not a __kindof type, reject it now.
  if (!OPT->isKindOfType())
    return false;

  // If it's Class or qualified Class, it's a class __kindof type.
  return OPT->isObjCClassType() || OPT->isObjCQualifiedClassType();
}

ObjCTypeParamType::ObjCTypeParamType(const ObjCTypeParamDecl *D, QualType can,
                                     ArrayRef<ObjCProtocolDecl *> protocols)
    : Type(ObjCTypeParam, can, toSemanticDependence(can->getDependence()),
           /*MetaType=*/false),
      OTPDecl(const_cast<ObjCTypeParamDecl *>(D)) {
  initialize(protocols);
}

ObjCObjectType::ObjCObjectType(QualType Canonical, QualType Base,
                               ArrayRef<QualType> typeArgs,
                               ArrayRef<ObjCProtocolDecl *> protocols,
                               bool isKindOf)
    : Type(ObjCObject, Canonical, Base->getDependence(), /*MetaType=*/false),
      BaseType(Base) {
  ObjCObjectTypeBits.IsKindOf = isKindOf;

  ObjCObjectTypeBits.NumTypeArgs = typeArgs.size();
  assert(getTypeArgsAsWritten().size() == typeArgs.size() &&
         "bitfield overflow in type argument count");
  if (!typeArgs.empty())
    memcpy(getTypeArgStorage(), typeArgs.data(),
           typeArgs.size() * sizeof(QualType));

  for (auto typeArg : typeArgs) {
    addDependence(typeArg->getDependence() & ~TypeDependence::VariablyModified);
  }
  // Initialize the protocol qualifiers. The protocol storage is known
  // after we set number of type arguments.
  initialize(protocols);
}

bool ObjCObjectType::isSpecialized() const {
  // If we have type arguments written here, the type is specialized.
  if (ObjCObjectTypeBits.NumTypeArgs > 0)
    return true;

  // Otherwise, check whether the base type is specialized.
  if (const auto objcObject = getBaseType()->getAs<ObjCObjectType>()) {
    // Terminate when we reach an interface type.
    if (isa<ObjCInterfaceType>(objcObject))
      return false;

    return objcObject->isSpecialized();
  }

  // Not specialized.
  return false;
}

ArrayRef<QualType> ObjCObjectType::getTypeArgs() const {
  // We have type arguments written on this type.
  if (isSpecializedAsWritten())
    return getTypeArgsAsWritten();

  // Look at the base type, which might have type arguments.
  if (const auto objcObject = getBaseType()->getAs<ObjCObjectType>()) {
    // Terminate when we reach an interface type.
    if (isa<ObjCInterfaceType>(objcObject))
      return {};

    return objcObject->getTypeArgs();
  }

  // No type arguments.
  return {};
}

bool ObjCObjectType::isKindOfType() const {
  if (isKindOfTypeAsWritten())
    return true;

  // Look at the base type, which might have type arguments.
  if (const auto objcObject = getBaseType()->getAs<ObjCObjectType>()) {
    // Terminate when we reach an interface type.
    if (isa<ObjCInterfaceType>(objcObject))
      return false;

    return objcObject->isKindOfType();
  }

  // Not a "__kindof" type.
  return false;
}

QualType ObjCObjectType::stripObjCKindOfTypeAndQuals(
           const ASTContext &ctx) const {
  if (!isKindOfType() && qual_empty())
    return QualType(this, 0);

  // Recursively strip __kindof.
  SplitQualType splitBaseType = getBaseType().split();
  QualType baseType(splitBaseType.Ty, 0);
  if (const auto *baseObj = splitBaseType.Ty->getAs<ObjCObjectType>())
    baseType = baseObj->stripObjCKindOfTypeAndQuals(ctx);

  return ctx.getObjCObjectType(ctx.getQualifiedType(baseType,
                                                    splitBaseType.Quals),
                               getTypeArgsAsWritten(),
                               /*protocols=*/{},
                               /*isKindOf=*/false);
}

ObjCInterfaceDecl *ObjCInterfaceType::getDecl() const {
  ObjCInterfaceDecl *Canon = Decl->getCanonicalDecl();
  if (ObjCInterfaceDecl *Def = Canon->getDefinition())
    return Def;
  return Canon;
}

const ObjCObjectPointerType *ObjCObjectPointerType::stripObjCKindOfTypeAndQuals(
                               const ASTContext &ctx) const {
  if (!isKindOfType() && qual_empty())
    return this;

  QualType obj = getObjectType()->stripObjCKindOfTypeAndQuals(ctx);
  return ctx.getObjCObjectPointerType(obj)->castAs<ObjCObjectPointerType>();
}

namespace {

/// Visitor used to perform a simple type transformation that does not change
/// the semantics of the type.
template <typename Derived>
struct SimpleTransformVisitor : public TypeVisitor<Derived, QualType> {
  ASTContext &Ctx;

  QualType recurse(QualType type) {
    // Split out the qualifiers from the type.
    SplitQualType splitType = type.split();

    // Visit the type itself.
    QualType result = static_cast<Derived *>(this)->Visit(splitType.Ty);
    if (result.isNull())
      return result;

    // Reconstruct the transformed type by applying the local qualifiers
    // from the split type.
    return Ctx.getQualifiedType(result, splitType.Quals);
  }

public:
  explicit SimpleTransformVisitor(ASTContext &ctx) : Ctx(ctx) {}

  // None of the clients of this transformation can occur where
  // there are dependent types, so skip dependent types.
#define TYPE(Class, Base)
#define DEPENDENT_TYPE(Class, Base) \
  QualType Visit##Class##Type(const Class##Type *T) { return QualType(T, 0); }
#include "clang/AST/TypeNodes.inc"

#define TRIVIAL_TYPE_CLASS(Class) \
  QualType Visit##Class##Type(const Class##Type *T) { return QualType(T, 0); }
#define SUGARED_TYPE_CLASS(Class) \
  QualType Visit##Class##Type(const Class##Type *T) { \
    if (!T->isSugared()) \
      return QualType(T, 0); \
    QualType desugaredType = recurse(T->desugar()); \
    if (desugaredType.isNull()) \
      return {}; \
    if (desugaredType.getAsOpaquePtr() == T->desugar().getAsOpaquePtr()) \
      return QualType(T, 0); \
    return desugaredType; \
  }

  TRIVIAL_TYPE_CLASS(Builtin)

  QualType VisitComplexType(const ComplexType *T) {
    QualType elementType = recurse(T->getElementType());
    if (elementType.isNull())
      return {};

    if (elementType.getAsOpaquePtr() == T->getElementType().getAsOpaquePtr())
      return QualType(T, 0);

    return Ctx.getComplexType(elementType);
  }

  QualType VisitPointerType(const PointerType *T) {
    QualType pointeeType = recurse(T->getPointeeType());
    if (pointeeType.isNull())
      return {};

    if (pointeeType.getAsOpaquePtr() == T->getPointeeType().getAsOpaquePtr())
      return QualType(T, 0);

    return Ctx.getPointerType(pointeeType);
  }

  QualType VisitBlockPointerType(const BlockPointerType *T) {
    QualType pointeeType = recurse(T->getPointeeType());
    if (pointeeType.isNull())
      return {};

    if (pointeeType.getAsOpaquePtr() == T->getPointeeType().getAsOpaquePtr())
      return QualType(T, 0);

    return Ctx.getBlockPointerType(pointeeType);
  }

  QualType VisitLValueReferenceType(const LValueReferenceType *T) {
    QualType pointeeType = recurse(T->getPointeeTypeAsWritten());
    if (pointeeType.isNull())
      return {};

    if (pointeeType.getAsOpaquePtr()
          == T->getPointeeTypeAsWritten().getAsOpaquePtr())
      return QualType(T, 0);

    return Ctx.getLValueReferenceType(pointeeType, T->isSpelledAsLValue());
  }

  QualType VisitRValueReferenceType(const RValueReferenceType *T) {
    QualType pointeeType = recurse(T->getPointeeTypeAsWritten());
    if (pointeeType.isNull())
      return {};

    if (pointeeType.getAsOpaquePtr()
          == T->getPointeeTypeAsWritten().getAsOpaquePtr())
      return QualType(T, 0);

    return Ctx.getRValueReferenceType(pointeeType);
  }

  QualType VisitMemberPointerType(const MemberPointerType *T) {
    QualType pointeeType = recurse(T->getPointeeType());
    if (pointeeType.isNull())
      return {};

    if (pointeeType.getAsOpaquePtr() == T->getPointeeType().getAsOpaquePtr())
      return QualType(T, 0);

    return Ctx.getMemberPointerType(pointeeType, T->getClass());
  }

  QualType VisitConstantArrayType(const ConstantArrayType *T) {
    QualType elementType = recurse(T->getElementType());
    if (elementType.isNull())
      return {};

    if (elementType.getAsOpaquePtr() == T->getElementType().getAsOpaquePtr())
      return QualType(T, 0);

    return Ctx.getConstantArrayType(elementType, T->getSize(), T->getSizeExpr(),
                                    T->getSizeModifier(),
                                    T->getIndexTypeCVRQualifiers());
  }

  QualType VisitVariableArrayType(const VariableArrayType *T) {
    QualType elementType = recurse(T->getElementType());
    if (elementType.isNull())
      return {};

    if (elementType.getAsOpaquePtr() == T->getElementType().getAsOpaquePtr())
      return QualType(T, 0);

    return Ctx.getVariableArrayType(elementType, T->getSizeExpr(),
                                    T->getSizeModifier(),
                                    T->getIndexTypeCVRQualifiers(),
                                    T->getBracketsRange());
  }

  QualType VisitIncompleteArrayType(const IncompleteArrayType *T) {
    QualType elementType = recurse(T->getElementType());
    if (elementType.isNull())
      return {};

    if (elementType.getAsOpaquePtr() == T->getElementType().getAsOpaquePtr())
      return QualType(T, 0);

    return Ctx.getIncompleteArrayType(elementType, T->getSizeModifier(),
                                      T->getIndexTypeCVRQualifiers());
  }

  QualType VisitVectorType(const VectorType *T) {
    QualType elementType = recurse(T->getElementType());
    if (elementType.isNull())
      return {};

    if (elementType.getAsOpaquePtr() == T->getElementType().getAsOpaquePtr())
      return QualType(T, 0);

    return Ctx.getVectorType(elementType, T->getNumElements(),
                             T->getVectorKind());
  }

  QualType VisitExtVectorType(const ExtVectorType *T) {
    QualType elementType = recurse(T->getElementType());
    if (elementType.isNull())
      return {};

    if (elementType.getAsOpaquePtr() == T->getElementType().getAsOpaquePtr())
      return QualType(T, 0);

    return Ctx.getExtVectorType(elementType, T->getNumElements());
  }

  QualType VisitConstantMatrixType(const ConstantMatrixType *T) {
    QualType elementType = recurse(T->getElementType());
    if (elementType.isNull())
      return {};
    if (elementType.getAsOpaquePtr() == T->getElementType().getAsOpaquePtr())
      return QualType(T, 0);

    return Ctx.getConstantMatrixType(elementType, T->getNumRows(),
                                     T->getNumColumns());
  }

  QualType VisitFunctionNoProtoType(const FunctionNoProtoType *T) {
    QualType returnType = recurse(T->getReturnType());
    if (returnType.isNull())
      return {};

    if (returnType.getAsOpaquePtr() == T->getReturnType().getAsOpaquePtr())
      return QualType(T, 0);

    return Ctx.getFunctionNoProtoType(returnType, T->getExtInfo());
  }

  QualType VisitFunctionProtoType(const FunctionProtoType *T) {
    QualType returnType = recurse(T->getReturnType());
    if (returnType.isNull())
      return {};

    // Transform parameter types.
    SmallVector<QualType, 4> paramTypes;
    bool paramChanged = false;
    for (auto paramType : T->getParamTypes()) {
      QualType newParamType = recurse(paramType);
      if (newParamType.isNull())
        return {};

      if (newParamType.getAsOpaquePtr() != paramType.getAsOpaquePtr())
        paramChanged = true;

      paramTypes.push_back(newParamType);
    }

    // Transform extended info.
    FunctionProtoType::ExtProtoInfo info = T->getExtProtoInfo();
    bool exceptionChanged = false;
    if (info.ExceptionSpec.Type == EST_Dynamic) {
      SmallVector<QualType, 4> exceptionTypes;
      for (auto exceptionType : info.ExceptionSpec.Exceptions) {
        QualType newExceptionType = recurse(exceptionType);
        if (newExceptionType.isNull())
          return {};

        if (newExceptionType.getAsOpaquePtr() != exceptionType.getAsOpaquePtr())
          exceptionChanged = true;

        exceptionTypes.push_back(newExceptionType);
      }

      if (exceptionChanged) {
        info.ExceptionSpec.Exceptions =
            llvm::ArrayRef(exceptionTypes).copy(Ctx);
      }
    }

    if (returnType.getAsOpaquePtr() == T->getReturnType().getAsOpaquePtr() &&
        !paramChanged && !exceptionChanged)
      return QualType(T, 0);

    return Ctx.getFunctionType(returnType, paramTypes, info);
  }

  QualType VisitParenType(const ParenType *T) {
    QualType innerType = recurse(T->getInnerType());
    if (innerType.isNull())
      return {};

    if (innerType.getAsOpaquePtr() == T->getInnerType().getAsOpaquePtr())
      return QualType(T, 0);

    return Ctx.getParenType(innerType);
  }

  SUGARED_TYPE_CLASS(Typedef)
  SUGARED_TYPE_CLASS(ObjCTypeParam)
  SUGARED_TYPE_CLASS(MacroQualified)

  QualType VisitAdjustedType(const AdjustedType *T) {
    QualType originalType = recurse(T->getOriginalType());
    if (originalType.isNull())
      return {};

    QualType adjustedType = recurse(T->getAdjustedType());
    if (adjustedType.isNull())
      return {};

    if (originalType.getAsOpaquePtr()
          == T->getOriginalType().getAsOpaquePtr() &&
        adjustedType.getAsOpaquePtr() == T->getAdjustedType().getAsOpaquePtr())
      return QualType(T, 0);

    return Ctx.getAdjustedType(originalType, adjustedType);
  }

  QualType VisitDecayedType(const DecayedType *T) {
    QualType originalType = recurse(T->getOriginalType());
    if (originalType.isNull())
      return {};

    if (originalType.getAsOpaquePtr()
          == T->getOriginalType().getAsOpaquePtr())
      return QualType(T, 0);

    return Ctx.getDecayedType(originalType);
  }

  QualType VisitArrayParameterType(const ArrayParameterType *T) {
    QualType ArrTy = VisitConstantArrayType(T);
    if (ArrTy.isNull())
      return {};

    return Ctx.getArrayParameterType(ArrTy);
  }

  SUGARED_TYPE_CLASS(TypeOfExpr)
  SUGARED_TYPE_CLASS(TypeOf)
  SUGARED_TYPE_CLASS(Decltype)
  SUGARED_TYPE_CLASS(UnaryTransform)
  TRIVIAL_TYPE_CLASS(Record)
  TRIVIAL_TYPE_CLASS(Enum)

  // FIXME: Non-trivial to implement, but important for C++
  SUGARED_TYPE_CLASS(Elaborated)

  QualType VisitAttributedType(const AttributedType *T) {
    QualType modifiedType = recurse(T->getModifiedType());
    if (modifiedType.isNull())
      return {};

    QualType equivalentType = recurse(T->getEquivalentType());
    if (equivalentType.isNull())
      return {};

    if (modifiedType.getAsOpaquePtr()
          == T->getModifiedType().getAsOpaquePtr() &&
        equivalentType.getAsOpaquePtr()
          == T->getEquivalentType().getAsOpaquePtr())
      return QualType(T, 0);

    return Ctx.getAttributedType(T->getAttrKind(), modifiedType,
                                 equivalentType);
  }

  QualType VisitSubstTemplateTypeParmType(const SubstTemplateTypeParmType *T) {
    QualType replacementType = recurse(T->getReplacementType());
    if (replacementType.isNull())
      return {};

    if (replacementType.getAsOpaquePtr()
          == T->getReplacementType().getAsOpaquePtr())
      return QualType(T, 0);

    return Ctx.getSubstTemplateTypeParmType(replacementType,
                                            T->getAssociatedDecl(),
                                            T->getIndex(), T->getPackIndex());
  }

  // FIXME: Non-trivial to implement, but important for C++
  SUGARED_TYPE_CLASS(TemplateSpecialization)

  QualType VisitAutoType(const AutoType *T) {
    if (!T->isDeduced())
      return QualType(T, 0);

    QualType deducedType = recurse(T->getDeducedType());
    if (deducedType.isNull())
      return {};

    if (deducedType.getAsOpaquePtr()
          == T->getDeducedType().getAsOpaquePtr())
      return QualType(T, 0);

    return Ctx.getAutoType(deducedType, T->getKeyword(),
                           T->isDependentType(), /*IsPack=*/false,
                           T->getTypeConstraintConcept(),
                           T->getTypeConstraintArguments());
  }

  QualType VisitObjCObjectType(const ObjCObjectType *T) {
    QualType baseType = recurse(T->getBaseType());
    if (baseType.isNull())
      return {};

    // Transform type arguments.
    bool typeArgChanged = false;
    SmallVector<QualType, 4> typeArgs;
    for (auto typeArg : T->getTypeArgsAsWritten()) {
      QualType newTypeArg = recurse(typeArg);
      if (newTypeArg.isNull())
        return {};

      if (newTypeArg.getAsOpaquePtr() != typeArg.getAsOpaquePtr())
        typeArgChanged = true;

      typeArgs.push_back(newTypeArg);
    }

    if (baseType.getAsOpaquePtr() == T->getBaseType().getAsOpaquePtr() &&
        !typeArgChanged)
      return QualType(T, 0);

    return Ctx.getObjCObjectType(
        baseType, typeArgs,
        llvm::ArrayRef(T->qual_begin(), T->getNumProtocols()),
        T->isKindOfTypeAsWritten());
  }

  TRIVIAL_TYPE_CLASS(ObjCInterface)

  QualType VisitObjCObjectPointerType(const ObjCObjectPointerType *T) {
    QualType pointeeType = recurse(T->getPointeeType());
    if (pointeeType.isNull())
      return {};

    if (pointeeType.getAsOpaquePtr()
          == T->getPointeeType().getAsOpaquePtr())
      return QualType(T, 0);

    return Ctx.getObjCObjectPointerType(pointeeType);
  }

  QualType VisitAtomicType(const AtomicType *T) {
    QualType valueType = recurse(T->getValueType());
    if (valueType.isNull())
      return {};

    if (valueType.getAsOpaquePtr()
          == T->getValueType().getAsOpaquePtr())
      return QualType(T, 0);

    return Ctx.getAtomicType(valueType);
  }

#undef TRIVIAL_TYPE_CLASS
#undef SUGARED_TYPE_CLASS
};

struct SubstObjCTypeArgsVisitor
    : public SimpleTransformVisitor<SubstObjCTypeArgsVisitor> {
  using BaseType = SimpleTransformVisitor<SubstObjCTypeArgsVisitor>;

  ArrayRef<QualType> TypeArgs;
  ObjCSubstitutionContext SubstContext;

  SubstObjCTypeArgsVisitor(ASTContext &ctx, ArrayRef<QualType> typeArgs,
                           ObjCSubstitutionContext context)
      : BaseType(ctx), TypeArgs(typeArgs), SubstContext(context) {}

  QualType VisitObjCTypeParamType(const ObjCTypeParamType *OTPTy) {
    // Replace an Objective-C type parameter reference with the corresponding
    // type argument.
    ObjCTypeParamDecl *typeParam = OTPTy->getDecl();
    // If we have type arguments, use them.
    if (!TypeArgs.empty()) {
      QualType argType = TypeArgs[typeParam->getIndex()];
      if (OTPTy->qual_empty())
        return argType;

      // Apply protocol lists if exists.
      bool hasError;
      SmallVector<ObjCProtocolDecl *, 8> protocolsVec;
      protocolsVec.append(OTPTy->qual_begin(), OTPTy->qual_end());
      ArrayRef<ObjCProtocolDecl *> protocolsToApply = protocolsVec;
      return Ctx.applyObjCProtocolQualifiers(
          argType, protocolsToApply, hasError, true/*allowOnPointerType*/);
    }

    switch (SubstContext) {
    case ObjCSubstitutionContext::Ordinary:
    case ObjCSubstitutionContext::Parameter:
    case ObjCSubstitutionContext::Superclass:
      // Substitute the bound.
      return typeParam->getUnderlyingType();

    case ObjCSubstitutionContext::Result:
    case ObjCSubstitutionContext::Property: {
      // Substitute the __kindof form of the underlying type.
      const auto *objPtr =
          typeParam->getUnderlyingType()->castAs<ObjCObjectPointerType>();

      // __kindof types, id, and Class don't need an additional
      // __kindof.
      if (objPtr->isKindOfType() || objPtr->isObjCIdOrClassType())
        return typeParam->getUnderlyingType();

      // Add __kindof.
      const auto *obj = objPtr->getObjectType();
      QualType resultTy = Ctx.getObjCObjectType(
          obj->getBaseType(), obj->getTypeArgsAsWritten(), obj->getProtocols(),
          /*isKindOf=*/true);

      // Rebuild object pointer type.
      return Ctx.getObjCObjectPointerType(resultTy);
    }
    }
    llvm_unreachable("Unexpected ObjCSubstitutionContext!");
  }

  QualType VisitFunctionType(const FunctionType *funcType) {
    // If we have a function type, update the substitution context
    // appropriately.

    //Substitute result type.
    QualType returnType = funcType->getReturnType().substObjCTypeArgs(
        Ctx, TypeArgs, ObjCSubstitutionContext::Result);
    if (returnType.isNull())
      return {};

    // Handle non-prototyped functions, which only substitute into the result
    // type.
    if (isa<FunctionNoProtoType>(funcType)) {
      // If the return type was unchanged, do nothing.
      if (returnType.getAsOpaquePtr() ==
          funcType->getReturnType().getAsOpaquePtr())
        return BaseType::VisitFunctionType(funcType);

      // Otherwise, build a new type.
      return Ctx.getFunctionNoProtoType(returnType, funcType->getExtInfo());
    }

    const auto *funcProtoType = cast<FunctionProtoType>(funcType);

    // Transform parameter types.
    SmallVector<QualType, 4> paramTypes;
    bool paramChanged = false;
    for (auto paramType : funcProtoType->getParamTypes()) {
      QualType newParamType = paramType.substObjCTypeArgs(
          Ctx, TypeArgs, ObjCSubstitutionContext::Parameter);
      if (newParamType.isNull())
        return {};

      if (newParamType.getAsOpaquePtr() != paramType.getAsOpaquePtr())
        paramChanged = true;

      paramTypes.push_back(newParamType);
    }

    // Transform extended info.
    FunctionProtoType::ExtProtoInfo info = funcProtoType->getExtProtoInfo();
    bool exceptionChanged = false;
    if (info.ExceptionSpec.Type == EST_Dynamic) {
      SmallVector<QualType, 4> exceptionTypes;
      for (auto exceptionType : info.ExceptionSpec.Exceptions) {
        QualType newExceptionType = exceptionType.substObjCTypeArgs(
            Ctx, TypeArgs, ObjCSubstitutionContext::Ordinary);
        if (newExceptionType.isNull())
          return {};

        if (newExceptionType.getAsOpaquePtr() != exceptionType.getAsOpaquePtr())
          exceptionChanged = true;

        exceptionTypes.push_back(newExceptionType);
      }

      if (exceptionChanged) {
        info.ExceptionSpec.Exceptions =
            llvm::ArrayRef(exceptionTypes).copy(Ctx);
      }
    }

    if (returnType.getAsOpaquePtr() ==
            funcProtoType->getReturnType().getAsOpaquePtr() &&
        !paramChanged && !exceptionChanged)
      return BaseType::VisitFunctionType(funcType);

    return Ctx.getFunctionType(returnType, paramTypes, info);
  }

  QualType VisitObjCObjectType(const ObjCObjectType *objcObjectType) {
    // Substitute into the type arguments of a specialized Objective-C object
    // type.
    if (objcObjectType->isSpecializedAsWritten()) {
      SmallVector<QualType, 4> newTypeArgs;
      bool anyChanged = false;
      for (auto typeArg : objcObjectType->getTypeArgsAsWritten()) {
        QualType newTypeArg = typeArg.substObjCTypeArgs(
            Ctx, TypeArgs, ObjCSubstitutionContext::Ordinary);
        if (newTypeArg.isNull())
          return {};

        if (newTypeArg.getAsOpaquePtr() != typeArg.getAsOpaquePtr()) {
          // If we're substituting based on an unspecialized context type,
          // produce an unspecialized type.
          ArrayRef<ObjCProtocolDecl *> protocols(
              objcObjectType->qual_begin(), objcObjectType->getNumProtocols());
          if (TypeArgs.empty() &&
              SubstContext != ObjCSubstitutionContext::Superclass) {
            return Ctx.getObjCObjectType(
                objcObjectType->getBaseType(), {}, protocols,
                objcObjectType->isKindOfTypeAsWritten());
          }

          anyChanged = true;
        }

        newTypeArgs.push_back(newTypeArg);
      }

      if (anyChanged) {
        ArrayRef<ObjCProtocolDecl *> protocols(
            objcObjectType->qual_begin(), objcObjectType->getNumProtocols());
        return Ctx.getObjCObjectType(objcObjectType->getBaseType(), newTypeArgs,
                                     protocols,
                                     objcObjectType->isKindOfTypeAsWritten());
      }
    }

    return BaseType::VisitObjCObjectType(objcObjectType);
  }

  QualType VisitAttributedType(const AttributedType *attrType) {
    QualType newType = BaseType::VisitAttributedType(attrType);
    if (newType.isNull())
      return {};

    const auto *newAttrType = dyn_cast<AttributedType>(newType.getTypePtr());
    if (!newAttrType || newAttrType->getAttrKind() != attr::ObjCKindOf)
      return newType;

    // Find out if it's an Objective-C object or object pointer type;
    QualType newEquivType = newAttrType->getEquivalentType();
    const ObjCObjectPointerType *ptrType =
        newEquivType->getAs<ObjCObjectPointerType>();
    const ObjCObjectType *objType = ptrType
                                        ? ptrType->getObjectType()
                                        : newEquivType->getAs<ObjCObjectType>();
    if (!objType)
      return newType;

    // Rebuild the "equivalent" type, which pushes __kindof down into
    // the object type.
    newEquivType = Ctx.getObjCObjectType(
        objType->getBaseType(), objType->getTypeArgsAsWritten(),
        objType->getProtocols(),
        // There is no need to apply kindof on an unqualified id type.
        /*isKindOf=*/objType->isObjCUnqualifiedId() ? false : true);

    // If we started with an object pointer type, rebuild it.
    if (ptrType)
      newEquivType = Ctx.getObjCObjectPointerType(newEquivType);

    // Rebuild the attributed type.
    return Ctx.getAttributedType(newAttrType->getAttrKind(),
                                 newAttrType->getModifiedType(), newEquivType);
  }
};

struct StripObjCKindOfTypeVisitor
    : public SimpleTransformVisitor<StripObjCKindOfTypeVisitor> {
  using BaseType = SimpleTransformVisitor<StripObjCKindOfTypeVisitor>;

  explicit StripObjCKindOfTypeVisitor(ASTContext &ctx) : BaseType(ctx) {}

  QualType VisitObjCObjectType(const ObjCObjectType *objType) {
    if (!objType->isKindOfType())
      return BaseType::VisitObjCObjectType(objType);

    QualType baseType = objType->getBaseType().stripObjCKindOfType(Ctx);
    return Ctx.getObjCObjectType(baseType, objType->getTypeArgsAsWritten(),
                                 objType->getProtocols(),
                                 /*isKindOf=*/false);
  }
};

} // namespace

bool QualType::UseExcessPrecision(const ASTContext &Ctx) {
  const BuiltinType *BT = getTypePtr()->getAs<BuiltinType>();
  if (!BT) {
    const VectorType *VT = getTypePtr()->getAs<VectorType>();
    if (VT) {
      QualType ElementType = VT->getElementType();
      return ElementType.UseExcessPrecision(Ctx);
    }
  } else {
    switch (BT->getKind()) {
    case BuiltinType::Kind::Float16: {
      const TargetInfo &TI = Ctx.getTargetInfo();
      if (TI.hasFloat16Type() && !TI.hasLegalHalfType() &&
          Ctx.getLangOpts().getFloat16ExcessPrecision() !=
              Ctx.getLangOpts().ExcessPrecisionKind::FPP_None)
        return true;
      break;
    }
    case BuiltinType::Kind::BFloat16: {
      const TargetInfo &TI = Ctx.getTargetInfo();
      if (TI.hasBFloat16Type() && !TI.hasFullBFloat16Type() &&
          Ctx.getLangOpts().getBFloat16ExcessPrecision() !=
              Ctx.getLangOpts().ExcessPrecisionKind::FPP_None)
        return true;
      break;
    }
    default:
      return false;
    }
  }
  return false;
}

/// Substitute the given type arguments for Objective-C type
/// parameters within the given type, recursively.
QualType QualType::substObjCTypeArgs(ASTContext &ctx,
                                     ArrayRef<QualType> typeArgs,
                                     ObjCSubstitutionContext context) const {
  SubstObjCTypeArgsVisitor visitor(ctx, typeArgs, context);
  return visitor.recurse(*this);
}

QualType QualType::substObjCMemberType(QualType objectType,
                                       const DeclContext *dc,
                                       ObjCSubstitutionContext context) const {
  if (auto subs = objectType->getObjCSubstitutions(dc))
    return substObjCTypeArgs(dc->getParentASTContext(), *subs, context);

  return *this;
}

QualType QualType::stripObjCKindOfType(const ASTContext &constCtx) const {
  // FIXME: Because ASTContext::getAttributedType() is non-const.
  auto &ctx = const_cast<ASTContext &>(constCtx);
  StripObjCKindOfTypeVisitor visitor(ctx);
  return visitor.recurse(*this);
}

QualType QualType::getAtomicUnqualifiedType() const {
  if (const auto AT = getTypePtr()->getAs<AtomicType>())
    return AT->getValueType().getUnqualifiedType();
  return getUnqualifiedType();
}

std::optional<ArrayRef<QualType>>
Type::getObjCSubstitutions(const DeclContext *dc) const {
  // Look through method scopes.
  if (const auto method = dyn_cast<ObjCMethodDecl>(dc))
    dc = method->getDeclContext();

  // Find the class or category in which the type we're substituting
  // was declared.
  const auto *dcClassDecl = dyn_cast<ObjCInterfaceDecl>(dc);
  const ObjCCategoryDecl *dcCategoryDecl = nullptr;
  ObjCTypeParamList *dcTypeParams = nullptr;
  if (dcClassDecl) {
    // If the class does not have any type parameters, there's no
    // substitution to do.
    dcTypeParams = dcClassDecl->getTypeParamList();
    if (!dcTypeParams)
      return std::nullopt;
  } else {
    // If we are in neither a class nor a category, there's no
    // substitution to perform.
    dcCategoryDecl = dyn_cast<ObjCCategoryDecl>(dc);
    if (!dcCategoryDecl)
      return std::nullopt;

    // If the category does not have any type parameters, there's no
    // substitution to do.
    dcTypeParams = dcCategoryDecl->getTypeParamList();
    if (!dcTypeParams)
      return std::nullopt;

    dcClassDecl = dcCategoryDecl->getClassInterface();
    if (!dcClassDecl)
      return std::nullopt;
  }
  assert(dcTypeParams && "No substitutions to perform");
  assert(dcClassDecl && "No class context");

  // Find the underlying object type.
  const ObjCObjectType *objectType;
  if (const auto *objectPointerType = getAs<ObjCObjectPointerType>()) {
    objectType = objectPointerType->getObjectType();
  } else if (getAs<BlockPointerType>()) {
    ASTContext &ctx = dc->getParentASTContext();
    objectType = ctx.getObjCObjectType(ctx.ObjCBuiltinIdTy, {}, {})
                   ->castAs<ObjCObjectType>();
  } else {
    objectType = getAs<ObjCObjectType>();
  }

  /// Extract the class from the receiver object type.
  ObjCInterfaceDecl *curClassDecl = objectType ? objectType->getInterface()
                                               : nullptr;
  if (!curClassDecl) {
    // If we don't have a context type (e.g., this is "id" or some
    // variant thereof), substitute the bounds.
    return llvm::ArrayRef<QualType>();
  }

  // Follow the superclass chain until we've mapped the receiver type
  // to the same class as the context.
  while (curClassDecl != dcClassDecl) {
    // Map to the superclass type.
    QualType superType = objectType->getSuperClassType();
    if (superType.isNull()) {
      objectType = nullptr;
      break;
    }

    objectType = superType->castAs<ObjCObjectType>();
    curClassDecl = objectType->getInterface();
  }

  // If we don't have a receiver type, or the receiver type does not
  // have type arguments, substitute in the defaults.
  if (!objectType || objectType->isUnspecialized()) {
    return llvm::ArrayRef<QualType>();
  }

  // The receiver type has the type arguments we want.
  return objectType->getTypeArgs();
}

bool Type::acceptsObjCTypeParams() const {
  if (auto *IfaceT = getAsObjCInterfaceType()) {
    if (auto *ID = IfaceT->getInterface()) {
      if (ID->getTypeParamList())
        return true;
    }
  }

  return false;
}

void ObjCObjectType::computeSuperClassTypeSlow() const {
  // Retrieve the class declaration for this type. If there isn't one
  // (e.g., this is some variant of "id" or "Class"), then there is no
  // superclass type.
  ObjCInterfaceDecl *classDecl = getInterface();
  if (!classDecl) {
    CachedSuperClassType.setInt(true);
    return;
  }

  // Extract the superclass type.
  const ObjCObjectType *superClassObjTy = classDecl->getSuperClassType();
  if (!superClassObjTy) {
    CachedSuperClassType.setInt(true);
    return;
  }

  ObjCInterfaceDecl *superClassDecl = superClassObjTy->getInterface();
  if (!superClassDecl) {
    CachedSuperClassType.setInt(true);
    return;
  }

  // If the superclass doesn't have type parameters, then there is no
  // substitution to perform.
  QualType superClassType(superClassObjTy, 0);
  ObjCTypeParamList *superClassTypeParams = superClassDecl->getTypeParamList();
  if (!superClassTypeParams) {
    CachedSuperClassType.setPointerAndInt(
      superClassType->castAs<ObjCObjectType>(), true);
    return;
  }

  // If the superclass reference is unspecialized, return it.
  if (superClassObjTy->isUnspecialized()) {
    CachedSuperClassType.setPointerAndInt(superClassObjTy, true);
    return;
  }

  // If the subclass is not parameterized, there aren't any type
  // parameters in the superclass reference to substitute.
  ObjCTypeParamList *typeParams = classDecl->getTypeParamList();
  if (!typeParams) {
    CachedSuperClassType.setPointerAndInt(
      superClassType->castAs<ObjCObjectType>(), true);
    return;
  }

  // If the subclass type isn't specialized, return the unspecialized
  // superclass.
  if (isUnspecialized()) {
    QualType unspecializedSuper
      = classDecl->getASTContext().getObjCInterfaceType(
          superClassObjTy->getInterface());
    CachedSuperClassType.setPointerAndInt(
      unspecializedSuper->castAs<ObjCObjectType>(),
      true);
    return;
  }

  // Substitute the provided type arguments into the superclass type.
  ArrayRef<QualType> typeArgs = getTypeArgs();
  assert(typeArgs.size() == typeParams->size());
  CachedSuperClassType.setPointerAndInt(
    superClassType.substObjCTypeArgs(classDecl->getASTContext(), typeArgs,
                                     ObjCSubstitutionContext::Superclass)
      ->castAs<ObjCObjectType>(),
    true);
}

const ObjCInterfaceType *ObjCObjectPointerType::getInterfaceType() const {
  if (auto interfaceDecl = getObjectType()->getInterface()) {
    return interfaceDecl->getASTContext().getObjCInterfaceType(interfaceDecl)
             ->castAs<ObjCInterfaceType>();
  }

  return nullptr;
}

QualType ObjCObjectPointerType::getSuperClassType() const {
  QualType superObjectType = getObjectType()->getSuperClassType();
  if (superObjectType.isNull())
    return superObjectType;

  ASTContext &ctx = getInterfaceDecl()->getASTContext();
  return ctx.getObjCObjectPointerType(superObjectType);
}

const ObjCObjectType *Type::getAsObjCQualifiedInterfaceType() const {
  // There is no sugar for ObjCObjectType's, just return the canonical
  // type pointer if it is the right class.  There is no typedef information to
  // return and these cannot be Address-space qualified.
  if (const auto *T = getAs<ObjCObjectType>())
    if (T->getNumProtocols() && T->getInterface())
      return T;
  return nullptr;
}

bool Type::isObjCQualifiedInterfaceType() const {
  return getAsObjCQualifiedInterfaceType() != nullptr;
}

const ObjCObjectPointerType *Type::getAsObjCQualifiedIdType() const {
  // There is no sugar for ObjCQualifiedIdType's, just return the canonical
  // type pointer if it is the right class.
  if (const auto *OPT = getAs<ObjCObjectPointerType>()) {
    if (OPT->isObjCQualifiedIdType())
      return OPT;
  }
  return nullptr;
}

const ObjCObjectPointerType *Type::getAsObjCQualifiedClassType() const {
  // There is no sugar for ObjCQualifiedClassType's, just return the canonical
  // type pointer if it is the right class.
  if (const auto *OPT = getAs<ObjCObjectPointerType>()) {
    if (OPT->isObjCQualifiedClassType())
      return OPT;
  }
  return nullptr;
}

const ObjCObjectType *Type::getAsObjCInterfaceType() const {
  if (const auto *OT = getAs<ObjCObjectType>()) {
    if (OT->getInterface())
      return OT;
  }
  return nullptr;
}

const ObjCObjectPointerType *Type::getAsObjCInterfacePointerType() const {
  if (const auto *OPT = getAs<ObjCObjectPointerType>()) {
    if (OPT->getInterfaceType())
      return OPT;
  }
  return nullptr;
}

const CXXRecordDecl *Type::getPointeeCXXRecordDecl() const {
  QualType PointeeType;
  if (const auto *PT = getAs<PointerType>())
    PointeeType = PT->getPointeeType();
  else if (const auto *RT = getAs<ReferenceType>())
    PointeeType = RT->getPointeeType();
  else
    return nullptr;

  if (const auto *RT = PointeeType->getAs<RecordType>())
    return dyn_cast<CXXRecordDecl>(RT->getDecl());

  return nullptr;
}

CXXRecordDecl *Type::getAsCXXRecordDecl() const {
  return dyn_cast_or_null<CXXRecordDecl>(getAsTagDecl());
}

RecordDecl *Type::getAsRecordDecl() const {
  return dyn_cast_or_null<RecordDecl>(getAsTagDecl());
}

TagDecl *Type::getAsTagDecl() const {
  if (const auto *TT = getAs<TagType>())
    return TT->getDecl();
  if (const auto *Injected = getAs<InjectedClassNameType>())
    return Injected->getDecl();

  return nullptr;
}

bool Type::hasAttr(attr::Kind AK) const {
  const Type *Cur = this;
  while (const auto *AT = Cur->getAs<AttributedType>()) {
    if (AT->getAttrKind() == AK)
      return true;
    Cur = AT->getEquivalentType().getTypePtr();
  }
  return false;
}

namespace {

  class GetContainedDeducedTypeVisitor :
    public TypeVisitor<GetContainedDeducedTypeVisitor, Type*> {
    bool Syntactic;

  public:
    GetContainedDeducedTypeVisitor(bool Syntactic = false)
        : Syntactic(Syntactic) {}

    using TypeVisitor<GetContainedDeducedTypeVisitor, Type*>::Visit;

    Type *Visit(QualType T) {
      if (T.isNull())
        return nullptr;
      return Visit(T.getTypePtr());
    }

    // The deduced type itself.
    Type *VisitDeducedType(const DeducedType *AT) {
      return const_cast<DeducedType*>(AT);
    }

    // Only these types can contain the desired 'auto' type.
    Type *VisitSubstTemplateTypeParmType(const SubstTemplateTypeParmType *T) {
      return Visit(T->getReplacementType());
    }

    Type *VisitElaboratedType(const ElaboratedType *T) {
      return Visit(T->getNamedType());
    }

    Type *VisitPointerType(const PointerType *T) {
      return Visit(T->getPointeeType());
    }

    Type *VisitBlockPointerType(const BlockPointerType *T) {
      return Visit(T->getPointeeType());
    }

    Type *VisitReferenceType(const ReferenceType *T) {
      return Visit(T->getPointeeTypeAsWritten());
    }

    Type *VisitMemberPointerType(const MemberPointerType *T) {
      return Visit(T->getPointeeType());
    }

    Type *VisitArrayType(const ArrayType *T) {
      return Visit(T->getElementType());
    }

    Type *VisitDependentSizedExtVectorType(
      const DependentSizedExtVectorType *T) {
      return Visit(T->getElementType());
    }

    Type *VisitVectorType(const VectorType *T) {
      return Visit(T->getElementType());
    }

    Type *VisitDependentSizedMatrixType(const DependentSizedMatrixType *T) {
      return Visit(T->getElementType());
    }

    Type *VisitConstantMatrixType(const ConstantMatrixType *T) {
      return Visit(T->getElementType());
    }

    Type *VisitFunctionProtoType(const FunctionProtoType *T) {
      if (Syntactic && T->hasTrailingReturn())
        return const_cast<FunctionProtoType*>(T);
      return VisitFunctionType(T);
    }

    Type *VisitFunctionType(const FunctionType *T) {
      return Visit(T->getReturnType());
    }

    Type *VisitParenType(const ParenType *T) {
      return Visit(T->getInnerType());
    }

    Type *VisitAttributedType(const AttributedType *T) {
      return Visit(T->getModifiedType());
    }

    Type *VisitMacroQualifiedType(const MacroQualifiedType *T) {
      return Visit(T->getUnderlyingType());
    }

    Type *VisitAdjustedType(const AdjustedType *T) {
      return Visit(T->getOriginalType());
    }

    Type *VisitPackExpansionType(const PackExpansionType *T) {
      return Visit(T->getPattern());
    }
  };

} // namespace

DeducedType *Type::getContainedDeducedType() const {
  return cast_or_null<DeducedType>(
      GetContainedDeducedTypeVisitor().Visit(this));
}

bool Type::hasAutoForTrailingReturnType() const {
  return isa_and_nonnull<FunctionType>(
      GetContainedDeducedTypeVisitor(true).Visit(this));
}

bool Type::hasIntegerRepresentation() const {
  if (const auto *VT = dyn_cast<VectorType>(CanonicalType))
    return VT->getElementType()->isIntegerType();
  if (CanonicalType->isSveVLSBuiltinType()) {
    const auto *VT = cast<BuiltinType>(CanonicalType);
    return VT->getKind() == BuiltinType::SveBool ||
           (VT->getKind() >= BuiltinType::SveInt8 &&
            VT->getKind() <= BuiltinType::SveUint64);
  }
  if (CanonicalType->isRVVVLSBuiltinType()) {
    const auto *VT = cast<BuiltinType>(CanonicalType);
    return (VT->getKind() >= BuiltinType::RvvInt8mf8 &&
            VT->getKind() <= BuiltinType::RvvUint64m8);
  }

  return isIntegerType();
}

/// Determine whether this type is an integral type.
///
/// This routine determines whether the given type is an integral type per
/// C++ [basic.fundamental]p7. Although the C standard does not define the
/// term "integral type", it has a similar term "integer type", and in C++
/// the two terms are equivalent. However, C's "integer type" includes
/// enumeration types, while C++'s "integer type" does not. The \c ASTContext
/// parameter is used to determine whether we should be following the C or
/// C++ rules when determining whether this type is an integral/integer type.
///
/// For cases where C permits "an integer type" and C++ permits "an integral
/// type", use this routine.
///
/// For cases where C permits "an integer type" and C++ permits "an integral
/// or enumeration type", use \c isIntegralOrEnumerationType() instead.
///
/// \param Ctx The context in which this type occurs.
///
/// \returns true if the type is considered an integral type, false otherwise.
bool Type::isIntegralType(const ASTContext &Ctx) const {
  if (const auto *BT = dyn_cast<BuiltinType>(CanonicalType))
    return BT->getKind() >= BuiltinType::Bool &&
           BT->getKind() <= BuiltinType::Int128;

  // Complete enum types are integral in C.
  if (!Ctx.getLangOpts().CPlusPlus)
    if (const auto *ET = dyn_cast<EnumType>(CanonicalType))
      return ET->getDecl()->isComplete();

  return isBitIntType();
}

bool Type::isIntegralOrUnscopedEnumerationType() const {
  if (const auto *BT = dyn_cast<BuiltinType>(CanonicalType))
    return BT->getKind() >= BuiltinType::Bool &&
           BT->getKind() <= BuiltinType::Int128;

  if (isBitIntType())
    return true;

  return isUnscopedEnumerationType();
}

bool Type::isUnscopedEnumerationType() const {
  if (const auto *ET = dyn_cast<EnumType>(CanonicalType))
    return !ET->getDecl()->isScoped();

  return false;
}

bool Type::isCharType() const {
  if (const auto *BT = dyn_cast<BuiltinType>(CanonicalType))
    return BT->getKind() == BuiltinType::Char_U ||
           BT->getKind() == BuiltinType::UChar ||
           BT->getKind() == BuiltinType::Char_S ||
           BT->getKind() == BuiltinType::SChar;
  return false;
}

bool Type::isWideCharType() const {
  if (const auto *BT = dyn_cast<BuiltinType>(CanonicalType))
    return BT->getKind() == BuiltinType::WChar_S ||
           BT->getKind() == BuiltinType::WChar_U;
  return false;
}

bool Type::isChar8Type() const {
  if (const BuiltinType *BT = dyn_cast<BuiltinType>(CanonicalType))
    return BT->getKind() == BuiltinType::Char8;
  return false;
}

bool Type::isChar16Type() const {
  if (const auto *BT = dyn_cast<BuiltinType>(CanonicalType))
    return BT->getKind() == BuiltinType::Char16;
  return false;
}

bool Type::isChar32Type() const {
  if (const auto *BT = dyn_cast<BuiltinType>(CanonicalType))
    return BT->getKind() == BuiltinType::Char32;
  return false;
}

/// Determine whether this type is any of the built-in character
/// types.
bool Type::isAnyCharacterType() const {
  const auto *BT = dyn_cast<BuiltinType>(CanonicalType);
  if (!BT) return false;
  switch (BT->getKind()) {
  default: return false;
  case BuiltinType::Char_U:
  case BuiltinType::UChar:
  case BuiltinType::WChar_U:
  case BuiltinType::Char8:
  case BuiltinType::Char16:
  case BuiltinType::Char32:
  case BuiltinType::Char_S:
  case BuiltinType::SChar:
  case BuiltinType::WChar_S:
    return true;
  }
}

/// isSignedIntegerType - Return true if this is an integer type that is
/// signed, according to C99 6.2.5p4 [char, signed char, short, int, long..],
/// an enum decl which has a signed representation
bool Type::isSignedIntegerType() const {
  if (const auto *BT = dyn_cast<BuiltinType>(CanonicalType)) {
    return BT->getKind() >= BuiltinType::Char_S &&
           BT->getKind() <= BuiltinType::Int128;
  }

  if (const EnumType *ET = dyn_cast<EnumType>(CanonicalType)) {
    // Incomplete enum types are not treated as integer types.
    // FIXME: In C++, enum types are never integer types.
    if (ET->getDecl()->isComplete() && !ET->getDecl()->isScoped())
      return ET->getDecl()->getIntegerType()->isSignedIntegerType();
  }

  if (const auto *IT = dyn_cast<BitIntType>(CanonicalType))
    return IT->isSigned();
  if (const auto *IT = dyn_cast<DependentBitIntType>(CanonicalType))
    return IT->isSigned();

  return false;
}

bool Type::isSignedIntegerOrEnumerationType() const {
  if (const auto *BT = dyn_cast<BuiltinType>(CanonicalType)) {
    return BT->getKind() >= BuiltinType::Char_S &&
           BT->getKind() <= BuiltinType::Int128;
  }

  if (const auto *ET = dyn_cast<EnumType>(CanonicalType)) {
    if (ET->getDecl()->isComplete())
      return ET->getDecl()->getIntegerType()->isSignedIntegerType();
  }

  if (const auto *IT = dyn_cast<BitIntType>(CanonicalType))
    return IT->isSigned();
  if (const auto *IT = dyn_cast<DependentBitIntType>(CanonicalType))
    return IT->isSigned();

  return false;
}

bool Type::hasSignedIntegerRepresentation() const {
  if (const auto *VT = dyn_cast<VectorType>(CanonicalType))
    return VT->getElementType()->isSignedIntegerOrEnumerationType();
  else
    return isSignedIntegerOrEnumerationType();
}

/// isUnsignedIntegerType - Return true if this is an integer type that is
/// unsigned, according to C99 6.2.5p6 [which returns true for _Bool], an enum
/// decl which has an unsigned representation
bool Type::isUnsignedIntegerType() const {
  if (const auto *BT = dyn_cast<BuiltinType>(CanonicalType)) {
    return BT->getKind() >= BuiltinType::Bool &&
           BT->getKind() <= BuiltinType::UInt128;
  }

  if (const auto *ET = dyn_cast<EnumType>(CanonicalType)) {
    // Incomplete enum types are not treated as integer types.
    // FIXME: In C++, enum types are never integer types.
    if (ET->getDecl()->isComplete() && !ET->getDecl()->isScoped())
      return ET->getDecl()->getIntegerType()->isUnsignedIntegerType();
  }

  if (const auto *IT = dyn_cast<BitIntType>(CanonicalType))
    return IT->isUnsigned();
  if (const auto *IT = dyn_cast<DependentBitIntType>(CanonicalType))
    return IT->isUnsigned();

  return false;
}

bool Type::isUnsignedIntegerOrEnumerationType() const {
  if (const auto *BT = dyn_cast<BuiltinType>(CanonicalType)) {
    return BT->getKind() >= BuiltinType::Bool &&
    BT->getKind() <= BuiltinType::UInt128;
  }

  if (const auto *ET = dyn_cast<EnumType>(CanonicalType)) {
    if (ET->getDecl()->isComplete())
      return ET->getDecl()->getIntegerType()->isUnsignedIntegerType();
  }

  if (const auto *IT = dyn_cast<BitIntType>(CanonicalType))
    return IT->isUnsigned();
  if (const auto *IT = dyn_cast<DependentBitIntType>(CanonicalType))
    return IT->isUnsigned();

  return false;
}

bool Type::hasUnsignedIntegerRepresentation() const {
  if (const auto *VT = dyn_cast<VectorType>(CanonicalType))
    return VT->getElementType()->isUnsignedIntegerOrEnumerationType();
  if (const auto *VT = dyn_cast<MatrixType>(CanonicalType))
    return VT->getElementType()->isUnsignedIntegerOrEnumerationType();
  if (CanonicalType->isSveVLSBuiltinType()) {
    const auto *VT = cast<BuiltinType>(CanonicalType);
    return VT->getKind() >= BuiltinType::SveUint8 &&
           VT->getKind() <= BuiltinType::SveUint64;
  }
  return isUnsignedIntegerOrEnumerationType();
}

bool Type::isFloatingType() const {
  if (const auto *BT = dyn_cast<BuiltinType>(CanonicalType))
    return BT->getKind() >= BuiltinType::Half &&
           BT->getKind() <= BuiltinType::Ibm128;
  if (const auto *CT = dyn_cast<ComplexType>(CanonicalType))
    return CT->getElementType()->isFloatingType();
  return false;
}

bool Type::hasFloatingRepresentation() const {
  if (const auto *VT = dyn_cast<VectorType>(CanonicalType))
    return VT->getElementType()->isFloatingType();
  if (const auto *MT = dyn_cast<MatrixType>(CanonicalType))
    return MT->getElementType()->isFloatingType();
  return isFloatingType();
}

bool Type::isRealFloatingType() const {
  if (const auto *BT = dyn_cast<BuiltinType>(CanonicalType))
    return BT->isFloatingPoint();
  return false;
}

bool Type::isRealType() const {
  if (const auto *BT = dyn_cast<BuiltinType>(CanonicalType))
    return BT->getKind() >= BuiltinType::Bool &&
           BT->getKind() <= BuiltinType::Ibm128;
  if (const auto *ET = dyn_cast<EnumType>(CanonicalType))
      return ET->getDecl()->isComplete() && !ET->getDecl()->isScoped();
  return isBitIntType();
}

bool Type::isArithmeticType() const {
  if (const auto *BT = dyn_cast<BuiltinType>(CanonicalType))
    return BT->getKind() >= BuiltinType::Bool &&
           BT->getKind() <= BuiltinType::Ibm128;
  if (const auto *ET = dyn_cast<EnumType>(CanonicalType))
    // GCC allows forward declaration of enum types (forbid by C99 6.7.2.3p2).
    // If a body isn't seen by the time we get here, return false.
    //
    // C++0x: Enumerations are not arithmetic types. For now, just return
    // false for scoped enumerations since that will disable any
    // unwanted implicit conversions.
    return !ET->getDecl()->isScoped() && ET->getDecl()->isComplete();
  return isa<ComplexType>(CanonicalType) || isBitIntType();
}

Type::ScalarTypeKind Type::getScalarTypeKind() const {
  assert(isScalarType());

  const Type *T = CanonicalType.getTypePtr();
  if (const auto *BT = dyn_cast<BuiltinType>(T)) {
    if (BT->getKind() == BuiltinType::Bool) return STK_Bool;
    if (BT->getKind() == BuiltinType::NullPtr) return STK_CPointer;
    if (BT->isInteger()) return STK_Integral;
    if (BT->isFloatingPoint()) return STK_Floating;
    if (BT->isFixedPointType()) return STK_FixedPoint;
    llvm_unreachable("unknown scalar builtin type");
  } else if (isa<PointerType>(T)) {
    return STK_CPointer;
  } else if (isa<BlockPointerType>(T)) {
    return STK_BlockPointer;
  } else if (isa<ObjCObjectPointerType>(T)) {
    return STK_ObjCObjectPointer;
  } else if (isa<MemberPointerType>(T)) {
    return STK_MemberPointer;
  } else if (isa<EnumType>(T)) {
    assert(cast<EnumType>(T)->getDecl()->isComplete());
    return STK_Integral;
  } else if (const auto *CT = dyn_cast<ComplexType>(T)) {
    if (CT->getElementType()->isRealFloatingType())
      return STK_FloatingComplex;
    return STK_IntegralComplex;
  } else if (isBitIntType()) {
    return STK_Integral;
  }

  llvm_unreachable("unknown scalar type");
}

/// Determines whether the type is a C++ aggregate type or C
/// aggregate or union type.
///
/// An aggregate type is an array or a class type (struct, union, or
/// class) that has no user-declared constructors, no private or
/// protected non-static data members, no base classes, and no virtual
/// functions (C++ [dcl.init.aggr]p1). The notion of an aggregate type
/// subsumes the notion of C aggregates (C99 6.2.5p21) because it also
/// includes union types.
bool Type::isAggregateType() const {
  if (const auto *Record = dyn_cast<RecordType>(CanonicalType)) {
    if (const auto *ClassDecl = dyn_cast<CXXRecordDecl>(Record->getDecl()))
      return ClassDecl->isAggregate();

    return true;
  }

  return isa<ArrayType>(CanonicalType);
}

/// isConstantSizeType - Return true if this is not a variable sized type,
/// according to the rules of C99 6.7.5p3.  It is not legal to call this on
/// incomplete types or dependent types.
bool Type::isConstantSizeType() const {
  assert(!isIncompleteType() && "This doesn't make sense for incomplete types");
  assert(!isDependentType() && "This doesn't make sense for dependent types");
  // The VAT must have a size, as it is known to be complete.
  return !isa<VariableArrayType>(CanonicalType);
}

/// isIncompleteType - Return true if this is an incomplete type (C99 6.2.5p1)
/// - a type that can describe objects, but which lacks information needed to
/// determine its size.
bool Type::isIncompleteType(NamedDecl **Def) const {
  if (Def)
    *Def = nullptr;

  switch (CanonicalType->getTypeClass()) {
  default: return false;
  case Builtin:
    // Void is the only incomplete builtin type.  Per C99 6.2.5p19, it can never
    // be completed.
    return isVoidType();
  case Enum: {
    EnumDecl *EnumD = cast<EnumType>(CanonicalType)->getDecl();
    if (Def)
      *Def = EnumD;
    return !EnumD->isComplete();
  }
  case Record: {
    // A tagged type (struct/union/enum/class) is incomplete if the decl is a
    // forward declaration, but not a full definition (C99 6.2.5p22).
    RecordDecl *Rec = cast<RecordType>(CanonicalType)->getDecl();
    if (Def)
      *Def = Rec;
    return !Rec->isCompleteDefinition();
  }
  case InjectedClassName: {
    CXXRecordDecl *Rec = cast<InjectedClassNameType>(CanonicalType)->getDecl();
    if (!Rec->isBeingDefined())
      return false;
    if (Def)
      *Def = Rec;
    return true;
  }
  case ConstantArray:
  case VariableArray:
    // An array is incomplete if its element type is incomplete
    // (C++ [dcl.array]p1).
    // We don't handle dependent-sized arrays (dependent types are never treated
    // as incomplete).
    return cast<ArrayType>(CanonicalType)->getElementType()
             ->isIncompleteType(Def);
  case IncompleteArray:
    // An array of unknown size is an incomplete type (C99 6.2.5p22).
    return true;
  case MemberPointer: {
    // Member pointers in the MS ABI have special behavior in
    // RequireCompleteType: they attach a MSInheritanceAttr to the CXXRecordDecl
    // to indicate which inheritance model to use.
    auto *MPTy = cast<MemberPointerType>(CanonicalType);
    const Type *ClassTy = MPTy->getClass();
    // Member pointers with dependent class types don't get special treatment.
    if (ClassTy->isDependentType())
      return false;
    const CXXRecordDecl *RD = ClassTy->getAsCXXRecordDecl();
    ASTContext &Context = RD->getASTContext();
    // Member pointers not in the MS ABI don't get special treatment.
    if (!Context.getTargetInfo().getCXXABI().isMicrosoft())
      return false;
    // The inheritance attribute might only be present on the most recent
    // CXXRecordDecl, use that one.
    RD = RD->getMostRecentNonInjectedDecl();
    // Nothing interesting to do if the inheritance attribute is already set.
    if (RD->hasAttr<MSInheritanceAttr>())
      return false;
    return true;
  }
  case ObjCObject:
    return cast<ObjCObjectType>(CanonicalType)->getBaseType()
             ->isIncompleteType(Def);
  case ObjCInterface: {
    // ObjC interfaces are incomplete if they are @class, not @interface.
    ObjCInterfaceDecl *Interface
      = cast<ObjCInterfaceType>(CanonicalType)->getDecl();
    if (Def)
      *Def = Interface;
    return !Interface->hasDefinition();
  }
  }
}

bool Type::isSizelessBuiltinType() const {
  if (isSizelessVectorType())
    return true;

  if (const BuiltinType *BT = getAs<BuiltinType>()) {
    switch (BT->getKind()) {
      // WebAssembly reference types
#define WASM_TYPE(Name, Id, SingletonId) case BuiltinType::Id:
#include "clang/Basic/WebAssemblyReferenceTypes.def"
      return true;
    default:
      return false;
    }
  }
  return false;
}

bool Type::isWebAssemblyExternrefType() const {
  if (const auto *BT = getAs<BuiltinType>())
    return BT->getKind() == BuiltinType::WasmExternRef;
  return false;
}

bool Type::isWebAssemblyTableType() const {
  if (const auto *ATy = dyn_cast<ArrayType>(this))
    return ATy->getElementType().isWebAssemblyReferenceType();

  if (const auto *PTy = dyn_cast<PointerType>(this))
    return PTy->getPointeeType().isWebAssemblyReferenceType();

  return false;
}

bool Type::isSizelessType() const { return isSizelessBuiltinType(); }

bool Type::isSizelessVectorType() const {
  return isSVESizelessBuiltinType() || isRVVSizelessBuiltinType();
}

bool Type::isSVESizelessBuiltinType() const {
  if (const BuiltinType *BT = getAs<BuiltinType>()) {
    switch (BT->getKind()) {
      // SVE Types
#define SVE_TYPE(Name, Id, SingletonId) case BuiltinType::Id:
#include "clang/Basic/AArch64SVEACLETypes.def"
      return true;
    default:
      return false;
    }
  }
  return false;
}

bool Type::isRVVSizelessBuiltinType() const {
  if (const BuiltinType *BT = getAs<BuiltinType>()) {
    switch (BT->getKind()) {
#define RVV_TYPE(Name, Id, SingletonId) case BuiltinType::Id:
#include "clang/Basic/RISCVVTypes.def"
      return true;
    default:
      return false;
    }
  }
  return false;
}

bool Type::isSveVLSBuiltinType() const {
  if (const BuiltinType *BT = getAs<BuiltinType>()) {
    switch (BT->getKind()) {
    case BuiltinType::SveInt8:
    case BuiltinType::SveInt16:
    case BuiltinType::SveInt32:
    case BuiltinType::SveInt64:
    case BuiltinType::SveUint8:
    case BuiltinType::SveUint16:
    case BuiltinType::SveUint32:
    case BuiltinType::SveUint64:
    case BuiltinType::SveFloat16:
    case BuiltinType::SveFloat32:
    case BuiltinType::SveFloat64:
    case BuiltinType::SveBFloat16:
    case BuiltinType::SveBool:
    case BuiltinType::SveBoolx2:
    case BuiltinType::SveBoolx4:
      return true;
    default:
      return false;
    }
  }
  return false;
}

QualType Type::getSizelessVectorEltType(const ASTContext &Ctx) const {
  assert(isSizelessVectorType() && "Must be sizeless vector type");
  // Currently supports SVE and RVV
  if (isSVESizelessBuiltinType())
    return getSveEltType(Ctx);

  if (isRVVSizelessBuiltinType())
    return getRVVEltType(Ctx);

  llvm_unreachable("Unhandled type");
}

QualType Type::getSveEltType(const ASTContext &Ctx) const {
  assert(isSveVLSBuiltinType() && "unsupported type!");

  const BuiltinType *BTy = castAs<BuiltinType>();
  if (BTy->getKind() == BuiltinType::SveBool)
    // Represent predicates as i8 rather than i1 to avoid any layout issues.
    // The type is bitcasted to a scalable predicate type when casting between
    // scalable and fixed-length vectors.
    return Ctx.UnsignedCharTy;
  else
    return Ctx.getBuiltinVectorTypeInfo(BTy).ElementType;
}

bool Type::isRVVVLSBuiltinType() const {
  if (const BuiltinType *BT = getAs<BuiltinType>()) {
    switch (BT->getKind()) {
#define RVV_VECTOR_TYPE(Name, Id, SingletonId, NumEls, ElBits, NF, IsSigned,   \
                        IsFP, IsBF)                                            \
  case BuiltinType::Id:                                                        \
    return NF == 1;
#define RVV_PREDICATE_TYPE(Name, Id, SingletonId, NumEls)                      \
  case BuiltinType::Id:                                                        \
    return true;
#include "clang/Basic/RISCVVTypes.def"
    default:
      return false;
    }
  }
  return false;
}

QualType Type::getRVVEltType(const ASTContext &Ctx) const {
  assert(isRVVVLSBuiltinType() && "unsupported type!");

  const BuiltinType *BTy = castAs<BuiltinType>();

  switch (BTy->getKind()) {
#define RVV_PREDICATE_TYPE(Name, Id, SingletonId, NumEls)                      \
  case BuiltinType::Id:                                                        \
    return Ctx.UnsignedCharTy;
  default:
    return Ctx.getBuiltinVectorTypeInfo(BTy).ElementType;
#include "clang/Basic/RISCVVTypes.def"
  }

  llvm_unreachable("Unhandled type");
}

bool QualType::isPODType(const ASTContext &Context) const {
  // C++11 has a more relaxed definition of POD.
  if (Context.getLangOpts().CPlusPlus11)
    return isCXX11PODType(Context);

  return isCXX98PODType(Context);
}

bool QualType::isCXX98PODType(const ASTContext &Context) const {
  // The compiler shouldn't query this for incomplete types, but the user might.
  // We return false for that case. Except for incomplete arrays of PODs, which
  // are PODs according to the standard.
  if (isNull())
    return false;

  if ((*this)->isIncompleteArrayType())
    return Context.getBaseElementType(*this).isCXX98PODType(Context);

  if ((*this)->isIncompleteType())
    return false;

  if (hasNonTrivialObjCLifetime())
    return false;

  QualType CanonicalType = getTypePtr()->CanonicalType;
  switch (CanonicalType->getTypeClass()) {
    // Everything not explicitly mentioned is not POD.
  default: return false;
  case Type::VariableArray:
  case Type::ConstantArray:
    // IncompleteArray is handled above.
    return Context.getBaseElementType(*this).isCXX98PODType(Context);

  case Type::ObjCObjectPointer:
  case Type::BlockPointer:
  case Type::Builtin:
  case Type::Complex:
  case Type::Pointer:
  case Type::MemberPointer:
  case Type::Vector:
  case Type::ExtVector:
  case Type::BitInt:
    return true;

  case Type::Enum:
    return true;

  case Type::Record:
    if (const auto *ClassDecl =
            dyn_cast<CXXRecordDecl>(cast<RecordType>(CanonicalType)->getDecl()))
      return ClassDecl->isPOD();

    // C struct/union is POD.
    return true;
  }
}

bool QualType::isTrivialType(const ASTContext &Context) const {
  // The compiler shouldn't query this for incomplete types, but the user might.
  // We return false for that case. Except for incomplete arrays of PODs, which
  // are PODs according to the standard.
  if (isNull())
    return false;

  if ((*this)->isArrayType())
    return Context.getBaseElementType(*this).isTrivialType(Context);

  if ((*this)->isSizelessBuiltinType())
    return true;

  // Return false for incomplete types after skipping any incomplete array
  // types which are expressly allowed by the standard and thus our API.
  if ((*this)->isIncompleteType())
    return false;

  if (hasNonTrivialObjCLifetime())
    return false;

  QualType CanonicalType = getTypePtr()->CanonicalType;
  if (CanonicalType->isDependentType())
    return false;

  // C++0x [basic.types]p9:
  //   Scalar types, trivial class types, arrays of such types, and
  //   cv-qualified versions of these types are collectively called trivial
  //   types.

  // As an extension, Clang treats vector types as Scalar types.
  if (CanonicalType->isScalarType() || CanonicalType->isVectorType())
    return true;
  if (const auto *RT = CanonicalType->getAs<RecordType>()) {
    if (const auto *ClassDecl = dyn_cast<CXXRecordDecl>(RT->getDecl())) {
      // C++20 [class]p6:
      //   A trivial class is a class that is trivially copyable, and
      //     has one or more eligible default constructors such that each is
      //     trivial.
      // FIXME: We should merge this definition of triviality into
      // CXXRecordDecl::isTrivial. Currently it computes the wrong thing.
      return ClassDecl->hasTrivialDefaultConstructor() &&
             !ClassDecl->hasNonTrivialDefaultConstructor() &&
             ClassDecl->isTriviallyCopyable();
    }

    return true;
  }

  // No other types can match.
  return false;
}

static bool isTriviallyCopyableTypeImpl(const QualType &type,
                                        const ASTContext &Context,
                                        bool IsCopyConstructible) {
  if (type->isArrayType())
    return isTriviallyCopyableTypeImpl(Context.getBaseElementType(type),
                                       Context, IsCopyConstructible);

  if (type.hasNonTrivialObjCLifetime())
    return false;

  // C++11 [basic.types]p9 - See Core 2094
  //   Scalar types, trivially copyable class types, arrays of such types, and
  //   cv-qualified versions of these types are collectively
  //   called trivially copy constructible types.

  QualType CanonicalType = type.getCanonicalType();
  if (CanonicalType->isDependentType())
    return false;

  if (CanonicalType->isSizelessBuiltinType())
    return true;

  // Return false for incomplete types after skipping any incomplete array types
  // which are expressly allowed by the standard and thus our API.
  if (CanonicalType->isIncompleteType())
    return false;

  // As an extension, Clang treats vector types as Scalar types.
  if (CanonicalType->isScalarType() || CanonicalType->isVectorType())
    return true;

  if (const auto *RT = CanonicalType->getAs<RecordType>()) {
    if (const auto *ClassDecl = dyn_cast<CXXRecordDecl>(RT->getDecl())) {
      if (IsCopyConstructible) {
        return ClassDecl->isTriviallyCopyConstructible();
      } else {
        return ClassDecl->isTriviallyCopyable();
      }
    }
    return true;
  }
  // No other types can match.
  return false;
}

bool QualType::isTriviallyCopyableType(const ASTContext &Context) const {
  return isTriviallyCopyableTypeImpl(*this, Context,
                                     /*IsCopyConstructible=*/false);
}

bool QualType::isTriviallyCopyConstructibleType(
    const ASTContext &Context) const {
  return isTriviallyCopyableTypeImpl(*this, Context,
                                     /*IsCopyConstructible=*/true);
}

bool QualType::isTriviallyRelocatableType(const ASTContext &Context) const {
  QualType BaseElementType = Context.getBaseElementType(*this);

  if (BaseElementType->isIncompleteType()) {
    return false;
  } else if (!BaseElementType->isObjectType()) {
    return false;
  } else if (const auto *RD = BaseElementType->getAsRecordDecl()) {
    return RD->canPassInRegisters();
  } else if (BaseElementType.isTriviallyCopyableType(Context)) {
    return true;
  } else {
    switch (isNonTrivialToPrimitiveDestructiveMove()) {
    case PCK_Trivial:
      return !isDestructedType();
    case PCK_ARCStrong:
      return true;
    default:
      return false;
    }
  }
}

static bool
HasNonDeletedDefaultedEqualityComparison(const CXXRecordDecl *Decl) {
  if (Decl->isUnion())
    return false;
  if (Decl->isLambda())
    return Decl->isCapturelessLambda();

  auto IsDefaultedOperatorEqualEqual = [&](const FunctionDecl *Function) {
    return Function->getOverloadedOperator() ==
               OverloadedOperatorKind::OO_EqualEqual &&
           Function->isDefaulted() && Function->getNumParams() > 0 &&
           (Function->getParamDecl(0)->getType()->isReferenceType() ||
            Decl->isTriviallyCopyable());
  };

  if (llvm::none_of(Decl->methods(), IsDefaultedOperatorEqualEqual) &&
      llvm::none_of(Decl->friends(), [&](const FriendDecl *Friend) {
        if (NamedDecl *ND = Friend->getFriendDecl()) {
          return ND->isFunctionOrFunctionTemplate() &&
                 IsDefaultedOperatorEqualEqual(ND->getAsFunction());
        }
        return false;
      }))
    return false;

  return llvm::all_of(Decl->bases(),
                      [](const CXXBaseSpecifier &BS) {
                        if (const auto *RD = BS.getType()->getAsCXXRecordDecl())
                          return HasNonDeletedDefaultedEqualityComparison(RD);
                        return true;
                      }) &&
         llvm::all_of(Decl->fields(), [](const FieldDecl *FD) {
           auto Type = FD->getType();
           if (Type->isArrayType())
             Type = Type->getBaseElementTypeUnsafe()->getCanonicalTypeUnqualified();

           if (Type->isReferenceType() || Type->isEnumeralType())
             return false;
           if (const auto *RD = Type->getAsCXXRecordDecl())
             return HasNonDeletedDefaultedEqualityComparison(RD);
           return true;
         });
}

bool QualType::isTriviallyEqualityComparableType(
    const ASTContext &Context) const {
  QualType CanonicalType = getCanonicalType();
  if (CanonicalType->isIncompleteType() || CanonicalType->isDependentType() ||
      CanonicalType->isEnumeralType() || CanonicalType->isArrayType())
    return false;

  if (const auto *RD = CanonicalType->getAsCXXRecordDecl()) {
    if (!HasNonDeletedDefaultedEqualityComparison(RD))
      return false;
  }

  return Context.hasUniqueObjectRepresentations(
      CanonicalType, /*CheckIfTriviallyCopyable=*/false);
}

bool QualType::isNonWeakInMRRWithObjCWeak(const ASTContext &Context) const {
  return !Context.getLangOpts().ObjCAutoRefCount &&
         Context.getLangOpts().ObjCWeak &&
         getObjCLifetime() != Qualifiers::OCL_Weak;
}

bool QualType::hasNonTrivialToPrimitiveDefaultInitializeCUnion(const RecordDecl *RD) {
  return RD->hasNonTrivialToPrimitiveDefaultInitializeCUnion();
}

bool QualType::hasNonTrivialToPrimitiveDestructCUnion(const RecordDecl *RD) {
  return RD->hasNonTrivialToPrimitiveDestructCUnion();
}

bool QualType::hasNonTrivialToPrimitiveCopyCUnion(const RecordDecl *RD) {
  return RD->hasNonTrivialToPrimitiveCopyCUnion();
}

bool QualType::isWebAssemblyReferenceType() const {
  return isWebAssemblyExternrefType() || isWebAssemblyFuncrefType();
}

bool QualType::isWebAssemblyExternrefType() const {
  return getTypePtr()->isWebAssemblyExternrefType();
}

bool QualType::isWebAssemblyFuncrefType() const {
  return getTypePtr()->isFunctionPointerType() &&
         getAddressSpace() == LangAS::wasm_funcref;
}

QualType::PrimitiveDefaultInitializeKind
QualType::isNonTrivialToPrimitiveDefaultInitialize() const {
  if (const auto *RT =
          getTypePtr()->getBaseElementTypeUnsafe()->getAs<RecordType>())
    if (RT->getDecl()->isNonTrivialToPrimitiveDefaultInitialize())
      return PDIK_Struct;

  switch (getQualifiers().getObjCLifetime()) {
  case Qualifiers::OCL_Strong:
    return PDIK_ARCStrong;
  case Qualifiers::OCL_Weak:
    return PDIK_ARCWeak;
  default:
    return PDIK_Trivial;
  }
}

QualType::PrimitiveCopyKind QualType::isNonTrivialToPrimitiveCopy() const {
  if (const auto *RT =
          getTypePtr()->getBaseElementTypeUnsafe()->getAs<RecordType>())
    if (RT->getDecl()->isNonTrivialToPrimitiveCopy())
      return PCK_Struct;

  Qualifiers Qs = getQualifiers();
  switch (Qs.getObjCLifetime()) {
  case Qualifiers::OCL_Strong:
    return PCK_ARCStrong;
  case Qualifiers::OCL_Weak:
    return PCK_ARCWeak;
  default:
    return Qs.hasVolatile() ? PCK_VolatileTrivial : PCK_Trivial;
  }
}

QualType::PrimitiveCopyKind
QualType::isNonTrivialToPrimitiveDestructiveMove() const {
  return isNonTrivialToPrimitiveCopy();
}

bool Type::isLiteralType(const ASTContext &Ctx) const {
  if (isDependentType())
    return false;

  // C++1y [basic.types]p10:
  //   A type is a literal type if it is:
  //   -- cv void; or
  if (Ctx.getLangOpts().CPlusPlus14 && isVoidType())
    return true;

  // C++11 [basic.types]p10:
  //   A type is a literal type if it is:
  //   [...]
  //   -- an array of literal type other than an array of runtime bound; or
  if (isVariableArrayType())
    return false;
  const Type *BaseTy = getBaseElementTypeUnsafe();
  assert(BaseTy && "NULL element type");

  // Return false for incomplete types after skipping any incomplete array
  // types; those are expressly allowed by the standard and thus our API.
  if (BaseTy->isIncompleteType())
    return false;

  // C++11 [basic.types]p10:
  //   A type is a literal type if it is:
  //    -- a scalar type; or
  // As an extension, Clang treats vector types and complex types as
  // literal types.
  if (BaseTy->isScalarType() || BaseTy->isVectorType() ||
      BaseTy->isAnyComplexType())
    return true;
  //    -- a reference type; or
  if (BaseTy->isReferenceType())
    return true;
  //    -- a class type that has all of the following properties:
  if (const auto *RT = BaseTy->getAs<RecordType>()) {
    //    -- a trivial destructor,
    //    -- every constructor call and full-expression in the
    //       brace-or-equal-initializers for non-static data members (if any)
    //       is a constant expression,
    //    -- it is an aggregate type or has at least one constexpr
    //       constructor or constructor template that is not a copy or move
    //       constructor, and
    //    -- all non-static data members and base classes of literal types
    //
    // We resolve DR1361 by ignoring the second bullet.
    if (const auto *ClassDecl = dyn_cast<CXXRecordDecl>(RT->getDecl()))
      return ClassDecl->isLiteral();

    return true;
  }

  // We treat _Atomic T as a literal type if T is a literal type.
  if (const auto *AT = BaseTy->getAs<AtomicType>())
    return AT->getValueType()->isLiteralType(Ctx);

  // If this type hasn't been deduced yet, then conservatively assume that
  // it'll work out to be a literal type.
  if (isa<AutoType>(BaseTy->getCanonicalTypeInternal()))
    return true;

  return false;
}

bool Type::isStructuralType() const {
  // C++20 [temp.param]p6:
  //   A structural type is one of the following:
  //   -- a scalar type; or
  //   -- a vector type [Clang extension]; or
  if (isScalarType() || isVectorType())
    return true;
  //   -- an lvalue reference type; or
  if (isLValueReferenceType())
    return true;
  //  -- a literal class type [...under some conditions]
  if (const CXXRecordDecl *RD = getAsCXXRecordDecl())
    return RD->isStructural();
  return false;
}

bool Type::isStandardLayoutType() const {
  if (isDependentType())
    return false;

  // C++0x [basic.types]p9:
  //   Scalar types, standard-layout class types, arrays of such types, and
  //   cv-qualified versions of these types are collectively called
  //   standard-layout types.
  const Type *BaseTy = getBaseElementTypeUnsafe();
  assert(BaseTy && "NULL element type");

  // Return false for incomplete types after skipping any incomplete array
  // types which are expressly allowed by the standard and thus our API.
  if (BaseTy->isIncompleteType())
    return false;

  // As an extension, Clang treats vector types as Scalar types.
  if (BaseTy->isScalarType() || BaseTy->isVectorType()) return true;
  if (const auto *RT = BaseTy->getAs<RecordType>()) {
    if (const auto *ClassDecl = dyn_cast<CXXRecordDecl>(RT->getDecl()))
      if (!ClassDecl->isStandardLayout())
        return false;

    // Default to 'true' for non-C++ class types.
    // FIXME: This is a bit dubious, but plain C structs should trivially meet
    // all the requirements of standard layout classes.
    return true;
  }

  // No other types can match.
  return false;
}

// This is effectively the intersection of isTrivialType and
// isStandardLayoutType. We implement it directly to avoid redundant
// conversions from a type to a CXXRecordDecl.
bool QualType::isCXX11PODType(const ASTContext &Context) const {
  const Type *ty = getTypePtr();
  if (ty->isDependentType())
    return false;

  if (hasNonTrivialObjCLifetime())
    return false;

  // C++11 [basic.types]p9:
  //   Scalar types, POD classes, arrays of such types, and cv-qualified
  //   versions of these types are collectively called trivial types.
  const Type *BaseTy = ty->getBaseElementTypeUnsafe();
  assert(BaseTy && "NULL element type");

  if (BaseTy->isSizelessBuiltinType())
    return true;

  // Return false for incomplete types after skipping any incomplete array
  // types which are expressly allowed by the standard and thus our API.
  if (BaseTy->isIncompleteType())
    return false;

  // As an extension, Clang treats vector types as Scalar types.
  if (BaseTy->isScalarType() || BaseTy->isVectorType()) return true;
  if (const auto *RT = BaseTy->getAs<RecordType>()) {
    if (const auto *ClassDecl = dyn_cast<CXXRecordDecl>(RT->getDecl())) {
      // C++11 [class]p10:
      //   A POD struct is a non-union class that is both a trivial class [...]
      if (!ClassDecl->isTrivial()) return false;

      // C++11 [class]p10:
      //   A POD struct is a non-union class that is both a trivial class and
      //   a standard-layout class [...]
      if (!ClassDecl->isStandardLayout()) return false;

      // C++11 [class]p10:
      //   A POD struct is a non-union class that is both a trivial class and
      //   a standard-layout class, and has no non-static data members of type
      //   non-POD struct, non-POD union (or array of such types). [...]
      //
      // We don't directly query the recursive aspect as the requirements for
      // both standard-layout classes and trivial classes apply recursively
      // already.
    }

    return true;
  }

  // No other types can match.
  return false;
}

bool Type::isNothrowT() const {
  if (const auto *RD = getAsCXXRecordDecl()) {
    IdentifierInfo *II = RD->getIdentifier();
    if (II && II->isStr("nothrow_t") && RD->isInStdNamespace())
      return true;
  }
  return false;
}

bool Type::isAlignValT() const {
  if (const auto *ET = getAs<EnumType>()) {
    IdentifierInfo *II = ET->getDecl()->getIdentifier();
    if (II && II->isStr("align_val_t") && ET->getDecl()->isInStdNamespace())
      return true;
  }
  return false;
}

bool Type::isStdByteType() const {
  if (const auto *ET = getAs<EnumType>()) {
    IdentifierInfo *II = ET->getDecl()->getIdentifier();
    if (II && II->isStr("byte") && ET->getDecl()->isInStdNamespace())
      return true;
  }
  return false;
}

bool Type::isSpecifierType() const {
  // Note that this intentionally does not use the canonical type.
  switch (getTypeClass()) {
  case Builtin:
  case Record:
  case Enum:
  case Typedef:
  case Complex:
  case TypeOfExpr:
  case TypeOf:
  case TemplateTypeParm:
  case SubstTemplateTypeParm:
  case TemplateSpecialization:
  case Elaborated:
  case DependentName:
  case DependentTemplateSpecialization:
  case ObjCInterface:
  case ObjCObject:
    return true;
  default:
    return false;
  }
}

ElaboratedTypeKeyword
TypeWithKeyword::getKeywordForTypeSpec(unsigned TypeSpec) {
  switch (TypeSpec) {
  default:
    return ElaboratedTypeKeyword::None;
  case TST_typename:
    return ElaboratedTypeKeyword::Typename;
  case TST_class:
    return ElaboratedTypeKeyword::Class;
  case TST_struct:
    return ElaboratedTypeKeyword::Struct;
  case TST_interface:
    return ElaboratedTypeKeyword::Interface;
  case TST_union:
    return ElaboratedTypeKeyword::Union;
  case TST_enum:
    return ElaboratedTypeKeyword::Enum;
  }
}

TagTypeKind
TypeWithKeyword::getTagTypeKindForTypeSpec(unsigned TypeSpec) {
  switch(TypeSpec) {
  case TST_class:
    return TagTypeKind::Class;
  case TST_struct:
    return TagTypeKind::Struct;
  case TST_interface:
    return TagTypeKind::Interface;
  case TST_union:
    return TagTypeKind::Union;
  case TST_enum:
    return TagTypeKind::Enum;
  }

  llvm_unreachable("Type specifier is not a tag type kind.");
}

ElaboratedTypeKeyword
TypeWithKeyword::getKeywordForTagTypeKind(TagTypeKind Kind) {
  switch (Kind) {
  case TagTypeKind::Class:
    return ElaboratedTypeKeyword::Class;
  case TagTypeKind::Struct:
    return ElaboratedTypeKeyword::Struct;
  case TagTypeKind::Interface:
    return ElaboratedTypeKeyword::Interface;
  case TagTypeKind::Union:
    return ElaboratedTypeKeyword::Union;
  case TagTypeKind::Enum:
    return ElaboratedTypeKeyword::Enum;
  }
  llvm_unreachable("Unknown tag type kind.");
}

TagTypeKind
TypeWithKeyword::getTagTypeKindForKeyword(ElaboratedTypeKeyword Keyword) {
  switch (Keyword) {
  case ElaboratedTypeKeyword::Class:
    return TagTypeKind::Class;
  case ElaboratedTypeKeyword::Struct:
    return TagTypeKind::Struct;
  case ElaboratedTypeKeyword::Interface:
    return TagTypeKind::Interface;
  case ElaboratedTypeKeyword::Union:
    return TagTypeKind::Union;
  case ElaboratedTypeKeyword::Enum:
    return TagTypeKind::Enum;
  case ElaboratedTypeKeyword::None: // Fall through.
  case ElaboratedTypeKeyword::Typename:
    llvm_unreachable("Elaborated type keyword is not a tag type kind.");
  }
  llvm_unreachable("Unknown elaborated type keyword.");
}

bool
TypeWithKeyword::KeywordIsTagTypeKind(ElaboratedTypeKeyword Keyword) {
  switch (Keyword) {
  case ElaboratedTypeKeyword::None:
  case ElaboratedTypeKeyword::Typename:
    return false;
  case ElaboratedTypeKeyword::Class:
  case ElaboratedTypeKeyword::Struct:
  case ElaboratedTypeKeyword::Interface:
  case ElaboratedTypeKeyword::Union:
  case ElaboratedTypeKeyword::Enum:
    return true;
  }
  llvm_unreachable("Unknown elaborated type keyword.");
}

StringRef TypeWithKeyword::getKeywordName(ElaboratedTypeKeyword Keyword) {
  switch (Keyword) {
  case ElaboratedTypeKeyword::None:
    return {};
  case ElaboratedTypeKeyword::Typename:
    return "typename";
  case ElaboratedTypeKeyword::Class:
    return "class";
  case ElaboratedTypeKeyword::Struct:
    return "struct";
  case ElaboratedTypeKeyword::Interface:
    return "__interface";
  case ElaboratedTypeKeyword::Union:
    return "union";
  case ElaboratedTypeKeyword::Enum:
    return "enum";
  }

  llvm_unreachable("Unknown elaborated type keyword.");
}

DependentTemplateSpecializationType::DependentTemplateSpecializationType(
    ElaboratedTypeKeyword Keyword, NestedNameSpecifier *NNS,
    const IdentifierInfo *Name, ArrayRef<TemplateArgument> Args, QualType Canon)
    : TypeWithKeyword(Keyword, DependentTemplateSpecialization, Canon,
                      TypeDependence::DependentInstantiation |
                          (NNS ? toTypeDependence(NNS->getDependence())
                               : TypeDependence::None)),
      NNS(NNS), Storage(Name, 0) {
  DependentTemplateSpecializationTypeBits.NumArgs = Args.size();
  assert((!NNS || NNS->isDependent()) &&
         "DependentTemplateSpecializatonType requires dependent qualifier");
  auto *ArgBuffer = const_cast<TemplateArgument *>(template_arguments().data());
  for (const TemplateArgument &Arg : Args) {
    addDependence(toTypeDependence(Arg.getDependence() &
                                   TemplateArgumentDependence::UnexpandedPack));

    new (ArgBuffer++) TemplateArgument(Arg);
  }
}

DependentTemplateSpecializationType::DependentTemplateSpecializationType(
    ElaboratedTypeKeyword Keyword,const CXXIndeterminateSpliceExpr *Splice,
    ArrayRef<TemplateArgument> Args, QualType Canon)
    : TypeWithKeyword(Keyword, DependentTemplateSpecialization, Canon,
                      TypeDependence::DependentInstantiation),
      NNS(nullptr), Storage(Splice, 1) {
  DependentTemplateSpecializationTypeBits.NumArgs = Args.size();
  auto *ArgBuffer = const_cast<TemplateArgument *>(template_arguments().data());
  for (const TemplateArgument &Arg : Args) {
    addDependence(toTypeDependence(Arg.getDependence() &
                                   TemplateArgumentDependence::UnexpandedPack));

    new (ArgBuffer++) TemplateArgument(Arg);
  }
}

bool DependentTemplateSpecializationType::hasIdentifier() const {
  return Storage.getInt() == 0;
}

const IdentifierInfo *
DependentTemplateSpecializationType::getIdentifier() const {
  assert(hasIdentifier() && "no identifier");
  return Storage.getPointer().dyn_cast<const IdentifierInfo*>();
}

bool DependentTemplateSpecializationType::hasSplice() const {
  return Storage.getInt() == 1;
}

const CXXIndeterminateSpliceExpr *
DependentTemplateSpecializationType::getSplice() const {
  assert(hasSplice() && "no identifier");
  return Storage.getPointer().dyn_cast<const CXXIndeterminateSpliceExpr *>();
}

void
DependentTemplateSpecializationType::Profile(llvm::FoldingSetNodeID &ID,
                                             const ASTContext &Context,
                                             ElaboratedTypeKeyword Keyword,
                                             NestedNameSpecifier *Qualifier,
                                             const IdentifierInfo *Name,
                                             ArrayRef<TemplateArgument> Args) {
  ID.AddInteger(llvm::to_underlying(Keyword));
  ID.AddPointer(Qualifier);
  ID.AddBoolean(/*isSplice=*/false);
  ID.AddPointer(Name);
  for (const TemplateArgument &Arg : Args)
    Arg.Profile(ID, Context);
}

void
DependentTemplateSpecializationType::Profile(
                                       llvm::FoldingSetNodeID &ID,
                                       const ASTContext &Context,
                                       ElaboratedTypeKeyword Keyword,
                                       const CXXIndeterminateSpliceExpr *Splice,
                                       ArrayRef<TemplateArgument> Args) {
  ID.AddInteger(llvm::to_underlying(Keyword));
  ID.AddPointer(/*Qualifier=*/nullptr);
  ID.AddBoolean(/*isSplice=*/true);
  ID.AddPointer(Splice);
  for (const TemplateArgument &Arg : Args)
    Arg.Profile(ID, Context);
}

bool Type::isElaboratedTypeSpecifier() const {
  ElaboratedTypeKeyword Keyword;
  if (const auto *Elab = dyn_cast<ElaboratedType>(this))
    Keyword = Elab->getKeyword();
  else if (const auto *DepName = dyn_cast<DependentNameType>(this))
    Keyword = DepName->getKeyword();
  else if (const auto *DepTST =
               dyn_cast<DependentTemplateSpecializationType>(this))
    Keyword = DepTST->getKeyword();
  else
    return false;

  return TypeWithKeyword::KeywordIsTagTypeKind(Keyword);
}

const char *Type::getTypeClassName() const {
  switch (TypeBits.TC) {
#define ABSTRACT_TYPE(Derived, Base)
#define TYPE(Derived, Base) case Derived: return #Derived;
#include "clang/AST/TypeNodes.inc"
  }

  llvm_unreachable("Invalid type class.");
}

StringRef BuiltinType::getName(const PrintingPolicy &Policy) const {
  switch (getKind()) {
  case Void:
    return "void";
  case Bool:
    return Policy.Bool ? "bool" : "_Bool";
  case Char_S:
    return "char";
  case Char_U:
    return "char";
  case SChar:
    return "signed char";
  case Short:
    return "short";
  case Int:
    return "int";
  case Long:
    return "long";
  case LongLong:
    return "long long";
  case Int128:
    return "__int128";
  case UChar:
    return "unsigned char";
  case UShort:
    return "unsigned short";
  case UInt:
    return "unsigned int";
  case ULong:
    return "unsigned long";
  case ULongLong:
    return "unsigned long long";
  case UInt128:
    return "unsigned __int128";
  case Half:
    return Policy.Half ? "half" : "__fp16";
  case BFloat16:
    return "__bf16";
  case Float:
    return "float";
  case Double:
    return "double";
  case LongDouble:
    return "long double";
  case ShortAccum:
    return "short _Accum";
  case Accum:
    return "_Accum";
  case LongAccum:
    return "long _Accum";
  case UShortAccum:
    return "unsigned short _Accum";
  case UAccum:
    return "unsigned _Accum";
  case ULongAccum:
    return "unsigned long _Accum";
  case BuiltinType::ShortFract:
    return "short _Fract";
  case BuiltinType::Fract:
    return "_Fract";
  case BuiltinType::LongFract:
    return "long _Fract";
  case BuiltinType::UShortFract:
    return "unsigned short _Fract";
  case BuiltinType::UFract:
    return "unsigned _Fract";
  case BuiltinType::ULongFract:
    return "unsigned long _Fract";
  case BuiltinType::SatShortAccum:
    return "_Sat short _Accum";
  case BuiltinType::SatAccum:
    return "_Sat _Accum";
  case BuiltinType::SatLongAccum:
    return "_Sat long _Accum";
  case BuiltinType::SatUShortAccum:
    return "_Sat unsigned short _Accum";
  case BuiltinType::SatUAccum:
    return "_Sat unsigned _Accum";
  case BuiltinType::SatULongAccum:
    return "_Sat unsigned long _Accum";
  case BuiltinType::SatShortFract:
    return "_Sat short _Fract";
  case BuiltinType::SatFract:
    return "_Sat _Fract";
  case BuiltinType::SatLongFract:
    return "_Sat long _Fract";
  case BuiltinType::SatUShortFract:
    return "_Sat unsigned short _Fract";
  case BuiltinType::SatUFract:
    return "_Sat unsigned _Fract";
  case BuiltinType::SatULongFract:
    return "_Sat unsigned long _Fract";
  case Float16:
    return "_Float16";
  case Float128:
    return "__float128";
  case Ibm128:
    return "__ibm128";
  case WChar_S:
  case WChar_U:
    return Policy.MSWChar ? "__wchar_t" : "wchar_t";
  case Char8:
    return "char8_t";
  case Char16:
    return "char16_t";
  case Char32:
    return "char32_t";
  case NullPtr:
    return Policy.NullptrTypeInNamespace ? "std::nullptr_t" : "nullptr_t";
  case MetaInfo:
    return "meta::info";
  case Overload:
    return "<overloaded function type>";
  case BoundMember:
    return "<bound member function type>";
  case UnresolvedTemplate:
    return "<unresolved template type>";
  case PseudoObject:
    return "<pseudo-object type>";
  case Dependent:
    return "<dependent type>";
  case UnknownAny:
    return "<unknown type>";
  case ARCUnbridgedCast:
    return "<ARC unbridged cast type>";
  case BuiltinFn:
    return "<builtin fn type>";
  case ObjCId:
    return "id";
  case ObjCClass:
    return "Class";
  case ObjCSel:
    return "SEL";
#define IMAGE_TYPE(ImgType, Id, SingletonId, Access, Suffix) \
  case Id: \
    return "__" #Access " " #ImgType "_t";
#include "clang/Basic/OpenCLImageTypes.def"
  case OCLSampler:
    return "sampler_t";
  case OCLEvent:
    return "event_t";
  case OCLClkEvent:
    return "clk_event_t";
  case OCLQueue:
    return "queue_t";
  case OCLReserveID:
    return "reserve_id_t";
  case IncompleteMatrixIdx:
    return "<incomplete matrix index type>";
  case ArraySection:
    return "<array section type>";
  case OMPArrayShaping:
    return "<OpenMP array shaping type>";
  case OMPIterator:
    return "<OpenMP iterator type>";
#define EXT_OPAQUE_TYPE(ExtType, Id, Ext) \
  case Id: \
    return #ExtType;
#include "clang/Basic/OpenCLExtensionTypes.def"
#define SVE_TYPE(Name, Id, SingletonId) \
  case Id: \
    return Name;
#include "clang/Basic/AArch64SVEACLETypes.def"
#define PPC_VECTOR_TYPE(Name, Id, Size) \
  case Id: \
    return #Name;
#include "clang/Basic/PPCTypes.def"
#define RVV_TYPE(Name, Id, SingletonId)                                        \
  case Id:                                                                     \
    return Name;
#include "clang/Basic/RISCVVTypes.def"
#define WASM_TYPE(Name, Id, SingletonId)                                       \
  case Id:                                                                     \
    return Name;
#include "clang/Basic/WebAssemblyReferenceTypes.def"
  }

  llvm_unreachable("Invalid builtin type.");
}

QualType QualType::getNonPackExpansionType() const {
  // We never wrap type sugar around a PackExpansionType.
  if (auto *PET = dyn_cast<PackExpansionType>(getTypePtr()))
    return PET->getPattern();
  return *this;
}

QualType QualType::getNonLValueExprType(const ASTContext &Context) const {
  if (const auto *RefType = getTypePtr()->getAs<ReferenceType>())
    return RefType->getPointeeType();

  // C++0x [basic.lval]:
  //   Class prvalues can have cv-qualified types; non-class prvalues always
  //   have cv-unqualified types.
  //
  // See also C99 6.3.2.1p2.
  if (!Context.getLangOpts().CPlusPlus ||
      (!getTypePtr()->isDependentType() && !getTypePtr()->isRecordType()))
    return getUnqualifiedType();

  return *this;
}

StringRef FunctionType::getNameForCallConv(CallingConv CC) {
  switch (CC) {
  case CC_C: return "cdecl";
  case CC_X86StdCall: return "stdcall";
  case CC_X86FastCall: return "fastcall";
  case CC_X86ThisCall: return "thiscall";
  case CC_X86Pascal: return "pascal";
  case CC_X86VectorCall: return "vectorcall";
  case CC_Win64: return "ms_abi";
  case CC_X86_64SysV: return "sysv_abi";
  case CC_X86RegCall : return "regcall";
  case CC_AAPCS: return "aapcs";
  case CC_AAPCS_VFP: return "aapcs-vfp";
  case CC_AArch64VectorCall: return "aarch64_vector_pcs";
  case CC_AArch64SVEPCS: return "aarch64_sve_pcs";
  case CC_AMDGPUKernelCall: return "amdgpu_kernel";
  case CC_IntelOclBicc: return "intel_ocl_bicc";
  case CC_SpirFunction: return "spir_function";
  case CC_OpenCLKernel: return "opencl_kernel";
  case CC_Swift: return "swiftcall";
  case CC_SwiftAsync: return "swiftasynccall";
  case CC_PreserveMost: return "preserve_most";
  case CC_PreserveAll: return "preserve_all";
  case CC_M68kRTD: return "m68k_rtd";
  case CC_PreserveNone: return "preserve_none";
    // clang-format off
  case CC_RISCVVectorCall: return "riscv_vector_cc";
    // clang-format on
  }

  llvm_unreachable("Invalid calling convention.");
}

void FunctionProtoType::ExceptionSpecInfo::instantiate() {
  assert(Type == EST_Uninstantiated);
  NoexceptExpr =
      cast<FunctionProtoType>(SourceTemplate->getType())->getNoexceptExpr();
  Type = EST_DependentNoexcept;
}

FunctionProtoType::FunctionProtoType(QualType result, ArrayRef<QualType> params,
                                     QualType canonical,
                                     const ExtProtoInfo &epi)
    : FunctionType(FunctionProto, result, canonical, result->getDependence(),
                   epi.ExtInfo) {
  FunctionTypeBits.FastTypeQuals = epi.TypeQuals.getFastQualifiers();
  FunctionTypeBits.RefQualifier = epi.RefQualifier;
  FunctionTypeBits.NumParams = params.size();
  assert(getNumParams() == params.size() && "NumParams overflow!");
  FunctionTypeBits.ExceptionSpecType = epi.ExceptionSpec.Type;
  FunctionTypeBits.HasExtParameterInfos = !!epi.ExtParameterInfos;
  FunctionTypeBits.Variadic = epi.Variadic;
  FunctionTypeBits.HasTrailingReturn = epi.HasTrailingReturn;

  if (epi.requiresFunctionProtoTypeExtraBitfields()) {
    FunctionTypeBits.HasExtraBitfields = true;
    auto &ExtraBits = *getTrailingObjects<FunctionTypeExtraBitfields>();
    ExtraBits = FunctionTypeExtraBitfields();
  } else {
    FunctionTypeBits.HasExtraBitfields = false;
  }

  if (epi.requiresFunctionProtoTypeArmAttributes()) {
    auto &ArmTypeAttrs = *getTrailingObjects<FunctionTypeArmAttributes>();
    ArmTypeAttrs = FunctionTypeArmAttributes();

    // Also set the bit in FunctionTypeExtraBitfields
    auto &ExtraBits = *getTrailingObjects<FunctionTypeExtraBitfields>();
    ExtraBits.HasArmTypeAttributes = true;
  }

  // Fill in the trailing argument array.
  auto *argSlot = getTrailingObjects<QualType>();
  for (unsigned i = 0; i != getNumParams(); ++i) {
    addDependence(params[i]->getDependence() &
                  ~TypeDependence::VariablyModified);
    argSlot[i] = params[i];
  }

  // Propagate the SME ACLE attributes.
  if (epi.AArch64SMEAttributes != SME_NormalFunction) {
    auto &ArmTypeAttrs = *getTrailingObjects<FunctionTypeArmAttributes>();
    assert(epi.AArch64SMEAttributes <= SME_AttributeMask &&
           "Not enough bits to encode SME attributes");
    ArmTypeAttrs.AArch64SMEAttributes = epi.AArch64SMEAttributes;
  }

  // Fill in the exception type array if present.
  if (getExceptionSpecType() == EST_Dynamic) {
    auto &ExtraBits = *getTrailingObjects<FunctionTypeExtraBitfields>();
    size_t NumExceptions = epi.ExceptionSpec.Exceptions.size();
    assert(NumExceptions <= 1023 && "Not enough bits to encode exceptions");
    ExtraBits.NumExceptionType = NumExceptions;

    assert(hasExtraBitfields() && "missing trailing extra bitfields!");
    auto *exnSlot =
        reinterpret_cast<QualType *>(getTrailingObjects<ExceptionType>());
    unsigned I = 0;
    for (QualType ExceptionType : epi.ExceptionSpec.Exceptions) {
      // Note that, before C++17, a dependent exception specification does
      // *not* make a type dependent; it's not even part of the C++ type
      // system.
      addDependence(
          ExceptionType->getDependence() &
          (TypeDependence::Instantiation | TypeDependence::UnexpandedPack));

      exnSlot[I++] = ExceptionType;
    }
  }
  // Fill in the Expr * in the exception specification if present.
  else if (isComputedNoexcept(getExceptionSpecType())) {
    assert(epi.ExceptionSpec.NoexceptExpr && "computed noexcept with no expr");
    assert((getExceptionSpecType() == EST_DependentNoexcept) ==
           epi.ExceptionSpec.NoexceptExpr->isValueDependent());

    // Store the noexcept expression and context.
    *getTrailingObjects<Expr *>() = epi.ExceptionSpec.NoexceptExpr;

    addDependence(
        toTypeDependence(epi.ExceptionSpec.NoexceptExpr->getDependence()) &
        (TypeDependence::Instantiation | TypeDependence::UnexpandedPack));
  }
  // Fill in the FunctionDecl * in the exception specification if present.
  else if (getExceptionSpecType() == EST_Uninstantiated) {
    // Store the function decl from which we will resolve our
    // exception specification.
    auto **slot = getTrailingObjects<FunctionDecl *>();
    slot[0] = epi.ExceptionSpec.SourceDecl;
    slot[1] = epi.ExceptionSpec.SourceTemplate;
    // This exception specification doesn't make the type dependent, because
    // it's not instantiated as part of instantiating the type.
  } else if (getExceptionSpecType() == EST_Unevaluated) {
    // Store the function decl from which we will resolve our
    // exception specification.
    auto **slot = getTrailingObjects<FunctionDecl *>();
    slot[0] = epi.ExceptionSpec.SourceDecl;
  }

  // If this is a canonical type, and its exception specification is dependent,
  // then it's a dependent type. This only happens in C++17 onwards.
  if (isCanonicalUnqualified()) {
    if (getExceptionSpecType() == EST_Dynamic ||
        getExceptionSpecType() == EST_DependentNoexcept) {
      assert(hasDependentExceptionSpec() && "type should not be canonical");
      addDependence(TypeDependence::DependentInstantiation);
    }
  } else if (getCanonicalTypeInternal()->isDependentType()) {
    // Ask our canonical type whether our exception specification was dependent.
    addDependence(TypeDependence::DependentInstantiation);
  }

  // Fill in the extra parameter info if present.
  if (epi.ExtParameterInfos) {
    auto *extParamInfos = getTrailingObjects<ExtParameterInfo>();
    for (unsigned i = 0; i != getNumParams(); ++i)
      extParamInfos[i] = epi.ExtParameterInfos[i];
  }

  if (epi.TypeQuals.hasNonFastQualifiers()) {
    FunctionTypeBits.HasExtQuals = 1;
    *getTrailingObjects<Qualifiers>() = epi.TypeQuals;
  } else {
    FunctionTypeBits.HasExtQuals = 0;
  }

  // Fill in the Ellipsis location info if present.
  if (epi.Variadic) {
    auto &EllipsisLoc = *getTrailingObjects<SourceLocation>();
    EllipsisLoc = epi.EllipsisLoc;
  }
}

bool FunctionProtoType::hasDependentExceptionSpec() const {
  if (Expr *NE = getNoexceptExpr())
    return NE->isValueDependent();
  for (QualType ET : exceptions())
    // A pack expansion with a non-dependent pattern is still dependent,
    // because we don't know whether the pattern is in the exception spec
    // or not (that depends on whether the pack has 0 expansions).
    if (ET->isDependentType() || ET->getAs<PackExpansionType>())
      return true;
  return false;
}

bool FunctionProtoType::hasInstantiationDependentExceptionSpec() const {
  if (Expr *NE = getNoexceptExpr())
    return NE->isInstantiationDependent();
  for (QualType ET : exceptions())
    if (ET->isInstantiationDependentType())
      return true;
  return false;
}

CanThrowResult FunctionProtoType::canThrow() const {
  switch (getExceptionSpecType()) {
  case EST_Unparsed:
  case EST_Unevaluated:
    llvm_unreachable("should not call this with unresolved exception specs");

  case EST_DynamicNone:
  case EST_BasicNoexcept:
  case EST_NoexceptTrue:
  case EST_NoThrow:
    return CT_Cannot;

  case EST_None:
  case EST_MSAny:
  case EST_NoexceptFalse:
    return CT_Can;

  case EST_Dynamic:
    // A dynamic exception specification is throwing unless every exception
    // type is an (unexpanded) pack expansion type.
    for (unsigned I = 0; I != getNumExceptions(); ++I)
      if (!getExceptionType(I)->getAs<PackExpansionType>())
        return CT_Can;
    return CT_Dependent;

  case EST_Uninstantiated:
  case EST_DependentNoexcept:
    return CT_Dependent;
  }

  llvm_unreachable("unexpected exception specification kind");
}

bool FunctionProtoType::isTemplateVariadic() const {
  for (unsigned ArgIdx = getNumParams(); ArgIdx; --ArgIdx)
    if (isa<PackExpansionType>(getParamType(ArgIdx - 1)))
      return true;

  return false;
}

void FunctionProtoType::Profile(llvm::FoldingSetNodeID &ID, QualType Result,
                                const QualType *ArgTys, unsigned NumParams,
                                const ExtProtoInfo &epi,
                                const ASTContext &Context, bool Canonical) {
  // We have to be careful not to get ambiguous profile encodings.
  // Note that valid type pointers are never ambiguous with anything else.
  //
  // The encoding grammar begins:
  //      type type* bool int bool
  // If that final bool is true, then there is a section for the EH spec:
  //      bool type*
  // This is followed by an optional "consumed argument" section of the
  // same length as the first type sequence:
  //      bool*
  // This is followed by the ext info:
  //      int
  // Finally we have a trailing return type flag (bool)
  // combined with AArch64 SME Attributes, to save space:
  //      int
  //
  // There is no ambiguity between the consumed arguments and an empty EH
  // spec because of the leading 'bool' which unambiguously indicates
  // whether the following bool is the EH spec or part of the arguments.

  ID.AddPointer(Result.getAsOpaquePtr());
  for (unsigned i = 0; i != NumParams; ++i)
    ID.AddPointer(ArgTys[i].getAsOpaquePtr());
  // This method is relatively performance sensitive, so as a performance
  // shortcut, use one AddInteger call instead of four for the next four
  // fields.
  assert(!(unsigned(epi.Variadic) & ~1) &&
         !(unsigned(epi.RefQualifier) & ~3) &&
         !(unsigned(epi.ExceptionSpec.Type) & ~15) &&
         "Values larger than expected.");
  ID.AddInteger(unsigned(epi.Variadic) +
                (epi.RefQualifier << 1) +
                (epi.ExceptionSpec.Type << 3));
  ID.Add(epi.TypeQuals);
  if (epi.ExceptionSpec.Type == EST_Dynamic) {
    for (QualType Ex : epi.ExceptionSpec.Exceptions)
      ID.AddPointer(Ex.getAsOpaquePtr());
  } else if (isComputedNoexcept(epi.ExceptionSpec.Type)) {
    epi.ExceptionSpec.NoexceptExpr->Profile(ID, Context, Canonical);
  } else if (epi.ExceptionSpec.Type == EST_Uninstantiated ||
             epi.ExceptionSpec.Type == EST_Unevaluated) {
    ID.AddPointer(epi.ExceptionSpec.SourceDecl->getCanonicalDecl());
  }
  if (epi.ExtParameterInfos) {
    for (unsigned i = 0; i != NumParams; ++i)
      ID.AddInteger(epi.ExtParameterInfos[i].getOpaqueValue());
  }

  epi.ExtInfo.Profile(ID);
  ID.AddInteger((epi.AArch64SMEAttributes << 1) | epi.HasTrailingReturn);
}

void FunctionProtoType::Profile(llvm::FoldingSetNodeID &ID,
                                const ASTContext &Ctx) {
  Profile(ID, getReturnType(), param_type_begin(), getNumParams(),
          getExtProtoInfo(), Ctx, isCanonicalUnqualified());
}

TypeCoupledDeclRefInfo::TypeCoupledDeclRefInfo(ValueDecl *D, bool Deref)
    : Data(D, Deref << DerefShift) {}

bool TypeCoupledDeclRefInfo::isDeref() const {
  return Data.getInt() & DerefMask;
}
ValueDecl *TypeCoupledDeclRefInfo::getDecl() const { return Data.getPointer(); }
unsigned TypeCoupledDeclRefInfo::getInt() const { return Data.getInt(); }
void *TypeCoupledDeclRefInfo::getOpaqueValue() const {
  return Data.getOpaqueValue();
}
bool TypeCoupledDeclRefInfo::operator==(
    const TypeCoupledDeclRefInfo &Other) const {
  return getOpaqueValue() == Other.getOpaqueValue();
}
void TypeCoupledDeclRefInfo::setFromOpaqueValue(void *V) {
  Data.setFromOpaqueValue(V);
}

BoundsAttributedType::BoundsAttributedType(TypeClass TC, QualType Wrapped,
                                           QualType Canon)
    : Type(TC, Canon, Wrapped->getDependence(), false), WrappedTy(Wrapped) {}

CountAttributedType::CountAttributedType(
    QualType Wrapped, QualType Canon, Expr *CountExpr, bool CountInBytes,
    bool OrNull, ArrayRef<TypeCoupledDeclRefInfo> CoupledDecls)
    : BoundsAttributedType(CountAttributed, Wrapped, Canon),
      CountExpr(CountExpr) {
  CountAttributedTypeBits.NumCoupledDecls = CoupledDecls.size();
  CountAttributedTypeBits.CountInBytes = CountInBytes;
  CountAttributedTypeBits.OrNull = OrNull;
  auto *DeclSlot = getTrailingObjects<TypeCoupledDeclRefInfo>();
  Decls = llvm::ArrayRef(DeclSlot, CoupledDecls.size());
  for (unsigned i = 0; i != CoupledDecls.size(); ++i)
    DeclSlot[i] = CoupledDecls[i];
}

TypedefType::TypedefType(TypeClass tc, const TypedefNameDecl *D,
                         QualType Underlying, QualType can)
    : Type(tc, can, toSemanticDependence(can->getDependence()),
           false),
      Decl(const_cast<TypedefNameDecl *>(D)) {
  assert(!isa<TypedefType>(can) && "Invalid canonical type");
  TypedefBits.hasTypeDifferentFromDecl = !Underlying.isNull();
  if (!typeMatchesDecl())
    *getTrailingObjects<QualType>() = Underlying;
}

QualType TypedefType::desugar() const {
  return typeMatchesDecl() ? Decl->getUnderlyingType()
                           : *getTrailingObjects<QualType>();
}

UsingType::UsingType(const UsingShadowDecl *Found, QualType Underlying,
                     QualType Canon)
    : Type(Using, Canon, toSemanticDependence(Canon->getDependence()),
           false),
      Found(const_cast<UsingShadowDecl *>(Found)) {
  UsingBits.hasTypeDifferentFromDecl = !Underlying.isNull();
  if (!typeMatchesDecl())
    *getTrailingObjects<QualType>() = Underlying;
}

QualType UsingType::getUnderlyingType() const {
  return typeMatchesDecl()
             ? QualType(
                   cast<TypeDecl>(Found->getTargetDecl())->getTypeForDecl(), 0)
             : *getTrailingObjects<QualType>();
}

QualType MacroQualifiedType::desugar() const { return getUnderlyingType(); }

QualType MacroQualifiedType::getModifiedType() const {
  // Step over MacroQualifiedTypes from the same macro to find the type
  // ultimately qualified by the macro qualifier.
  QualType Inner = cast<AttributedType>(getUnderlyingType())->getModifiedType();
  while (auto *InnerMQT = dyn_cast<MacroQualifiedType>(Inner)) {
    if (InnerMQT->getMacroIdentifier() != getMacroIdentifier())
      break;
    Inner = InnerMQT->getModifiedType();
  }
  return Inner;
}

TypeOfExprType::TypeOfExprType(Expr *E, TypeOfKind Kind, QualType Can)
    : Type(TypeOfExpr,
           // We have to protect against 'Can' being invalid through its
           // default argument.
           Kind == TypeOfKind::Unqualified && !Can.isNull()
               ? Can.getAtomicUnqualifiedType()
               : Can,
           toTypeDependence(E->getDependence()) |
               (E->getType()->getDependence() &
                TypeDependence::VariablyModified), E->getType()->isMetaType()),
      TOExpr(E) {
  TypeOfBits.IsUnqual = Kind == TypeOfKind::Unqualified;
}

bool TypeOfExprType::isSugared() const {
  return !TOExpr->isTypeDependent();
}

QualType TypeOfExprType::desugar() const {
  if (isSugared()) {
    QualType QT = getUnderlyingExpr()->getType();
    return TypeOfBits.IsUnqual ? QT.getAtomicUnqualifiedType() : QT;
  }
  return QualType(this, 0);
}

void DependentTypeOfExprType::Profile(llvm::FoldingSetNodeID &ID,
                                      const ASTContext &Context, Expr *E,
                                      bool IsUnqual) {
  E->Profile(ID, Context, true);
  ID.AddBoolean(IsUnqual);
}

DecltypeType::DecltypeType(Expr *E, QualType underlyingType, QualType can)
    // C++11 [temp.type]p2: "If an expression e involves a template parameter,
    // decltype(e) denotes a unique dependent type." Hence a decltype type is
    // type-dependent even if its expression is only instantiation-dependent.
    : Type(Decltype, can,
           toTypeDependence(E->getDependence()) |
               (E->isInstantiationDependent() ? TypeDependence::Dependent
                                              : TypeDependence::None) |
               (E->getType()->getDependence() &
                TypeDependence::VariablyModified), E->getType()->isMetaType()),
      E(E), UnderlyingType(underlyingType) {}

bool DecltypeType::isSugared() const { return !E->isInstantiationDependent(); }

QualType DecltypeType::desugar() const {
  if (isSugared())
    return getUnderlyingType();

  return QualType(this, 0);
}

DependentDecltypeType::DependentDecltypeType(Expr *E, QualType UnderlyingType)
    : DecltypeType(E, UnderlyingType) {}

void DependentDecltypeType::Profile(llvm::FoldingSetNodeID &ID,
                                    const ASTContext &Context, Expr *E) {
  E->Profile(ID, Context, true);
}

ReflectionSpliceType::ReflectionSpliceType(Expr *Operand, QualType T,
                                           QualType Canon)
  : Type(ReflectionSplice, Canon, toTypeDependence(Operand->getDependence()),
         T->isMetaType()),
    Operand(Operand), UnderlyingTy(T) {
}

QualType ReflectionSpliceType::desugar() const {
  if (isSugared())
    return getUnderlyingType();
  else
    return QualType(this, 0);
}

bool ReflectionSpliceType::isSugared() const {
  // A reflected type is sugared if it's non-dependent.
  return !Operand->isInstantiationDependent();
}

DependentReflectionSpliceType::DependentReflectionSpliceType(
        const ASTContext &Context, Expr *Operand)
  : ReflectionSpliceType(Operand, Context.DependentTy), Context(Context) {
}

void DependentReflectionSpliceType::Profile(llvm::FoldingSetNodeID &ID,
                                            const ASTContext &Context,
                                            Expr *Operand) {
  Operand->Profile(ID, Context, true);
}

PackIndexingType::PackIndexingType(const ASTContext &Context,
                                   QualType Canonical, QualType Pattern,
                                   Expr *IndexExpr,
                                   ArrayRef<QualType> Expansions)
    : Type(PackIndexing, Canonical,
           computeDependence(Pattern, IndexExpr, Expansions),
           !Canonical.isNull() ? Canonical->isMetaType() : false),
      Context(Context), Pattern(Pattern), IndexExpr(IndexExpr),
      Size(Expansions.size()) {

  std::uninitialized_copy(Expansions.begin(), Expansions.end(),
                          getTrailingObjects<QualType>());
}

std::optional<unsigned> PackIndexingType::getSelectedIndex() const {
  if (isInstantiationDependentType())
    return std::nullopt;
  // Should only be not a constant for error recovery.
  ConstantExpr *CE = dyn_cast<ConstantExpr>(getIndexExpr());
  if (!CE)
    return std::nullopt;
  auto Index = CE->getResultAsAPSInt();
  assert(Index.isNonNegative() && "Invalid index");
  return static_cast<unsigned>(Index.getExtValue());
}

TypeDependence
PackIndexingType::computeDependence(QualType Pattern, Expr *IndexExpr,
                                    ArrayRef<QualType> Expansions) {
  TypeDependence IndexD = toTypeDependence(IndexExpr->getDependence());

  TypeDependence TD = IndexD | (IndexExpr->isInstantiationDependent()
                                    ? TypeDependence::DependentInstantiation
                                    : TypeDependence::None);
  if (Expansions.empty())
    TD |= Pattern->getDependence() & TypeDependence::DependentInstantiation;
  else
    for (const QualType &T : Expansions)
      TD |= T->getDependence();

  if (!(IndexD & TypeDependence::UnexpandedPack))
    TD &= ~TypeDependence::UnexpandedPack;

  // If the pattern does not contain an unexpended pack,
  // the type is still dependent, and invalid
  if (!Pattern->containsUnexpandedParameterPack())
    TD |= TypeDependence::Error | TypeDependence::DependentInstantiation;

  return TD;
}

void PackIndexingType::Profile(llvm::FoldingSetNodeID &ID,
                               const ASTContext &Context, QualType Pattern,
                               Expr *E) {
  Pattern.Profile(ID);
  E->Profile(ID, Context, true);
}

UnaryTransformType::UnaryTransformType(QualType BaseType,
                                       QualType UnderlyingType, UTTKind UKind,
                                       QualType CanonicalType)
    : Type(UnaryTransform, CanonicalType, BaseType->getDependence(),
           BaseType->isMetaType()),
      BaseType(BaseType), UnderlyingType(UnderlyingType), UKind(UKind) {}

DependentUnaryTransformType::DependentUnaryTransformType(const ASTContext &C,
                                                         QualType BaseType,
                                                         UTTKind UKind)
     : UnaryTransformType(BaseType, C.DependentTy, UKind, QualType()) {}

TagType::TagType(TypeClass TC, const TagDecl *D, QualType can)
    : Type(TC, can,
           D->isDependentType() ? TypeDependence::DependentInstantiation
                                : TypeDependence::None,
           /*MetaType=*/false),
      decl(const_cast<TagDecl *>(D)) {}

static TagDecl *getInterestingTagDecl(TagDecl *decl) {
  for (auto *I : decl->redecls()) {
    if (I->isCompleteDefinition() || I->isBeingDefined())
      return I;
  }
  // If there's no definition (not even in progress), return what we have.
  return decl;
}

TagDecl *TagType::getDecl() const {
  return getInterestingTagDecl(decl);
}

bool TagType::isBeingDefined() const {
  return getDecl()->isBeingDefined();
}

bool RecordType::hasConstFields() const {
  std::vector<const RecordType*> RecordTypeList;
  RecordTypeList.push_back(this);
  unsigned NextToCheckIndex = 0;

  while (RecordTypeList.size() > NextToCheckIndex) {
    for (FieldDecl *FD :
         RecordTypeList[NextToCheckIndex]->getDecl()->fields()) {
      QualType FieldTy = FD->getType();
      if (FieldTy.isConstQualified())
        return true;
      FieldTy = FieldTy.getCanonicalType();
      if (const auto *FieldRecTy = FieldTy->getAs<RecordType>()) {
        if (!llvm::is_contained(RecordTypeList, FieldRecTy))
          RecordTypeList.push_back(FieldRecTy);
      }
    }
    ++NextToCheckIndex;
  }
  return false;
}

bool AttributedType::isQualifier() const {
  // FIXME: Generate this with TableGen.
  switch (getAttrKind()) {
  // These are type qualifiers in the traditional C sense: they annotate
  // something about a specific value/variable of a type.  (They aren't
  // always part of the canonical type, though.)
  case attr::ObjCGC:
  case attr::ObjCOwnership:
  case attr::ObjCInertUnsafeUnretained:
  case attr::TypeNonNull:
  case attr::TypeNullable:
  case attr::TypeNullableResult:
  case attr::TypeNullUnspecified:
  case attr::LifetimeBound:
  case attr::AddressSpace:
    return true;

  // All other type attributes aren't qualifiers; they rewrite the modified
  // type to be a semantically different type.
  default:
    return false;
  }
}

bool AttributedType::isMSTypeSpec() const {
  // FIXME: Generate this with TableGen?
  switch (getAttrKind()) {
  default: return false;
  case attr::Ptr32:
  case attr::Ptr64:
  case attr::SPtr:
  case attr::UPtr:
    return true;
  }
  llvm_unreachable("invalid attr kind");
}

bool AttributedType::isWebAssemblyFuncrefSpec() const {
  return getAttrKind() == attr::WebAssemblyFuncref;
}

bool AttributedType::isCallingConv() const {
  // FIXME: Generate this with TableGen.
  switch (getAttrKind()) {
  default: return false;
  case attr::Pcs:
  case attr::CDecl:
  case attr::FastCall:
  case attr::StdCall:
  case attr::ThisCall:
  case attr::RegCall:
  case attr::SwiftCall:
  case attr::SwiftAsyncCall:
  case attr::VectorCall:
  case attr::AArch64VectorPcs:
  case attr::AArch64SVEPcs:
  case attr::AMDGPUKernelCall:
  case attr::Pascal:
  case attr::MSABI:
  case attr::SysVABI:
  case attr::IntelOclBicc:
  case attr::PreserveMost:
  case attr::PreserveAll:
  case attr::M68kRTD:
  case attr::PreserveNone:
  case attr::RISCVVectorCC:
    return true;
  }
  llvm_unreachable("invalid attr kind");
}

CXXRecordDecl *InjectedClassNameType::getDecl() const {
  return cast<CXXRecordDecl>(getInterestingTagDecl(Decl));
}

IdentifierInfo *TemplateTypeParmType::getIdentifier() const {
  return isCanonicalUnqualified() ? nullptr : getDecl()->getIdentifier();
}

static const TemplateTypeParmDecl *getReplacedParameter(Decl *D,
                                                        unsigned Index) {
  if (const auto *TTP = dyn_cast<TemplateTypeParmDecl>(D))
    return TTP;
  return cast<TemplateTypeParmDecl>(
      getReplacedTemplateParameterList(D)->getParam(Index));
}

SubstTemplateTypeParmType::SubstTemplateTypeParmType(
    QualType Replacement, Decl *AssociatedDecl, unsigned Index,
    std::optional<unsigned> PackIndex)
    : Type(SubstTemplateTypeParm, Replacement.getCanonicalType(),
           Replacement->getDependence(), /*MetaType=*/false),
      AssociatedDecl(AssociatedDecl) {
  SubstTemplateTypeParmTypeBits.HasNonCanonicalUnderlyingType =
      Replacement != getCanonicalTypeInternal();
  if (SubstTemplateTypeParmTypeBits.HasNonCanonicalUnderlyingType)
    *getTrailingObjects<QualType>() = Replacement;

  SubstTemplateTypeParmTypeBits.Index = Index;
  SubstTemplateTypeParmTypeBits.PackIndex = PackIndex ? *PackIndex + 1 : 0;
  assert(AssociatedDecl != nullptr);
}

const TemplateTypeParmDecl *
SubstTemplateTypeParmType::getReplacedParameter() const {
  return ::getReplacedParameter(getAssociatedDecl(), getIndex());
}

SubstTemplateTypeParmPackType::SubstTemplateTypeParmPackType(
    QualType Canon, Decl *AssociatedDecl, unsigned Index, bool Final,
    const TemplateArgument &ArgPack)
    : Type(SubstTemplateTypeParmPack, Canon,
           TypeDependence::DependentInstantiation |
               TypeDependence::UnexpandedPack, /*MetaType=*/false),
      Arguments(ArgPack.pack_begin()),
      AssociatedDeclAndFinal(AssociatedDecl, Final) {
  SubstTemplateTypeParmPackTypeBits.Index = Index;
  SubstTemplateTypeParmPackTypeBits.NumArgs = ArgPack.pack_size();
  assert(AssociatedDecl != nullptr);
}

Decl *SubstTemplateTypeParmPackType::getAssociatedDecl() const {
  return AssociatedDeclAndFinal.getPointer();
}

bool SubstTemplateTypeParmPackType::getFinal() const {
  return AssociatedDeclAndFinal.getInt();
}

const TemplateTypeParmDecl *
SubstTemplateTypeParmPackType::getReplacedParameter() const {
  return ::getReplacedParameter(getAssociatedDecl(), getIndex());
}

IdentifierInfo *SubstTemplateTypeParmPackType::getIdentifier() const {
  return getReplacedParameter()->getIdentifier();
}

TemplateArgument SubstTemplateTypeParmPackType::getArgumentPack() const {
  return TemplateArgument(llvm::ArrayRef(Arguments, getNumArgs()));
}

void SubstTemplateTypeParmPackType::Profile(llvm::FoldingSetNodeID &ID) {
  Profile(ID, getAssociatedDecl(), getIndex(), getFinal(), getArgumentPack());
}

void SubstTemplateTypeParmPackType::Profile(llvm::FoldingSetNodeID &ID,
                                            const Decl *AssociatedDecl,
                                            unsigned Index, bool Final,
                                            const TemplateArgument &ArgPack) {
  ID.AddPointer(AssociatedDecl);
  ID.AddInteger(Index);
  ID.AddBoolean(Final);
  ID.AddInteger(ArgPack.pack_size());
  for (const auto &P : ArgPack.pack_elements())
    ID.AddPointer(P.getAsType().getAsOpaquePtr());
}

bool TemplateSpecializationType::anyDependentTemplateArguments(
    const TemplateArgumentListInfo &Args, ArrayRef<TemplateArgument> Converted) {
  return anyDependentTemplateArguments(Args.arguments(), Converted);
}

bool TemplateSpecializationType::anyDependentTemplateArguments(
    ArrayRef<TemplateArgumentLoc> Args, ArrayRef<TemplateArgument> Converted) {
  for (const TemplateArgument &Arg : Converted)
    if (Arg.isDependent())
      return true;
  return false;
}

bool TemplateSpecializationType::anyInstantiationDependentTemplateArguments(
      ArrayRef<TemplateArgumentLoc> Args) {
  for (const TemplateArgumentLoc &ArgLoc : Args) {
    if (ArgLoc.getArgument().isInstantiationDependent())
      return true;
  }
  return false;
}

TemplateSpecializationType::TemplateSpecializationType(
    TemplateName T, ArrayRef<TemplateArgument> Args, QualType Canon,
    QualType AliasedType)
    : Type(TemplateSpecialization, Canon.isNull() ? QualType(this, 0) : Canon,
           (Canon.isNull()
                ? TypeDependence::DependentInstantiation
                : toSemanticDependence(Canon->getDependence())) |
               (toTypeDependence(T.getDependence()) &
                TypeDependence::UnexpandedPack), /*MetaType=*/false),
      Template(T) {
  TemplateSpecializationTypeBits.NumArgs = Args.size();
  TemplateSpecializationTypeBits.TypeAlias = !AliasedType.isNull();

  assert(!T.getAsDependentTemplateName() &&
         "Use DependentTemplateSpecializationType for dependent template-name");
  assert((T.getKind() == TemplateName::Template ||
          T.getKind() == TemplateName::SubstTemplateTemplateParm ||
          T.getKind() == TemplateName::SubstTemplateTemplateParmPack ||
          T.getKind() == TemplateName::UsingTemplate) &&
         "Unexpected template name for TemplateSpecializationType");

  auto *TemplateArgs = reinterpret_cast<TemplateArgument *>(this + 1);
  for (const TemplateArgument &Arg : Args) {
    // Update instantiation-dependent, variably-modified, and error bits.
    // If the canonical type exists and is non-dependent, the template
    // specialization type can be non-dependent even if one of the type
    // arguments is. Given:
    //   template<typename T> using U = int;
    // U<T> is always non-dependent, irrespective of the type T.
    // However, U<Ts> contains an unexpanded parameter pack, even though
    // its expansion (and thus its desugared type) doesn't.
    addDependence(toTypeDependence(Arg.getDependence()) &
                  ~TypeDependence::Dependent);
    if (Arg.getKind() == TemplateArgument::Type)
      addDependence(Arg.getAsType()->getDependence() &
                    TypeDependence::VariablyModified);
    new (TemplateArgs++) TemplateArgument(Arg);
  }

  // Store the aliased type if this is a type alias template specialization.
  if (isTypeAlias()) {
    auto *Begin = reinterpret_cast<TemplateArgument *>(this + 1);
    *reinterpret_cast<QualType *>(Begin + Args.size()) = AliasedType;
  }
}

QualType TemplateSpecializationType::getAliasedType() const {
  assert(isTypeAlias() && "not a type alias template specialization");
  return *reinterpret_cast<const QualType *>(template_arguments().end());
}

void TemplateSpecializationType::Profile(llvm::FoldingSetNodeID &ID,
                                         const ASTContext &Ctx) {
  Profile(ID, Template, template_arguments(), Ctx);
  if (isTypeAlias())
    getAliasedType().Profile(ID);
}

void
TemplateSpecializationType::Profile(llvm::FoldingSetNodeID &ID,
                                    TemplateName T,
                                    ArrayRef<TemplateArgument> Args,
                                    const ASTContext &Context) {
  T.Profile(ID);
  for (const TemplateArgument &Arg : Args)
    Arg.Profile(ID, Context);
}

QualType
QualifierCollector::apply(const ASTContext &Context, QualType QT) const {
  if (!hasNonFastQualifiers())
    return QT.withFastQualifiers(getFastQualifiers());

  return Context.getQualifiedType(QT, *this);
}

QualType
QualifierCollector::apply(const ASTContext &Context, const Type *T) const {
  if (!hasNonFastQualifiers())
    return QualType(T, getFastQualifiers());

  return Context.getQualifiedType(T, *this);
}

void ObjCObjectTypeImpl::Profile(llvm::FoldingSetNodeID &ID,
                                 QualType BaseType,
                                 ArrayRef<QualType> typeArgs,
                                 ArrayRef<ObjCProtocolDecl *> protocols,
                                 bool isKindOf) {
  ID.AddPointer(BaseType.getAsOpaquePtr());
  ID.AddInteger(typeArgs.size());
  for (auto typeArg : typeArgs)
    ID.AddPointer(typeArg.getAsOpaquePtr());
  ID.AddInteger(protocols.size());
  for (auto *proto : protocols)
    ID.AddPointer(proto);
  ID.AddBoolean(isKindOf);
}

void ObjCObjectTypeImpl::Profile(llvm::FoldingSetNodeID &ID) {
  Profile(ID, getBaseType(), getTypeArgsAsWritten(),
          llvm::ArrayRef(qual_begin(), getNumProtocols()),
          isKindOfTypeAsWritten());
}

void ObjCTypeParamType::Profile(llvm::FoldingSetNodeID &ID,
                                const ObjCTypeParamDecl *OTPDecl,
                                QualType CanonicalType,
                                ArrayRef<ObjCProtocolDecl *> protocols) {
  ID.AddPointer(OTPDecl);
  ID.AddPointer(CanonicalType.getAsOpaquePtr());
  ID.AddInteger(protocols.size());
  for (auto *proto : protocols)
    ID.AddPointer(proto);
}

void ObjCTypeParamType::Profile(llvm::FoldingSetNodeID &ID) {
  Profile(ID, getDecl(), getCanonicalTypeInternal(),
          llvm::ArrayRef(qual_begin(), getNumProtocols()));
}

namespace {

/// The cached properties of a type.
class CachedProperties {
  Linkage L;
  bool local;

public:
  CachedProperties(Linkage L, bool local) : L(L), local(local) {}

  Linkage getLinkage() const { return L; }
  bool hasLocalOrUnnamedType() const { return local; }

  friend CachedProperties merge(CachedProperties L, CachedProperties R) {
    Linkage MergedLinkage = minLinkage(L.L, R.L);
    return CachedProperties(MergedLinkage, L.hasLocalOrUnnamedType() ||
                                               R.hasLocalOrUnnamedType());
  }
};

} // namespace

static CachedProperties computeCachedProperties(const Type *T);

namespace clang {

/// The type-property cache.  This is templated so as to be
/// instantiated at an internal type to prevent unnecessary symbol
/// leakage.
template <class Private> class TypePropertyCache {
public:
  static CachedProperties get(QualType T) {
    return get(T.getTypePtr());
  }

  static CachedProperties get(const Type *T) {
    ensure(T);
    return CachedProperties(T->TypeBits.getLinkage(),
                            T->TypeBits.hasLocalOrUnnamedType());
  }

  static void ensure(const Type *T) {
    // If the cache is valid, we're okay.
    if (T->TypeBits.isCacheValid()) return;

    // If this type is non-canonical, ask its canonical type for the
    // relevant information.
    if (!T->isCanonicalUnqualified()) {
      const Type *CT = T->getCanonicalTypeInternal().getTypePtr();
      ensure(CT);
      T->TypeBits.CacheValid = true;
      T->TypeBits.CachedLinkage = CT->TypeBits.CachedLinkage;
      T->TypeBits.CachedLocalOrUnnamed = CT->TypeBits.CachedLocalOrUnnamed;
      return;
    }

    // Compute the cached properties and then set the cache.
    CachedProperties Result = computeCachedProperties(T);
    T->TypeBits.CacheValid = true;
    T->TypeBits.CachedLinkage = llvm::to_underlying(Result.getLinkage());
    T->TypeBits.CachedLocalOrUnnamed = Result.hasLocalOrUnnamedType();
  }
};

} // namespace clang

// Instantiate the friend template at a private class.  In a
// reasonable implementation, these symbols will be internal.
// It is terrible that this is the best way to accomplish this.
namespace {

class Private {};

} // namespace

using Cache = TypePropertyCache<Private>;

static CachedProperties computeCachedProperties(const Type *T) {
  switch (T->getTypeClass()) {
#define TYPE(Class,Base)
#define NON_CANONICAL_TYPE(Class,Base) case Type::Class:
#include "clang/AST/TypeNodes.inc"
    llvm_unreachable("didn't expect a non-canonical type here");

#define TYPE(Class,Base)
#define DEPENDENT_TYPE(Class,Base) case Type::Class:
#define NON_CANONICAL_UNLESS_DEPENDENT_TYPE(Class,Base) case Type::Class:
#include "clang/AST/TypeNodes.inc"
    // Treat instantiation-dependent types as external.
    if (!T->isInstantiationDependentType()) T->dump();
    assert(T->isInstantiationDependentType());
    return CachedProperties(Linkage::External, false);

  case Type::Auto:
  case Type::DeducedTemplateSpecialization:
    // Give non-deduced 'auto' types external linkage. We should only see them
    // here in error recovery.
    return CachedProperties(Linkage::External, false);

  case Type::BitInt:
  case Type::Builtin:
    // C++ [basic.link]p8:
    //   A type is said to have linkage if and only if:
    //     - it is a fundamental type (3.9.1); or
    return CachedProperties(Linkage::External, false);

  case Type::Record:
  case Type::Enum: {
    const TagDecl *Tag = cast<TagType>(T)->getDecl();

    // C++ [basic.link]p8:
    //     - it is a class or enumeration type that is named (or has a name
    //       for linkage purposes (7.1.3)) and the name has linkage; or
    //     -  it is a specialization of a class template (14); or
    Linkage L = Tag->getLinkageInternal();
    bool IsLocalOrUnnamed =
      Tag->getDeclContext()->isFunctionOrMethod() ||
      !Tag->hasNameForLinkage();
    return CachedProperties(L, IsLocalOrUnnamed);
  }

    // C++ [basic.link]p8:
    //   - it is a compound type (3.9.2) other than a class or enumeration,
    //     compounded exclusively from types that have linkage; or
  case Type::Complex:
    return Cache::get(cast<ComplexType>(T)->getElementType());
  case Type::Pointer:
    return Cache::get(cast<PointerType>(T)->getPointeeType());
  case Type::BlockPointer:
    return Cache::get(cast<BlockPointerType>(T)->getPointeeType());
  case Type::LValueReference:
  case Type::RValueReference:
    return Cache::get(cast<ReferenceType>(T)->getPointeeType());
  case Type::MemberPointer: {
    const auto *MPT = cast<MemberPointerType>(T);
    return merge(Cache::get(MPT->getClass()),
                 Cache::get(MPT->getPointeeType()));
  }
  case Type::ConstantArray:
  case Type::IncompleteArray:
  case Type::VariableArray:
  case Type::ArrayParameter:
    return Cache::get(cast<ArrayType>(T)->getElementType());
  case Type::Vector:
  case Type::ExtVector:
    return Cache::get(cast<VectorType>(T)->getElementType());
  case Type::ConstantMatrix:
    return Cache::get(cast<ConstantMatrixType>(T)->getElementType());
  case Type::FunctionNoProto:
    return Cache::get(cast<FunctionType>(T)->getReturnType());
  case Type::FunctionProto: {
    const auto *FPT = cast<FunctionProtoType>(T);
    CachedProperties result = Cache::get(FPT->getReturnType());
    for (const auto &ai : FPT->param_types())
      result = merge(result, Cache::get(ai));
    return result;
  }
  case Type::ObjCInterface: {
    Linkage L = cast<ObjCInterfaceType>(T)->getDecl()->getLinkageInternal();
    return CachedProperties(L, false);
  }
  case Type::ObjCObject:
    return Cache::get(cast<ObjCObjectType>(T)->getBaseType());
  case Type::ObjCObjectPointer:
    return Cache::get(cast<ObjCObjectPointerType>(T)->getPointeeType());
  case Type::Atomic:
    return Cache::get(cast<AtomicType>(T)->getValueType());
  case Type::Pipe:
    return Cache::get(cast<PipeType>(T)->getElementType());
  }

  llvm_unreachable("unhandled type class");
}

/// Determine the linkage of this type.
Linkage Type::getLinkage() const {
  Cache::ensure(this);
  return TypeBits.getLinkage();
}

bool Type::hasUnnamedOrLocalType() const {
  Cache::ensure(this);
  return TypeBits.hasLocalOrUnnamedType();
}

LinkageInfo LinkageComputer::computeTypeLinkageInfo(const Type *T) {
  switch (T->getTypeClass()) {
#define TYPE(Class,Base)
#define NON_CANONICAL_TYPE(Class,Base) case Type::Class:
#include "clang/AST/TypeNodes.inc"
    llvm_unreachable("didn't expect a non-canonical type here");

#define TYPE(Class,Base)
#define DEPENDENT_TYPE(Class,Base) case Type::Class:
#define NON_CANONICAL_UNLESS_DEPENDENT_TYPE(Class,Base) case Type::Class:
#include "clang/AST/TypeNodes.inc"
    // Treat instantiation-dependent types as external.
    assert(T->isInstantiationDependentType());
    return LinkageInfo::external();

  case Type::BitInt:
  case Type::Builtin:
    return LinkageInfo::external();

  case Type::Auto:
  case Type::DeducedTemplateSpecialization:
    return LinkageInfo::external();

  case Type::Record:
  case Type::Enum:
    return getDeclLinkageAndVisibility(cast<TagType>(T)->getDecl());

  case Type::Complex:
    return computeTypeLinkageInfo(cast<ComplexType>(T)->getElementType());
  case Type::Pointer:
    return computeTypeLinkageInfo(cast<PointerType>(T)->getPointeeType());
  case Type::BlockPointer:
    return computeTypeLinkageInfo(cast<BlockPointerType>(T)->getPointeeType());
  case Type::LValueReference:
  case Type::RValueReference:
    return computeTypeLinkageInfo(cast<ReferenceType>(T)->getPointeeType());
  case Type::MemberPointer: {
    const auto *MPT = cast<MemberPointerType>(T);
    LinkageInfo LV = computeTypeLinkageInfo(MPT->getClass());
    LV.merge(computeTypeLinkageInfo(MPT->getPointeeType()));
    return LV;
  }
  case Type::ConstantArray:
  case Type::IncompleteArray:
  case Type::VariableArray:
  case Type::ArrayParameter:
    return computeTypeLinkageInfo(cast<ArrayType>(T)->getElementType());
  case Type::Vector:
  case Type::ExtVector:
    return computeTypeLinkageInfo(cast<VectorType>(T)->getElementType());
  case Type::ConstantMatrix:
    return computeTypeLinkageInfo(
        cast<ConstantMatrixType>(T)->getElementType());
  case Type::FunctionNoProto:
    return computeTypeLinkageInfo(cast<FunctionType>(T)->getReturnType());
  case Type::FunctionProto: {
    const auto *FPT = cast<FunctionProtoType>(T);
    LinkageInfo LV = computeTypeLinkageInfo(FPT->getReturnType());
    for (const auto &ai : FPT->param_types())
      LV.merge(computeTypeLinkageInfo(ai));
    return LV;
  }
  case Type::ObjCInterface:
    return getDeclLinkageAndVisibility(cast<ObjCInterfaceType>(T)->getDecl());
  case Type::ObjCObject:
    return computeTypeLinkageInfo(cast<ObjCObjectType>(T)->getBaseType());
  case Type::ObjCObjectPointer:
    return computeTypeLinkageInfo(
        cast<ObjCObjectPointerType>(T)->getPointeeType());
  case Type::Atomic:
    return computeTypeLinkageInfo(cast<AtomicType>(T)->getValueType());
  case Type::Pipe:
    return computeTypeLinkageInfo(cast<PipeType>(T)->getElementType());
  }

  llvm_unreachable("unhandled type class");
}

bool Type::isLinkageValid() const {
  if (!TypeBits.isCacheValid())
    return true;

  Linkage L = LinkageComputer{}
                  .computeTypeLinkageInfo(getCanonicalTypeInternal())
                  .getLinkage();
  return L == TypeBits.getLinkage();
}

LinkageInfo LinkageComputer::getTypeLinkageAndVisibility(const Type *T) {
  if (!T->isCanonicalUnqualified())
    return computeTypeLinkageInfo(T->getCanonicalTypeInternal());

  LinkageInfo LV = computeTypeLinkageInfo(T);
  assert(LV.getLinkage() == T->getLinkage());
  return LV;
}

LinkageInfo Type::getLinkageAndVisibility() const {
  return LinkageComputer{}.getTypeLinkageAndVisibility(this);
}

std::optional<NullabilityKind> Type::getNullability() const {
  QualType Type(this, 0);
  while (const auto *AT = Type->getAs<AttributedType>()) {
    // Check whether this is an attributed type with nullability
    // information.
    if (auto Nullability = AT->getImmediateNullability())
      return Nullability;

    Type = AT->getEquivalentType();
  }
  return std::nullopt;
}

bool Type::canHaveNullability(bool ResultIfUnknown) const {
  QualType type = getCanonicalTypeInternal();

  switch (type->getTypeClass()) {
  // We'll only see canonical types here.
#define NON_CANONICAL_TYPE(Class, Parent)       \
  case Type::Class:                             \
    llvm_unreachable("non-canonical type");
#define TYPE(Class, Parent)
#include "clang/AST/TypeNodes.inc"

  // Pointer types.
  case Type::Pointer:
  case Type::BlockPointer:
  case Type::MemberPointer:
  case Type::ObjCObjectPointer:
    return true;

  // Dependent types that could instantiate to pointer types.
  case Type::UnresolvedUsing:
  case Type::TypeOfExpr:
  case Type::TypeOf:
  case Type::Decltype:
  case Type::PackIndexing:
  case Type::UnaryTransform:
  case Type::TemplateTypeParm:
  case Type::SubstTemplateTypeParmPack:
  case Type::DependentName:
  case Type::DependentTemplateSpecialization:
  case Type::Auto:
  case Type::ReflectionSplice:
    return ResultIfUnknown;

  // Dependent template specializations could instantiate to pointer types.
  case Type::TemplateSpecialization:
    // If it's a known class template, we can already check if it's nullable.
    if (TemplateDecl *templateDecl =
            cast<TemplateSpecializationType>(type.getTypePtr())
                ->getTemplateName()
                .getAsTemplateDecl())
      if (auto *CTD = dyn_cast<ClassTemplateDecl>(templateDecl))
        return CTD->getTemplatedDecl()->hasAttr<TypeNullableAttr>();
    return ResultIfUnknown;

  case Type::Builtin:
    switch (cast<BuiltinType>(type.getTypePtr())->getKind()) {
      // Signed, unsigned, and floating-point types cannot have nullability.
#define SIGNED_TYPE(Id, SingletonId) case BuiltinType::Id:
#define UNSIGNED_TYPE(Id, SingletonId) case BuiltinType::Id:
#define FLOATING_TYPE(Id, SingletonId) case BuiltinType::Id:
#define BUILTIN_TYPE(Id, SingletonId)
#include "clang/AST/BuiltinTypes.def"
      return false;

    case BuiltinType::UnresolvedTemplate:
    // Dependent types that could instantiate to a pointer type.
    case BuiltinType::Dependent:
    case BuiltinType::Overload:
    case BuiltinType::BoundMember:
    case BuiltinType::PseudoObject:
    case BuiltinType::UnknownAny:
    case BuiltinType::ARCUnbridgedCast:
      return ResultIfUnknown;

    case BuiltinType::Void:
    case BuiltinType::ObjCId:
    case BuiltinType::ObjCClass:
    case BuiltinType::ObjCSel:
#define IMAGE_TYPE(ImgType, Id, SingletonId, Access, Suffix) \
    case BuiltinType::Id:
#include "clang/Basic/OpenCLImageTypes.def"
#define EXT_OPAQUE_TYPE(ExtType, Id, Ext) \
    case BuiltinType::Id:
#include "clang/Basic/OpenCLExtensionTypes.def"
    case BuiltinType::OCLSampler:
    case BuiltinType::OCLEvent:
    case BuiltinType::OCLClkEvent:
    case BuiltinType::OCLQueue:
    case BuiltinType::OCLReserveID:
#define SVE_TYPE(Name, Id, SingletonId) \
    case BuiltinType::Id:
#include "clang/Basic/AArch64SVEACLETypes.def"
#define PPC_VECTOR_TYPE(Name, Id, Size) \
    case BuiltinType::Id:
#include "clang/Basic/PPCTypes.def"
#define RVV_TYPE(Name, Id, SingletonId) case BuiltinType::Id:
#include "clang/Basic/RISCVVTypes.def"
#define WASM_TYPE(Name, Id, SingletonId) case BuiltinType::Id:
#include "clang/Basic/WebAssemblyReferenceTypes.def"
    case BuiltinType::BuiltinFn:
    case BuiltinType::NullPtr:
    case BuiltinType::MetaInfo:
    case BuiltinType::IncompleteMatrixIdx:
    case BuiltinType::ArraySection:
    case BuiltinType::OMPArrayShaping:
    case BuiltinType::OMPIterator:
      return false;
    }
    llvm_unreachable("unknown builtin type");

  case Type::Record: {
    const RecordDecl *RD = cast<RecordType>(type)->getDecl();
    // For template specializations, look only at primary template attributes.
    // This is a consistent regardless of whether the instantiation is known.
    if (const auto *CTSD = dyn_cast<ClassTemplateSpecializationDecl>(RD))
      return CTSD->getSpecializedTemplate()
          ->getTemplatedDecl()
          ->hasAttr<TypeNullableAttr>();
    return RD->hasAttr<TypeNullableAttr>();
  }

  // Non-pointer types.
  case Type::Complex:
  case Type::LValueReference:
  case Type::RValueReference:
  case Type::ConstantArray:
  case Type::IncompleteArray:
  case Type::VariableArray:
  case Type::DependentSizedArray:
  case Type::DependentVector:
  case Type::DependentSizedExtVector:
  case Type::Vector:
  case Type::ExtVector:
  case Type::ConstantMatrix:
  case Type::DependentSizedMatrix:
  case Type::DependentAddressSpace:
  case Type::FunctionProto:
  case Type::FunctionNoProto:
  case Type::DeducedTemplateSpecialization:
  case Type::Enum:
  case Type::InjectedClassName:
  case Type::PackExpansion:
  case Type::ObjCObject:
  case Type::ObjCInterface:
  case Type::Atomic:
  case Type::Pipe:
  case Type::BitInt:
  case Type::DependentBitInt:
  case Type::ArrayParameter:
    return false;
  }
  llvm_unreachable("bad type kind!");
}

std::optional<NullabilityKind> AttributedType::getImmediateNullability() const {
  if (getAttrKind() == attr::TypeNonNull)
    return NullabilityKind::NonNull;
  if (getAttrKind() == attr::TypeNullable)
    return NullabilityKind::Nullable;
  if (getAttrKind() == attr::TypeNullUnspecified)
    return NullabilityKind::Unspecified;
  if (getAttrKind() == attr::TypeNullableResult)
    return NullabilityKind::NullableResult;
  return std::nullopt;
}

std::optional<NullabilityKind>
AttributedType::stripOuterNullability(QualType &T) {
  QualType AttrTy = T;
  if (auto MacroTy = dyn_cast<MacroQualifiedType>(T))
    AttrTy = MacroTy->getUnderlyingType();

  if (auto attributed = dyn_cast<AttributedType>(AttrTy)) {
    if (auto nullability = attributed->getImmediateNullability()) {
      T = attributed->getModifiedType();
      return nullability;
    }
  }

  return std::nullopt;
}

bool Type::isBlockCompatibleObjCPointerType(ASTContext &ctx) const {
  const auto *objcPtr = getAs<ObjCObjectPointerType>();
  if (!objcPtr)
    return false;

  if (objcPtr->isObjCIdType()) {
    // id is always okay.
    return true;
  }

  // Blocks are NSObjects.
  if (ObjCInterfaceDecl *iface = objcPtr->getInterfaceDecl()) {
    if (iface->getIdentifier() != ctx.getNSObjectName())
      return false;

    // Continue to check qualifiers, below.
  } else if (objcPtr->isObjCQualifiedIdType()) {
    // Continue to check qualifiers, below.
  } else {
    return false;
  }

  // Check protocol qualifiers.
  for (ObjCProtocolDecl *proto : objcPtr->quals()) {
    // Blocks conform to NSObject and NSCopying.
    if (proto->getIdentifier() != ctx.getNSObjectName() &&
        proto->getIdentifier() != ctx.getNSCopyingName())
      return false;
  }

  return true;
}

Qualifiers::ObjCLifetime Type::getObjCARCImplicitLifetime() const {
  if (isObjCARCImplicitlyUnretainedType())
    return Qualifiers::OCL_ExplicitNone;
  return Qualifiers::OCL_Strong;
}

bool Type::isObjCARCImplicitlyUnretainedType() const {
  assert(isObjCLifetimeType() &&
         "cannot query implicit lifetime for non-inferrable type");

  const Type *canon = getCanonicalTypeInternal().getTypePtr();

  // Walk down to the base type.  We don't care about qualifiers for this.
  while (const auto *array = dyn_cast<ArrayType>(canon))
    canon = array->getElementType().getTypePtr();

  if (const auto *opt = dyn_cast<ObjCObjectPointerType>(canon)) {
    // Class and Class<Protocol> don't require retention.
    if (opt->getObjectType()->isObjCClass())
      return true;
  }

  return false;
}

bool Type::isObjCNSObjectType() const {
  if (const auto *typedefType = getAs<TypedefType>())
    return typedefType->getDecl()->hasAttr<ObjCNSObjectAttr>();
  return false;
}

bool Type::isObjCIndependentClassType() const {
  if (const auto *typedefType = getAs<TypedefType>())
    return typedefType->getDecl()->hasAttr<ObjCIndependentClassAttr>();
  return false;
}

bool Type::isObjCRetainableType() const {
  return isObjCObjectPointerType() ||
         isBlockPointerType() ||
         isObjCNSObjectType();
}

bool Type::isObjCIndirectLifetimeType() const {
  if (isObjCLifetimeType())
    return true;
  if (const auto *OPT = getAs<PointerType>())
    return OPT->getPointeeType()->isObjCIndirectLifetimeType();
  if (const auto *Ref = getAs<ReferenceType>())
    return Ref->getPointeeType()->isObjCIndirectLifetimeType();
  if (const auto *MemPtr = getAs<MemberPointerType>())
    return MemPtr->getPointeeType()->isObjCIndirectLifetimeType();
  return false;
}

/// Returns true if objects of this type have lifetime semantics under
/// ARC.
bool Type::isObjCLifetimeType() const {
  const Type *type = this;
  while (const ArrayType *array = type->getAsArrayTypeUnsafe())
    type = array->getElementType().getTypePtr();
  return type->isObjCRetainableType();
}

/// Determine whether the given type T is a "bridgable" Objective-C type,
/// which is either an Objective-C object pointer type or an
bool Type::isObjCARCBridgableType() const {
  return isObjCObjectPointerType() || isBlockPointerType();
}

/// Determine whether the given type T is a "bridgeable" C type.
bool Type::isCARCBridgableType() const {
  const auto *Pointer = getAs<PointerType>();
  if (!Pointer)
    return false;

  QualType Pointee = Pointer->getPointeeType();
  return Pointee->isVoidType() || Pointee->isRecordType();
}

/// Check if the specified type is the CUDA device builtin surface type.
bool Type::isCUDADeviceBuiltinSurfaceType() const {
  if (const auto *RT = getAs<RecordType>())
    return RT->getDecl()->hasAttr<CUDADeviceBuiltinSurfaceTypeAttr>();
  return false;
}

/// Check if the specified type is the CUDA device builtin texture type.
bool Type::isCUDADeviceBuiltinTextureType() const {
  if (const auto *RT = getAs<RecordType>())
    return RT->getDecl()->hasAttr<CUDADeviceBuiltinTextureTypeAttr>();
  return false;
}

bool Type::hasSizedVLAType() const {
  if (!isVariablyModifiedType()) return false;

  if (const auto *ptr = getAs<PointerType>())
    return ptr->getPointeeType()->hasSizedVLAType();
  if (const auto *ref = getAs<ReferenceType>())
    return ref->getPointeeType()->hasSizedVLAType();
  if (const ArrayType *arr = getAsArrayTypeUnsafe()) {
    if (isa<VariableArrayType>(arr) &&
        cast<VariableArrayType>(arr)->getSizeExpr())
      return true;

    return arr->getElementType()->hasSizedVLAType();
  }

  return false;
}

QualType::DestructionKind QualType::isDestructedTypeImpl(QualType type) {
  switch (type.getObjCLifetime()) {
  case Qualifiers::OCL_None:
  case Qualifiers::OCL_ExplicitNone:
  case Qualifiers::OCL_Autoreleasing:
    break;

  case Qualifiers::OCL_Strong:
    return DK_objc_strong_lifetime;
  case Qualifiers::OCL_Weak:
    return DK_objc_weak_lifetime;
  }

  if (const auto *RT =
          type->getBaseElementTypeUnsafe()->getAs<RecordType>()) {
    const RecordDecl *RD = RT->getDecl();
    if (const auto *CXXRD = dyn_cast<CXXRecordDecl>(RD)) {
      /// Check if this is a C++ object with a non-trivial destructor.
      if (CXXRD->hasDefinition() && !CXXRD->hasTrivialDestructor())
        return DK_cxx_destructor;
    } else {
      /// Check if this is a C struct that is non-trivial to destroy or an array
      /// that contains such a struct.
      if (RD->isNonTrivialToPrimitiveDestroy())
        return DK_nontrivial_c_struct;
    }
  }

  return DK_none;
}

CXXRecordDecl *MemberPointerType::getMostRecentCXXRecordDecl() const {
  return getClass()->getAsCXXRecordDecl()->getMostRecentNonInjectedDecl();
}

void clang::FixedPointValueToString(SmallVectorImpl<char> &Str,
                                    llvm::APSInt Val, unsigned Scale) {
  llvm::FixedPointSemantics FXSema(Val.getBitWidth(), Scale, Val.isSigned(),
                                   /*IsSaturated=*/false,
                                   /*HasUnsignedPadding=*/false);
  llvm::APFixedPoint(Val, FXSema).toString(Str);
}

AutoType::AutoType(QualType DeducedAsType, AutoTypeKeyword Keyword,
                   TypeDependence ExtraDependence, QualType Canon,
                   ConceptDecl *TypeConstraintConcept,
                   ArrayRef<TemplateArgument> TypeConstraintArgs)
    : DeducedType(Auto, DeducedAsType, ExtraDependence, Canon) {
  AutoTypeBits.Keyword = llvm::to_underlying(Keyword);
  AutoTypeBits.NumArgs = TypeConstraintArgs.size();
  this->TypeConstraintConcept = TypeConstraintConcept;
  assert(TypeConstraintConcept || AutoTypeBits.NumArgs == 0);
  if (TypeConstraintConcept) {
    auto *ArgBuffer =
        const_cast<TemplateArgument *>(getTypeConstraintArguments().data());
    for (const TemplateArgument &Arg : TypeConstraintArgs) {
      // We only syntactically depend on the constraint arguments. They don't
      // affect the deduced type, only its validity.
      addDependence(
          toSyntacticDependence(toTypeDependence(Arg.getDependence())));

      new (ArgBuffer++) TemplateArgument(Arg);
    }
  }
}

void AutoType::Profile(llvm::FoldingSetNodeID &ID, const ASTContext &Context,
                      QualType Deduced, AutoTypeKeyword Keyword,
                      bool IsDependent, ConceptDecl *CD,
                      ArrayRef<TemplateArgument> Arguments) {
  ID.AddPointer(Deduced.getAsOpaquePtr());
  ID.AddInteger((unsigned)Keyword);
  ID.AddBoolean(IsDependent);
  ID.AddPointer(CD);
  for (const TemplateArgument &Arg : Arguments)
    Arg.Profile(ID, Context);
}

void AutoType::Profile(llvm::FoldingSetNodeID &ID, const ASTContext &Context) {
  Profile(ID, Context, getDeducedType(), getKeyword(), isDependentType(),
          getTypeConstraintConcept(), getTypeConstraintArguments());
}<|MERGE_RESOLUTION|>--- conflicted
+++ resolved
@@ -638,7 +638,16 @@
   return false;
 }
 
-<<<<<<< HEAD
+bool Type::isStructureTypeWithFlexibleArrayMember() const {
+  const auto *RT = getAs<RecordType>();
+  if (!RT)
+    return false;
+  const auto *Decl = RT->getDecl();
+  if (!Decl->isStruct())
+    return false;
+  return Decl->hasFlexibleArrayMember();
+}
+
 bool Type::isMetaType() const {
   const Type *CanonType = getCanonicalTypeInternal().getTypePtr();
   if (CanonType != this)
@@ -648,16 +657,6 @@
   else if (auto *RD = getAsRecordDecl())
     return RD->isMetaType();
   return false;
-=======
-bool Type::isStructureTypeWithFlexibleArrayMember() const {
-  const auto *RT = getAs<RecordType>();
-  if (!RT)
-    return false;
-  const auto *Decl = RT->getDecl();
-  if (!Decl->isStruct())
-    return false;
-  return Decl->hasFlexibleArrayMember();
->>>>>>> 7eeec8e6
 }
 
 bool Type::isObjCBoxableRecordType() const {
