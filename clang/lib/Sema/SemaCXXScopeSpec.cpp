--- conflicted
+++ resolved
@@ -441,27 +441,6 @@
                      OnlyNamespace ? LookupNamespaceName
                                    : LookupNestedNameSpecifierName);
 
-<<<<<<< HEAD
-  // Determine where to perform name lookup
-  DeclContext *LookupCtx = nullptr;
-  bool isDependent = false;
-  if (IsCorrectedToColon)
-    *IsCorrectedToColon = false;
-  if (!ObjectType.isNull()) {
-    // This nested-name-specifier occurs in a member access expression, e.g.,
-    // x->B::f, and we are looking into the type of the object.
-    assert(!SS.isSet() && "ObjectType and scope specifier cannot coexist");
-    LookupCtx = computeDeclContext(ObjectType);
-    isDependent = ObjectType->isDependentType();
-  } else if (SS.isSet()) {
-    // This nested-name-specifier occurs after another nested-name-specifier,
-    // so look into the context associated with the prior nested-name-specifier.
-    LookupCtx = computeDeclContext(SS, EnteringContext);
-    isDependent = isDependentScopeSpecifier(SS);
-    Found.setContextRange(SS.getRange());
-  } else if (ScopeLookupResult && isa<DependentNamespaceDecl>(ScopeLookupResult)) {
-    isDependent = true;
-=======
   // C++ [basic.lookup.qual.general]p3:
   //   Qualified name lookup in a class, namespace, or enumeration performs a
   //   search of the scope associated with it except as specified below.
@@ -486,7 +465,6 @@
     // during instantiation.
     SS.Extend(Context, IdInfo.Identifier, IdInfo.IdentifierLoc, IdInfo.CCLoc);
     return false;
->>>>>>> d5ff21d5
   }
 
   bool ObjectTypeSearchedInScope = false;
