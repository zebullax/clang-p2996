//===------- SemaTemplateInstantiate.cpp - C++ Template Instantiation ------===/
//
// Copyright 2024 Bloomberg Finance L.P.
//
// Part of the LLVM Project, under the Apache License v2.0 with LLVM Exceptions.
// See https://llvm.org/LICENSE.txt for license information.
// SPDX-License-Identifier: Apache-2.0 WITH LLVM-exception
//===----------------------------------------------------------------------===/
//
//  This file implements C++ template instantiation.
//
//===----------------------------------------------------------------------===/

#include "TreeTransform.h"
#include "clang/AST/ASTConcept.h"
#include "clang/AST/ASTConsumer.h"
#include "clang/AST/ASTContext.h"
#include "clang/AST/ASTLambda.h"
#include "clang/AST/ASTMutationListener.h"
#include "clang/AST/DeclBase.h"
#include "clang/AST/DeclTemplate.h"
#include "clang/AST/Expr.h"
#include "clang/AST/ExprConcepts.h"
#include "clang/AST/PrettyDeclStackTrace.h"
#include "clang/AST/Type.h"
#include "clang/AST/TypeLoc.h"
#include "clang/AST/TypeVisitor.h"
#include "clang/Basic/LangOptions.h"
#include "clang/Basic/Stack.h"
#include "clang/Basic/TargetInfo.h"
#include "clang/Sema/DeclSpec.h"
#include "clang/Sema/EnterExpressionEvaluationContext.h"
#include "clang/Sema/Initialization.h"
#include "clang/Sema/Lookup.h"
#include "clang/Sema/Sema.h"
#include "clang/Sema/SemaConcept.h"
#include "clang/Sema/SemaInternal.h"
#include "clang/Sema/Template.h"
#include "clang/Sema/TemplateDeduction.h"
#include "clang/Sema/TemplateInstCallback.h"
#include "llvm/ADT/STLForwardCompat.h"
#include "llvm/ADT/StringExtras.h"
#include "llvm/Support/ErrorHandling.h"
#include "llvm/Support/TimeProfiler.h"
#include <optional>

using namespace clang;
using namespace sema;

//===----------------------------------------------------------------------===/
// Template Instantiation Support
//===----------------------------------------------------------------------===/

namespace {
namespace TemplateInstArgsHelpers {
struct Response {
  const Decl *NextDecl = nullptr;
  bool IsDone = false;
  bool ClearRelativeToPrimary = true;
  static Response Done() {
    Response R;
    R.IsDone = true;
    return R;
  }
  static Response ChangeDecl(const Decl *ND) {
    Response R;
    R.NextDecl = ND;
    return R;
  }
  static Response ChangeDecl(const DeclContext *Ctx) {
    Response R;
    R.NextDecl = Decl::castFromDeclContext(Ctx);
    return R;
  }

  static Response UseNextDecl(const Decl *CurDecl) {
    return ChangeDecl(CurDecl->getDeclContext());
  }

  static Response DontClearRelativeToPrimaryNextDecl(const Decl *CurDecl) {
    Response R = Response::UseNextDecl(CurDecl);
    R.ClearRelativeToPrimary = false;
    return R;
  }
};

// Retrieve the primary template for a lambda call operator. It's
// unfortunate that we only have the mappings of call operators rather
// than lambda classes.
const FunctionDecl *
getPrimaryTemplateOfGenericLambda(const FunctionDecl *LambdaCallOperator) {
  while (true) {
    if (auto *FTD = dyn_cast_if_present<FunctionTemplateDecl>(
            LambdaCallOperator->getDescribedTemplate());
        FTD && FTD->getInstantiatedFromMemberTemplate()) {
      LambdaCallOperator =
          FTD->getInstantiatedFromMemberTemplate()->getTemplatedDecl();
    } else if (auto *Prev = cast<CXXMethodDecl>(LambdaCallOperator)
                                ->getInstantiatedFromMemberFunction())
      LambdaCallOperator = Prev;
    else
      break;
  }
  return LambdaCallOperator;
}

struct EnclosingTypeAliasTemplateDetails {
  TypeAliasTemplateDecl *Template = nullptr;
  TypeAliasTemplateDecl *PrimaryTypeAliasDecl = nullptr;
  ArrayRef<TemplateArgument> AssociatedTemplateArguments;

  explicit operator bool() noexcept { return Template; }
};

// Find the enclosing type alias template Decl from CodeSynthesisContexts, as
// well as its primary template and instantiating template arguments.
EnclosingTypeAliasTemplateDetails
getEnclosingTypeAliasTemplateDecl(Sema &SemaRef) {
  for (auto &CSC : llvm::reverse(SemaRef.CodeSynthesisContexts)) {
    if (CSC.Kind != Sema::CodeSynthesisContext::SynthesisKind::
                        TypeAliasTemplateInstantiation)
      continue;
    EnclosingTypeAliasTemplateDetails Result;
    auto *TATD = cast<TypeAliasTemplateDecl>(CSC.Entity),
         *Next = TATD->getInstantiatedFromMemberTemplate();
    Result = {
        /*Template=*/TATD,
        /*PrimaryTypeAliasDecl=*/TATD,
        /*AssociatedTemplateArguments=*/CSC.template_arguments(),
    };
    while (Next) {
      Result.PrimaryTypeAliasDecl = Next;
      Next = Next->getInstantiatedFromMemberTemplate();
    }
    return Result;
  }
  return {};
}

// Check if we are currently inside of a lambda expression that is
// surrounded by a using alias declaration. e.g.
//   template <class> using type = decltype([](auto) { ^ }());
// By checking if:
//  1. The lambda expression and the using alias declaration share the
//  same declaration context.
//  2. They have the same template depth.
// We have to do so since a TypeAliasTemplateDecl (or a TypeAliasDecl) is never
// a DeclContext, nor does it have an associated specialization Decl from which
// we could collect these template arguments.
bool isLambdaEnclosedByTypeAliasDecl(
    const FunctionDecl *PrimaryLambdaCallOperator,
    const TypeAliasTemplateDecl *PrimaryTypeAliasDecl) {
  return cast<CXXRecordDecl>(PrimaryLambdaCallOperator->getDeclContext())
                 ->getTemplateDepth() ==
             PrimaryTypeAliasDecl->getTemplateDepth() &&
         getLambdaAwareParentOfDeclContext(
             const_cast<FunctionDecl *>(PrimaryLambdaCallOperator)) ==
             PrimaryTypeAliasDecl->getDeclContext();
}

// Add template arguments from a variable template instantiation.
Response
HandleVarTemplateSpec(const VarTemplateSpecializationDecl *VarTemplSpec,
                      MultiLevelTemplateArgumentList &Result,
                      bool SkipForSpecialization) {
  // For a class-scope explicit specialization, there are no template arguments
  // at this level, but there may be enclosing template arguments.
  if (VarTemplSpec->isClassScopeExplicitSpecialization())
    return Response::DontClearRelativeToPrimaryNextDecl(VarTemplSpec);

  // We're done when we hit an explicit specialization.
  if (VarTemplSpec->getSpecializationKind() == TSK_ExplicitSpecialization &&
      !isa<VarTemplatePartialSpecializationDecl>(VarTemplSpec))
    return Response::Done();

  // If this variable template specialization was instantiated from a
  // specialized member that is a variable template, we're done.
  assert(VarTemplSpec->getSpecializedTemplate() && "No variable template?");
  llvm::PointerUnion<VarTemplateDecl *, VarTemplatePartialSpecializationDecl *>
      Specialized = VarTemplSpec->getSpecializedTemplateOrPartial();
  if (VarTemplatePartialSpecializationDecl *Partial =
          Specialized.dyn_cast<VarTemplatePartialSpecializationDecl *>()) {
    if (!SkipForSpecialization)
      Result.addOuterTemplateArguments(
          Partial, VarTemplSpec->getTemplateInstantiationArgs().asArray(),
          /*Final=*/false);
    if (Partial->isMemberSpecialization())
      return Response::Done();
  } else {
    VarTemplateDecl *Tmpl = Specialized.get<VarTemplateDecl *>();
    if (!SkipForSpecialization)
      Result.addOuterTemplateArguments(
          Tmpl, VarTemplSpec->getTemplateInstantiationArgs().asArray(),
          /*Final=*/false);
    if (Tmpl->isMemberSpecialization())
      return Response::Done();
  }
  return Response::DontClearRelativeToPrimaryNextDecl(VarTemplSpec);
}

// If we have a template template parameter with translation unit context,
// then we're performing substitution into a default template argument of
// this template template parameter before we've constructed the template
// that will own this template template parameter. In this case, we
// use empty template parameter lists for all of the outer templates
// to avoid performing any substitutions.
Response
HandleDefaultTempArgIntoTempTempParam(const TemplateTemplateParmDecl *TTP,
                                      MultiLevelTemplateArgumentList &Result) {
  for (unsigned I = 0, N = TTP->getDepth() + 1; I != N; ++I)
    Result.addOuterTemplateArguments(std::nullopt);
  return Response::Done();
}

Response HandlePartialClassTemplateSpec(
    const ClassTemplatePartialSpecializationDecl *PartialClassTemplSpec,
    MultiLevelTemplateArgumentList &Result, bool SkipForSpecialization) {
  if (!SkipForSpecialization)
      Result.addOuterRetainedLevels(PartialClassTemplSpec->getTemplateDepth());
  return Response::Done();
}

// Add template arguments from a class template instantiation.
Response
HandleClassTemplateSpec(const ClassTemplateSpecializationDecl *ClassTemplSpec,
                        MultiLevelTemplateArgumentList &Result,
                        bool SkipForSpecialization) {
  if (!ClassTemplSpec->isClassScopeExplicitSpecialization()) {
    // We're done when we hit an explicit specialization.
    if (ClassTemplSpec->getSpecializationKind() == TSK_ExplicitSpecialization &&
        !isa<ClassTemplatePartialSpecializationDecl>(ClassTemplSpec))
      return Response::Done();

    if (!SkipForSpecialization)
      Result.addOuterTemplateArguments(
          const_cast<ClassTemplateSpecializationDecl *>(ClassTemplSpec),
          ClassTemplSpec->getTemplateInstantiationArgs().asArray(),
          /*Final=*/false);

    // If this class template specialization was instantiated from a
    // specialized member that is a class template, we're done.
    assert(ClassTemplSpec->getSpecializedTemplate() && "No class template?");
    if (ClassTemplSpec->getSpecializedTemplate()->isMemberSpecialization())
      return Response::Done();

    // If this was instantiated from a partial template specialization, we need
    // to get the next level of declaration context from the partial
    // specialization, as the ClassTemplateSpecializationDecl's
    // DeclContext/LexicalDeclContext will be for the primary template.
    if (auto *InstFromPartialTempl = ClassTemplSpec->getSpecializedTemplateOrPartial()
                      .dyn_cast<ClassTemplatePartialSpecializationDecl *>())
      return Response::ChangeDecl(InstFromPartialTempl->getLexicalDeclContext());
  }
  return Response::UseNextDecl(ClassTemplSpec);
}

Response HandleFunction(Sema &SemaRef, const FunctionDecl *Function,
                        MultiLevelTemplateArgumentList &Result,
                        const FunctionDecl *Pattern, bool RelativeToPrimary,
                        bool ForConstraintInstantiation) {
  // Add template arguments from a function template specialization.
  if (!RelativeToPrimary &&
      Function->getTemplateSpecializationKindForInstantiation() ==
          TSK_ExplicitSpecialization)
    return Response::Done();

  if (!RelativeToPrimary &&
      Function->getTemplateSpecializationKind() == TSK_ExplicitSpecialization) {
    // This is an implicit instantiation of an explicit specialization. We
    // don't get any template arguments from this function but might get
    // some from an enclosing template.
    return Response::UseNextDecl(Function);
  } else if (const TemplateArgumentList *TemplateArgs =
                 Function->getTemplateSpecializationArgs()) {
    // Add the template arguments for this specialization.
    Result.addOuterTemplateArguments(const_cast<FunctionDecl *>(Function),
                                     TemplateArgs->asArray(),
                                     /*Final=*/false);

    if (RelativeToPrimary &&
        (Function->getTemplateSpecializationKind() ==
             TSK_ExplicitSpecialization ||
         (Function->getFriendObjectKind() &&
          !Function->getPrimaryTemplate()->getFriendObjectKind())))
      return Response::UseNextDecl(Function);

    // If this function was instantiated from a specialized member that is
    // a function template, we're done.
    assert(Function->getPrimaryTemplate() && "No function template?");
    if (Function->getPrimaryTemplate()->isMemberSpecialization())
      return Response::Done();

    // If this function is a generic lambda specialization, we are done.
    if (!ForConstraintInstantiation &&
        isGenericLambdaCallOperatorOrStaticInvokerSpecialization(Function)) {
      // TypeAliasTemplateDecls should be taken into account, e.g.
      // when we're deducing the return type of a lambda.
      //
      // template <class> int Value = 0;
      // template <class T>
      // using T = decltype([]<int U = 0>() { return Value<T>; }());
      //
      if (auto TypeAlias = getEnclosingTypeAliasTemplateDecl(SemaRef)) {
        if (isLambdaEnclosedByTypeAliasDecl(
                /*PrimaryLambdaCallOperator=*/getPrimaryTemplateOfGenericLambda(
                    Function),
                /*PrimaryTypeAliasDecl=*/TypeAlias.PrimaryTypeAliasDecl))
          return Response::UseNextDecl(Function);
      }
      return Response::Done();
    }

  } else if (Function->getDescribedFunctionTemplate()) {
    assert(
        (ForConstraintInstantiation || Result.getNumSubstitutedLevels() == 0) &&
        "Outer template not instantiated?");
  }
  // If this is a friend or local declaration and it declares an entity at
  // namespace scope, take arguments from its lexical parent
  // instead of its semantic parent, unless of course the pattern we're
  // instantiating actually comes from the file's context!
  if ((Function->getFriendObjectKind() || Function->isLocalExternDecl()) &&
      Function->getNonTransparentDeclContext()->isFileContext() &&
      (!Pattern || !Pattern->getLexicalDeclContext()->isFileContext())) {
    return Response::ChangeDecl(Function->getLexicalDeclContext());
  }

  if (ForConstraintInstantiation && Function->getFriendObjectKind())
    return Response::ChangeDecl(Function->getLexicalDeclContext());
  return Response::UseNextDecl(Function);
}

Response HandleFunctionTemplateDecl(const FunctionTemplateDecl *FTD,
                                    MultiLevelTemplateArgumentList &Result) {
  if (!isa<ClassTemplateSpecializationDecl>(FTD->getDeclContext())) {
    Result.addOuterTemplateArguments(
        const_cast<FunctionTemplateDecl *>(FTD),
        const_cast<FunctionTemplateDecl *>(FTD)->getInjectedTemplateArgs(),
        /*Final=*/false);

    NestedNameSpecifier *NNS = FTD->getTemplatedDecl()->getQualifier();

    while (const Type *Ty = NNS ? NNS->getAsType() : nullptr) {
      if (NNS->isInstantiationDependent()) {
        if (const auto *TSTy = Ty->getAs<TemplateSpecializationType>()) {
          ArrayRef<TemplateArgument> Arguments = TSTy->template_arguments();
          // Prefer template arguments from the injected-class-type if possible.
          // For example,
          // ```cpp
          // template <class... Pack> struct S {
          //   template <class T> void foo();
          // };
          // template <class... Pack> template <class T>
          //           ^^^^^^^^^^^^^ InjectedTemplateArgs
          //           They're of kind TemplateArgument::Pack, not of
          //           TemplateArgument::Type.
          // void S<Pack...>::foo() {}
          //        ^^^^^^^
          //        TSTy->template_arguments() (which are of PackExpansionType)
          // ```
          // This meets the contract in
          // TreeTransform::TryExpandParameterPacks that the template arguments
          // for unexpanded parameters should be of a Pack kind.
          if (TSTy->isCurrentInstantiation()) {
            auto *RD = TSTy->getCanonicalTypeInternal()->getAsCXXRecordDecl();
            if (ClassTemplateDecl *CTD = RD->getDescribedClassTemplate())
              Arguments = CTD->getInjectedTemplateArgs();
            else if (auto *Specialization =
                         dyn_cast<ClassTemplateSpecializationDecl>(RD))
              Arguments =
                  Specialization->getTemplateInstantiationArgs().asArray();
          }
          Result.addOuterTemplateArguments(
              const_cast<FunctionTemplateDecl *>(FTD), Arguments,
              /*Final=*/false);
        }
      }

      NNS = NNS->getPrefix();
    }
  }

  return Response::ChangeDecl(FTD->getLexicalDeclContext());
}

Response HandleRecordDecl(Sema &SemaRef, const CXXRecordDecl *Rec,
                          MultiLevelTemplateArgumentList &Result,
                          ASTContext &Context,
                          bool ForConstraintInstantiation) {
  if (ClassTemplateDecl *ClassTemplate = Rec->getDescribedClassTemplate()) {
    assert(
        (ForConstraintInstantiation || Result.getNumSubstitutedLevels() == 0) &&
        "Outer template not instantiated?");
    if (ClassTemplate->isMemberSpecialization())
      return Response::Done();
    if (ForConstraintInstantiation)
      Result.addOuterTemplateArguments(const_cast<CXXRecordDecl *>(Rec),
                                       ClassTemplate->getInjectedTemplateArgs(),
                                       /*Final=*/false);
  }

  if (const MemberSpecializationInfo *MSInfo =
          Rec->getMemberSpecializationInfo())
    if (MSInfo->getTemplateSpecializationKind() == TSK_ExplicitSpecialization)
      return Response::Done();

  bool IsFriend = Rec->getFriendObjectKind() ||
                  (Rec->getDescribedClassTemplate() &&
                   Rec->getDescribedClassTemplate()->getFriendObjectKind());
  if (ForConstraintInstantiation && IsFriend &&
      Rec->getNonTransparentDeclContext()->isFileContext()) {
    return Response::ChangeDecl(Rec->getLexicalDeclContext());
  }

  // This is to make sure we pick up the VarTemplateSpecializationDecl or the
  // TypeAliasTemplateDecl that this lambda is defined inside of.
  if (Rec->isLambda()) {
    if (const Decl *LCD = Rec->getLambdaContextDecl())
      return Response::ChangeDecl(LCD);
    // Retrieve the template arguments for a using alias declaration.
    // This is necessary for constraint checking, since we always keep
    // constraints relative to the primary template.
    if (auto TypeAlias = getEnclosingTypeAliasTemplateDecl(SemaRef)) {
      const FunctionDecl *PrimaryLambdaCallOperator =
          getPrimaryTemplateOfGenericLambda(Rec->getLambdaCallOperator());
      if (isLambdaEnclosedByTypeAliasDecl(PrimaryLambdaCallOperator,
                                          TypeAlias.PrimaryTypeAliasDecl)) {
        Result.addOuterTemplateArguments(TypeAlias.Template,
                                         TypeAlias.AssociatedTemplateArguments,
                                         /*Final=*/false);
        // Visit the parent of the current type alias declaration rather than
        // the lambda thereof.
        // E.g., in the following example:
        // struct S {
        //  template <class> using T = decltype([]<Concept> {} ());
        // };
        // void foo() {
        //   S::T var;
        // }
        // The instantiated lambda expression (which we're visiting at 'var')
        // has a function DeclContext 'foo' rather than the Record DeclContext
        // S. This seems to be an oversight to me that we may want to set a
        // Sema Context from the CXXScopeSpec before substituting into T.
        return Response::ChangeDecl(TypeAlias.Template->getDeclContext());
      }
    }
  }

  return Response::UseNextDecl(Rec);
}

Response HandleImplicitConceptSpecializationDecl(
    const ImplicitConceptSpecializationDecl *CSD,
    MultiLevelTemplateArgumentList &Result) {
  Result.addOuterTemplateArguments(
      const_cast<ImplicitConceptSpecializationDecl *>(CSD),
      CSD->getTemplateArguments(),
      /*Final=*/false);
  return Response::UseNextDecl(CSD);
}

Response HandleGenericDeclContext(const Decl *CurDecl) {
  return Response::UseNextDecl(CurDecl);
}
} // namespace TemplateInstArgsHelpers
} // namespace

/// Retrieve the template argument list(s) that should be used to
/// instantiate the definition of the given declaration.
///
/// \param ND the declaration for which we are computing template instantiation
/// arguments.
///
/// \param DC In the event we don't HAVE a declaration yet, we instead provide
///  the decl context where it will be created.  In this case, the `Innermost`
///  should likely be provided.  If ND is non-null, this is ignored.
///
/// \param Innermost if non-NULL, specifies a template argument list for the
/// template declaration passed as ND.
///
/// \param RelativeToPrimary true if we should get the template
/// arguments relative to the primary template, even when we're
/// dealing with a specialization. This is only relevant for function
/// template specializations.
///
/// \param Pattern If non-NULL, indicates the pattern from which we will be
/// instantiating the definition of the given declaration, \p ND. This is
/// used to determine the proper set of template instantiation arguments for
/// friend function template specializations.
///
/// \param ForConstraintInstantiation when collecting arguments,
/// ForConstraintInstantiation indicates we should continue looking when
/// encountering a lambda generic call operator, and continue looking for
/// arguments on an enclosing class template.

MultiLevelTemplateArgumentList Sema::getTemplateInstantiationArgs(
    const NamedDecl *ND, const DeclContext *DC, bool Final,
    std::optional<ArrayRef<TemplateArgument>> Innermost, bool RelativeToPrimary,
    const FunctionDecl *Pattern, bool ForConstraintInstantiation,
    bool SkipForSpecialization) {
  assert((ND || DC) && "Can't find arguments for a decl if one isn't provided");
  // Accumulate the set of template argument lists in this structure.
  MultiLevelTemplateArgumentList Result;

  using namespace TemplateInstArgsHelpers;
  const Decl *CurDecl = ND;

  if (!CurDecl)
    CurDecl = Decl::castFromDeclContext(DC);

  if (Innermost) {
    Result.addOuterTemplateArguments(const_cast<NamedDecl *>(ND), *Innermost,
                                     Final);
    // Populate placeholder template arguments for TemplateTemplateParmDecls.
    // This is essential for the case e.g.
    //
    // template <class> concept Concept = false;
    // template <template <Concept C> class T> void foo(T<int>)
    //
    // where parameter C has a depth of 1 but the substituting argument `int`
    // has a depth of 0.
    if (const auto *TTP = dyn_cast<TemplateTemplateParmDecl>(CurDecl))
      HandleDefaultTempArgIntoTempTempParam(TTP, Result);
    CurDecl = Response::UseNextDecl(CurDecl).NextDecl;
  }

  while (!CurDecl->isFileContextDecl()) {
    Response R;
    if (const auto *VarTemplSpec =
            dyn_cast<VarTemplateSpecializationDecl>(CurDecl)) {
      R = HandleVarTemplateSpec(VarTemplSpec, Result, SkipForSpecialization);
    } else if (const auto *PartialClassTemplSpec =
                   dyn_cast<ClassTemplatePartialSpecializationDecl>(CurDecl)) {
      R = HandlePartialClassTemplateSpec(PartialClassTemplSpec, Result,
                                         SkipForSpecialization);
    } else if (const auto *ClassTemplSpec =
                   dyn_cast<ClassTemplateSpecializationDecl>(CurDecl)) {
      R = HandleClassTemplateSpec(ClassTemplSpec, Result,
                                  SkipForSpecialization);
    } else if (const auto *Function = dyn_cast<FunctionDecl>(CurDecl)) {
      R = HandleFunction(*this, Function, Result, Pattern, RelativeToPrimary,
                         ForConstraintInstantiation);
    } else if (const auto *Rec = dyn_cast<CXXRecordDecl>(CurDecl)) {
      R = HandleRecordDecl(*this, Rec, Result, Context,
                           ForConstraintInstantiation);
    } else if (const auto *CSD =
                   dyn_cast<ImplicitConceptSpecializationDecl>(CurDecl)) {
      R = HandleImplicitConceptSpecializationDecl(CSD, Result);
    } else if (const auto *FTD = dyn_cast<FunctionTemplateDecl>(CurDecl)) {
      R = HandleFunctionTemplateDecl(FTD, Result);
    } else if (const auto *CTD = dyn_cast<ClassTemplateDecl>(CurDecl)) {
      R = Response::ChangeDecl(CTD->getLexicalDeclContext());
    } else if (!isa<DeclContext>(CurDecl)) {
      R = Response::DontClearRelativeToPrimaryNextDecl(CurDecl);
      if (const auto *TTP = dyn_cast<TemplateTemplateParmDecl>(CurDecl)) {
        R = HandleDefaultTempArgIntoTempTempParam(TTP, Result);
      }
    } else {
      R = HandleGenericDeclContext(CurDecl);
    }

    if (R.IsDone)
      return Result;
    if (R.ClearRelativeToPrimary)
      RelativeToPrimary = false;
    assert(R.NextDecl);
    CurDecl = R.NextDecl;
  }

  return Result;
}

bool Sema::CodeSynthesisContext::isInstantiationRecord() const {
  switch (Kind) {
  case TemplateInstantiation:
  case ExceptionSpecInstantiation:
  case DefaultTemplateArgumentInstantiation:
  case DefaultFunctionArgumentInstantiation:
  case ExplicitTemplateArgumentSubstitution:
  case DeducedTemplateArgumentSubstitution:
  case PriorTemplateArgumentSubstitution:
  case ConstraintsCheck:
  case NestedRequirementConstraintsCheck:
  case ExpansionStmtInstantiation:
    return true;

  case RequirementInstantiation:
  case RequirementParameterInstantiation:
  case DefaultTemplateArgumentChecking:
  case DeclaringSpecialMember:
  case DeclaringImplicitEqualityComparison:
  case DefiningSynthesizedFunction:
  case ExceptionSpecEvaluation:
  case ConstraintSubstitution:
  case ParameterMappingSubstitution:
  case ConstraintNormalization:
  case RewritingOperatorAsSpaceship:
  case InitializingStructuredBinding:
  case MarkingClassDllexported:
  case BuildingBuiltinDumpStructCall:
  case LambdaExpressionSubstitution:
  case BuildingDeductionGuides:
  case TypeAliasTemplateInstantiation:
    return false;

  // This function should never be called when Kind's value is Memoization.
  case Memoization:
    break;
  }

  llvm_unreachable("Invalid SynthesisKind!");
}

Sema::InstantiatingTemplate::InstantiatingTemplate(
    Sema &SemaRef, CodeSynthesisContext::SynthesisKind Kind,
    SourceLocation PointOfInstantiation, SourceRange InstantiationRange,
    Decl *Entity, NamedDecl *Template, ArrayRef<TemplateArgument> TemplateArgs,
    sema::TemplateDeductionInfo *DeductionInfo)
    : SemaRef(SemaRef) {
  // Don't allow further instantiation if a fatal error and an uncompilable
  // error have occurred. Any diagnostics we might have raised will not be
  // visible, and we do not need to construct a correct AST.
  if (SemaRef.Diags.hasFatalErrorOccurred() &&
      SemaRef.hasUncompilableErrorOccurred()) {
    Invalid = true;
    return;
  }
  Invalid = CheckInstantiationDepth(PointOfInstantiation, InstantiationRange);
  if (!Invalid) {
    CodeSynthesisContext Inst;
    Inst.Kind = Kind;
    Inst.PointOfInstantiation = PointOfInstantiation;
    Inst.Entity = Entity;
    Inst.Template = Template;
    Inst.TemplateArgs = TemplateArgs.data();
    Inst.NumTemplateArgs = TemplateArgs.size();
    Inst.DeductionInfo = DeductionInfo;
    Inst.InstantiationRange = InstantiationRange;
    SemaRef.pushCodeSynthesisContext(Inst);

    AlreadyInstantiating = !Inst.Entity ? false :
        !SemaRef.InstantiatingSpecializations
             .insert({Inst.Entity->getCanonicalDecl(), Inst.Kind})
             .second;
    atTemplateBegin(SemaRef.TemplateInstCallbacks, SemaRef, Inst);
  }
}

Sema::InstantiatingTemplate::InstantiatingTemplate(
    Sema &SemaRef, SourceLocation PointOfInstantiation, Decl *Entity,
    SourceRange InstantiationRange)
    : InstantiatingTemplate(SemaRef,
                            CodeSynthesisContext::TemplateInstantiation,
                            PointOfInstantiation, InstantiationRange, Entity) {}

Sema::InstantiatingTemplate::InstantiatingTemplate(
    Sema &SemaRef, SourceLocation PointOfInstantiation, FunctionDecl *Entity,
    ExceptionSpecification, SourceRange InstantiationRange)
    : InstantiatingTemplate(
          SemaRef, CodeSynthesisContext::ExceptionSpecInstantiation,
          PointOfInstantiation, InstantiationRange, Entity) {}

Sema::InstantiatingTemplate::InstantiatingTemplate(
    Sema &SemaRef, SourceLocation PointOfInstantiation, TemplateParameter Param,
    TemplateDecl *Template, ArrayRef<TemplateArgument> TemplateArgs,
    SourceRange InstantiationRange)
    : InstantiatingTemplate(
          SemaRef,
          CodeSynthesisContext::DefaultTemplateArgumentInstantiation,
          PointOfInstantiation, InstantiationRange, getAsNamedDecl(Param),
          Template, TemplateArgs) {}

Sema::InstantiatingTemplate::InstantiatingTemplate(
    Sema &SemaRef, SourceLocation PointOfInstantiation,
    FunctionTemplateDecl *FunctionTemplate,
    ArrayRef<TemplateArgument> TemplateArgs,
    CodeSynthesisContext::SynthesisKind Kind,
    sema::TemplateDeductionInfo &DeductionInfo, SourceRange InstantiationRange)
    : InstantiatingTemplate(SemaRef, Kind, PointOfInstantiation,
                            InstantiationRange, FunctionTemplate, nullptr,
                            TemplateArgs, &DeductionInfo) {
  assert(Kind == CodeSynthesisContext::ExplicitTemplateArgumentSubstitution ||
         Kind == CodeSynthesisContext::DeducedTemplateArgumentSubstitution ||
         Kind == CodeSynthesisContext::BuildingDeductionGuides);
}

Sema::InstantiatingTemplate::InstantiatingTemplate(
    Sema &SemaRef, SourceLocation PointOfInstantiation,
    TemplateDecl *Template,
    ArrayRef<TemplateArgument> TemplateArgs,
    sema::TemplateDeductionInfo &DeductionInfo, SourceRange InstantiationRange)
    : InstantiatingTemplate(
          SemaRef,
          CodeSynthesisContext::DeducedTemplateArgumentSubstitution,
          PointOfInstantiation, InstantiationRange, Template, nullptr,
          TemplateArgs, &DeductionInfo) {}

Sema::InstantiatingTemplate::InstantiatingTemplate(
    Sema &SemaRef, SourceLocation PointOfInstantiation,
    ClassTemplatePartialSpecializationDecl *PartialSpec,
    ArrayRef<TemplateArgument> TemplateArgs,
    sema::TemplateDeductionInfo &DeductionInfo, SourceRange InstantiationRange)
    : InstantiatingTemplate(
          SemaRef,
          CodeSynthesisContext::DeducedTemplateArgumentSubstitution,
          PointOfInstantiation, InstantiationRange, PartialSpec, nullptr,
          TemplateArgs, &DeductionInfo) {}

Sema::InstantiatingTemplate::InstantiatingTemplate(
    Sema &SemaRef, SourceLocation PointOfInstantiation,
    VarTemplatePartialSpecializationDecl *PartialSpec,
    ArrayRef<TemplateArgument> TemplateArgs,
    sema::TemplateDeductionInfo &DeductionInfo, SourceRange InstantiationRange)
    : InstantiatingTemplate(
          SemaRef,
          CodeSynthesisContext::DeducedTemplateArgumentSubstitution,
          PointOfInstantiation, InstantiationRange, PartialSpec, nullptr,
          TemplateArgs, &DeductionInfo) {}

Sema::InstantiatingTemplate::InstantiatingTemplate(
    Sema &SemaRef, SourceLocation PointOfInstantiation, ParmVarDecl *Param,
    ArrayRef<TemplateArgument> TemplateArgs, SourceRange InstantiationRange)
    : InstantiatingTemplate(
          SemaRef,
          CodeSynthesisContext::DefaultFunctionArgumentInstantiation,
          PointOfInstantiation, InstantiationRange, Param, nullptr,
          TemplateArgs) {}

Sema::InstantiatingTemplate::InstantiatingTemplate(
    Sema &SemaRef, SourceLocation PointOfInstantiation, NamedDecl *Template,
    NonTypeTemplateParmDecl *Param, ArrayRef<TemplateArgument> TemplateArgs,
    SourceRange InstantiationRange)
    : InstantiatingTemplate(
          SemaRef,
          CodeSynthesisContext::PriorTemplateArgumentSubstitution,
          PointOfInstantiation, InstantiationRange, Param, Template,
          TemplateArgs) {}

Sema::InstantiatingTemplate::InstantiatingTemplate(
    Sema &SemaRef, SourceLocation PointOfInstantiation, NamedDecl *Template,
    TemplateTemplateParmDecl *Param, ArrayRef<TemplateArgument> TemplateArgs,
    SourceRange InstantiationRange)
    : InstantiatingTemplate(
          SemaRef,
          CodeSynthesisContext::PriorTemplateArgumentSubstitution,
          PointOfInstantiation, InstantiationRange, Param, Template,
          TemplateArgs) {}

Sema::InstantiatingTemplate::InstantiatingTemplate(
    Sema &SemaRef, SourceLocation PointOfInstantiation,
    TypeAliasTemplateDecl *Entity, ArrayRef<TemplateArgument> TemplateArgs,
    SourceRange InstantiationRange)
    : InstantiatingTemplate(
          SemaRef, CodeSynthesisContext::TypeAliasTemplateInstantiation,
          PointOfInstantiation, InstantiationRange, /*Entity=*/Entity,
          /*Template=*/nullptr, TemplateArgs) {}

Sema::InstantiatingTemplate::InstantiatingTemplate(
    Sema &SemaRef, SourceLocation PointOfInstantiation, TemplateDecl *Template,
    NamedDecl *Param, ArrayRef<TemplateArgument> TemplateArgs,
    SourceRange InstantiationRange)
    : InstantiatingTemplate(
          SemaRef, CodeSynthesisContext::DefaultTemplateArgumentChecking,
          PointOfInstantiation, InstantiationRange, Param, Template,
          TemplateArgs) {}

Sema::InstantiatingTemplate::InstantiatingTemplate(
    Sema &SemaRef, SourceLocation PointOfInstantiation,
    concepts::Requirement *Req, sema::TemplateDeductionInfo &DeductionInfo,
    SourceRange InstantiationRange)
    : InstantiatingTemplate(
          SemaRef, CodeSynthesisContext::RequirementInstantiation,
          PointOfInstantiation, InstantiationRange, /*Entity=*/nullptr,
          /*Template=*/nullptr, /*TemplateArgs=*/std::nullopt, &DeductionInfo) {
}

Sema::InstantiatingTemplate::InstantiatingTemplate(
    Sema &SemaRef, SourceLocation PointOfInstantiation,
    CXXExpansionStmt *ExpansionStmt, ArrayRef<TemplateArgument> TArgs,
    SourceRange InstantiationRange)
    : InstantiatingTemplate(
          SemaRef, CodeSynthesisContext::ExpansionStmtInstantiation,
          PointOfInstantiation, InstantiationRange, /*Entity=*/nullptr,
          /*Template=*/nullptr, /*TemplateArgs=*/TArgs) {}

Sema::InstantiatingTemplate::InstantiatingTemplate(
    Sema &SemaRef, SourceLocation PointOfInstantiation,
    concepts::NestedRequirement *Req, ConstraintsCheck,
    SourceRange InstantiationRange)
    : InstantiatingTemplate(
          SemaRef, CodeSynthesisContext::NestedRequirementConstraintsCheck,
          PointOfInstantiation, InstantiationRange, /*Entity=*/nullptr,
          /*Template=*/nullptr, /*TemplateArgs=*/std::nullopt) {}

Sema::InstantiatingTemplate::InstantiatingTemplate(
    Sema &SemaRef, SourceLocation PointOfInstantiation, const RequiresExpr *RE,
    sema::TemplateDeductionInfo &DeductionInfo, SourceRange InstantiationRange)
    : InstantiatingTemplate(
          SemaRef, CodeSynthesisContext::RequirementParameterInstantiation,
          PointOfInstantiation, InstantiationRange, /*Entity=*/nullptr,
          /*Template=*/nullptr, /*TemplateArgs=*/std::nullopt, &DeductionInfo) {
}

Sema::InstantiatingTemplate::InstantiatingTemplate(
    Sema &SemaRef, SourceLocation PointOfInstantiation,
    ConstraintsCheck, NamedDecl *Template,
    ArrayRef<TemplateArgument> TemplateArgs, SourceRange InstantiationRange)
    : InstantiatingTemplate(
          SemaRef, CodeSynthesisContext::ConstraintsCheck,
          PointOfInstantiation, InstantiationRange, Template, nullptr,
          TemplateArgs) {}

Sema::InstantiatingTemplate::InstantiatingTemplate(
    Sema &SemaRef, SourceLocation PointOfInstantiation,
    ConstraintSubstitution, NamedDecl *Template,
    sema::TemplateDeductionInfo &DeductionInfo, SourceRange InstantiationRange)
    : InstantiatingTemplate(
          SemaRef, CodeSynthesisContext::ConstraintSubstitution,
          PointOfInstantiation, InstantiationRange, Template, nullptr,
          {}, &DeductionInfo) {}

Sema::InstantiatingTemplate::InstantiatingTemplate(
    Sema &SemaRef, SourceLocation PointOfInstantiation,
    ConstraintNormalization, NamedDecl *Template,
    SourceRange InstantiationRange)
    : InstantiatingTemplate(
          SemaRef, CodeSynthesisContext::ConstraintNormalization,
          PointOfInstantiation, InstantiationRange, Template) {}

Sema::InstantiatingTemplate::InstantiatingTemplate(
    Sema &SemaRef, SourceLocation PointOfInstantiation,
    ParameterMappingSubstitution, NamedDecl *Template,
    SourceRange InstantiationRange)
    : InstantiatingTemplate(
          SemaRef, CodeSynthesisContext::ParameterMappingSubstitution,
          PointOfInstantiation, InstantiationRange, Template) {}

Sema::InstantiatingTemplate::InstantiatingTemplate(
    Sema &SemaRef, SourceLocation PointOfInstantiation, TemplateDecl *Entity,
    BuildingDeductionGuidesTag, SourceRange InstantiationRange)
    : InstantiatingTemplate(
          SemaRef, CodeSynthesisContext::BuildingDeductionGuides,
          PointOfInstantiation, InstantiationRange, Entity) {}


void Sema::pushCodeSynthesisContext(CodeSynthesisContext Ctx) {
  Ctx.SavedInNonInstantiationSFINAEContext = InNonInstantiationSFINAEContext;
  InNonInstantiationSFINAEContext = false;

  CodeSynthesisContexts.push_back(Ctx);

  if (!Ctx.isInstantiationRecord())
    ++NonInstantiationEntries;

  // Check to see if we're low on stack space. We can't do anything about this
  // from here, but we can at least warn the user.
  if (isStackNearlyExhausted())
    warnStackExhausted(Ctx.PointOfInstantiation);
}

void Sema::popCodeSynthesisContext() {
  auto &Active = CodeSynthesisContexts.back();
  if (!Active.isInstantiationRecord()) {
    assert(NonInstantiationEntries > 0);
    --NonInstantiationEntries;
  }

  InNonInstantiationSFINAEContext = Active.SavedInNonInstantiationSFINAEContext;

  // Name lookup no longer looks in this template's defining module.
  assert(CodeSynthesisContexts.size() >=
             CodeSynthesisContextLookupModules.size() &&
         "forgot to remove a lookup module for a template instantiation");
  if (CodeSynthesisContexts.size() ==
      CodeSynthesisContextLookupModules.size()) {
    if (Module *M = CodeSynthesisContextLookupModules.back())
      LookupModulesCache.erase(M);
    CodeSynthesisContextLookupModules.pop_back();
  }

  // If we've left the code synthesis context for the current context stack,
  // stop remembering that we've emitted that stack.
  if (CodeSynthesisContexts.size() ==
      LastEmittedCodeSynthesisContextDepth)
    LastEmittedCodeSynthesisContextDepth = 0;

  CodeSynthesisContexts.pop_back();
}

void Sema::InstantiatingTemplate::Clear() {
  if (!Invalid) {
    if (!AlreadyInstantiating) {
      auto &Active = SemaRef.CodeSynthesisContexts.back();
      if (Active.Entity)
        SemaRef.InstantiatingSpecializations.erase(
            {Active.Entity->getCanonicalDecl(), Active.Kind});
    }

    atTemplateEnd(SemaRef.TemplateInstCallbacks, SemaRef,
                  SemaRef.CodeSynthesisContexts.back());

    SemaRef.popCodeSynthesisContext();
    Invalid = true;
  }
}

static std::string convertCallArgsToString(Sema &S,
                                           llvm::ArrayRef<const Expr *> Args) {
  std::string Result;
  llvm::raw_string_ostream OS(Result);
  llvm::ListSeparator Comma;
  for (const Expr *Arg : Args) {
    OS << Comma;
    Arg->IgnoreParens()->printPretty(OS, nullptr,
                                     S.Context.getPrintingPolicy());
  }
  return Result;
}

bool Sema::InstantiatingTemplate::CheckInstantiationDepth(
                                        SourceLocation PointOfInstantiation,
                                           SourceRange InstantiationRange) {
  assert(SemaRef.NonInstantiationEntries <=
         SemaRef.CodeSynthesisContexts.size());
  if ((SemaRef.CodeSynthesisContexts.size() -
          SemaRef.NonInstantiationEntries)
        <= SemaRef.getLangOpts().InstantiationDepth)
    return false;

  SemaRef.Diag(PointOfInstantiation,
               diag::err_template_recursion_depth_exceeded)
    << SemaRef.getLangOpts().InstantiationDepth
    << InstantiationRange;
  SemaRef.Diag(PointOfInstantiation, diag::note_template_recursion_depth)
    << SemaRef.getLangOpts().InstantiationDepth;
  return true;
}

/// Prints the current instantiation stack through a series of
/// notes.
void Sema::PrintInstantiationStack() {
  // Determine which template instantiations to skip, if any.
  unsigned SkipStart = CodeSynthesisContexts.size(), SkipEnd = SkipStart;
  unsigned Limit = Diags.getTemplateBacktraceLimit();
  if (Limit && Limit < CodeSynthesisContexts.size()) {
    SkipStart = Limit / 2 + Limit % 2;
    SkipEnd = CodeSynthesisContexts.size() - Limit / 2;
  }

  // FIXME: In all of these cases, we need to show the template arguments
  unsigned InstantiationIdx = 0;
  for (SmallVectorImpl<CodeSynthesisContext>::reverse_iterator
         Active = CodeSynthesisContexts.rbegin(),
         ActiveEnd = CodeSynthesisContexts.rend();
       Active != ActiveEnd;
       ++Active, ++InstantiationIdx) {
    // Skip this instantiation?
    if (InstantiationIdx >= SkipStart && InstantiationIdx < SkipEnd) {
      if (InstantiationIdx == SkipStart) {
        // Note that we're skipping instantiations.
        Diags.Report(Active->PointOfInstantiation,
                     diag::note_instantiation_contexts_suppressed)
          << unsigned(CodeSynthesisContexts.size() - Limit);
      }
      continue;
    }

    switch (Active->Kind) {
    case CodeSynthesisContext::TemplateInstantiation: {
      Decl *D = Active->Entity;
      if (CXXRecordDecl *Record = dyn_cast<CXXRecordDecl>(D)) {
        unsigned DiagID = diag::note_template_member_class_here;
        if (isa<ClassTemplateSpecializationDecl>(Record))
          DiagID = diag::note_template_class_instantiation_here;
        Diags.Report(Active->PointOfInstantiation, DiagID)
          << Record << Active->InstantiationRange;
      } else if (FunctionDecl *Function = dyn_cast<FunctionDecl>(D)) {
        unsigned DiagID;
        if (Function->getPrimaryTemplate())
          DiagID = diag::note_function_template_spec_here;
        else
          DiagID = diag::note_template_member_function_here;
        Diags.Report(Active->PointOfInstantiation, DiagID)
          << Function
          << Active->InstantiationRange;
      } else if (VarDecl *VD = dyn_cast<VarDecl>(D)) {
        Diags.Report(Active->PointOfInstantiation,
                     VD->isStaticDataMember()?
                       diag::note_template_static_data_member_def_here
                     : diag::note_template_variable_def_here)
          << VD
          << Active->InstantiationRange;
      } else if (EnumDecl *ED = dyn_cast<EnumDecl>(D)) {
        Diags.Report(Active->PointOfInstantiation,
                     diag::note_template_enum_def_here)
          << ED
          << Active->InstantiationRange;
      } else if (FieldDecl *FD = dyn_cast<FieldDecl>(D)) {
        Diags.Report(Active->PointOfInstantiation,
                     diag::note_template_nsdmi_here)
            << FD << Active->InstantiationRange;
      } else if (ClassTemplateDecl *CTD = dyn_cast<ClassTemplateDecl>(D)) {
        Diags.Report(Active->PointOfInstantiation,
                     diag::note_template_class_instantiation_here)
            << CTD << Active->InstantiationRange;
      }
      break;
    }

    case CodeSynthesisContext::DefaultTemplateArgumentInstantiation: {
      TemplateDecl *Template = cast<TemplateDecl>(Active->Template);
      SmallString<128> TemplateArgsStr;
      llvm::raw_svector_ostream OS(TemplateArgsStr);
      Template->printName(OS, getPrintingPolicy());
      printTemplateArgumentList(OS, Active->template_arguments(),
                                getPrintingPolicy());
      Diags.Report(Active->PointOfInstantiation,
                   diag::note_default_arg_instantiation_here)
        << OS.str()
        << Active->InstantiationRange;
      break;
    }

    case CodeSynthesisContext::ExplicitTemplateArgumentSubstitution: {
      FunctionTemplateDecl *FnTmpl = cast<FunctionTemplateDecl>(Active->Entity);
      Diags.Report(Active->PointOfInstantiation,
                   diag::note_explicit_template_arg_substitution_here)
        << FnTmpl
        << getTemplateArgumentBindingsText(FnTmpl->getTemplateParameters(),
                                           Active->TemplateArgs,
                                           Active->NumTemplateArgs)
        << Active->InstantiationRange;
      break;
    }

    case CodeSynthesisContext::DeducedTemplateArgumentSubstitution: {
      if (FunctionTemplateDecl *FnTmpl =
              dyn_cast<FunctionTemplateDecl>(Active->Entity)) {
        Diags.Report(Active->PointOfInstantiation,
                     diag::note_function_template_deduction_instantiation_here)
          << FnTmpl
          << getTemplateArgumentBindingsText(FnTmpl->getTemplateParameters(),
                                             Active->TemplateArgs,
                                             Active->NumTemplateArgs)
          << Active->InstantiationRange;
      } else {
        bool IsVar = isa<VarTemplateDecl>(Active->Entity) ||
                     isa<VarTemplateSpecializationDecl>(Active->Entity);
        bool IsTemplate = false;
        TemplateParameterList *Params;
        if (auto *D = dyn_cast<TemplateDecl>(Active->Entity)) {
          IsTemplate = true;
          Params = D->getTemplateParameters();
        } else if (auto *D = dyn_cast<ClassTemplatePartialSpecializationDecl>(
                       Active->Entity)) {
          Params = D->getTemplateParameters();
        } else if (auto *D = dyn_cast<VarTemplatePartialSpecializationDecl>(
                       Active->Entity)) {
          Params = D->getTemplateParameters();
        } else {
          llvm_unreachable("unexpected template kind");
        }

        Diags.Report(Active->PointOfInstantiation,
                     diag::note_deduced_template_arg_substitution_here)
          << IsVar << IsTemplate << cast<NamedDecl>(Active->Entity)
          << getTemplateArgumentBindingsText(Params, Active->TemplateArgs,
                                             Active->NumTemplateArgs)
          << Active->InstantiationRange;
      }
      break;
    }

    case CodeSynthesisContext::DefaultFunctionArgumentInstantiation: {
      ParmVarDecl *Param = cast<ParmVarDecl>(Active->Entity);
      FunctionDecl *FD = cast<FunctionDecl>(Param->getDeclContext());

      SmallString<128> TemplateArgsStr;
      llvm::raw_svector_ostream OS(TemplateArgsStr);
      FD->printName(OS, getPrintingPolicy());
      printTemplateArgumentList(OS, Active->template_arguments(),
                                getPrintingPolicy());
      Diags.Report(Active->PointOfInstantiation,
                   diag::note_default_function_arg_instantiation_here)
        << OS.str()
        << Active->InstantiationRange;
      break;
    }

    case CodeSynthesisContext::PriorTemplateArgumentSubstitution: {
      NamedDecl *Parm = cast<NamedDecl>(Active->Entity);
      std::string Name;
      if (!Parm->getName().empty())
        Name = std::string(" '") + Parm->getName().str() + "'";

      TemplateParameterList *TemplateParams = nullptr;
      if (TemplateDecl *Template = dyn_cast<TemplateDecl>(Active->Template))
        TemplateParams = Template->getTemplateParameters();
      else
        TemplateParams =
          cast<ClassTemplatePartialSpecializationDecl>(Active->Template)
                                                      ->getTemplateParameters();
      Diags.Report(Active->PointOfInstantiation,
                   diag::note_prior_template_arg_substitution)
        << isa<TemplateTemplateParmDecl>(Parm)
        << Name
        << getTemplateArgumentBindingsText(TemplateParams,
                                           Active->TemplateArgs,
                                           Active->NumTemplateArgs)
        << Active->InstantiationRange;
      break;
    }

    case CodeSynthesisContext::DefaultTemplateArgumentChecking: {
      TemplateParameterList *TemplateParams = nullptr;
      if (TemplateDecl *Template = dyn_cast<TemplateDecl>(Active->Template))
        TemplateParams = Template->getTemplateParameters();
      else
        TemplateParams =
          cast<ClassTemplatePartialSpecializationDecl>(Active->Template)
                                                      ->getTemplateParameters();

      Diags.Report(Active->PointOfInstantiation,
                   diag::note_template_default_arg_checking)
        << getTemplateArgumentBindingsText(TemplateParams,
                                           Active->TemplateArgs,
                                           Active->NumTemplateArgs)
        << Active->InstantiationRange;
      break;
    }

    case CodeSynthesisContext::ExceptionSpecEvaluation:
      Diags.Report(Active->PointOfInstantiation,
                   diag::note_evaluating_exception_spec_here)
          << cast<FunctionDecl>(Active->Entity);
      break;

    case CodeSynthesisContext::ExceptionSpecInstantiation:
      Diags.Report(Active->PointOfInstantiation,
                   diag::note_template_exception_spec_instantiation_here)
        << cast<FunctionDecl>(Active->Entity)
        << Active->InstantiationRange;
      break;

    case CodeSynthesisContext::RequirementInstantiation:
      Diags.Report(Active->PointOfInstantiation,
                   diag::note_template_requirement_instantiation_here)
        << Active->InstantiationRange;
      break;
    case CodeSynthesisContext::RequirementParameterInstantiation:
      Diags.Report(Active->PointOfInstantiation,
                   diag::note_template_requirement_params_instantiation_here)
          << Active->InstantiationRange;
      break;

    case CodeSynthesisContext::NestedRequirementConstraintsCheck:
      Diags.Report(Active->PointOfInstantiation,
                   diag::note_nested_requirement_here)
        << Active->InstantiationRange;
      break;

    case CodeSynthesisContext::DeclaringSpecialMember:
      Diags.Report(Active->PointOfInstantiation,
                   diag::note_in_declaration_of_implicit_special_member)
          << cast<CXXRecordDecl>(Active->Entity)
          << llvm::to_underlying(Active->SpecialMember);
      break;

    case CodeSynthesisContext::DeclaringImplicitEqualityComparison:
      Diags.Report(Active->Entity->getLocation(),
                   diag::note_in_declaration_of_implicit_equality_comparison);
      break;

    case CodeSynthesisContext::DefiningSynthesizedFunction: {
      // FIXME: For synthesized functions that are not defaulted,
      // produce a note.
      auto *FD = dyn_cast<FunctionDecl>(Active->Entity);
      DefaultedFunctionKind DFK =
          FD ? getDefaultedFunctionKind(FD) : DefaultedFunctionKind();
      if (DFK.isSpecialMember()) {
        auto *MD = cast<CXXMethodDecl>(FD);
        Diags.Report(Active->PointOfInstantiation,
                     diag::note_member_synthesized_at)
            << MD->isExplicitlyDefaulted()
            << llvm::to_underlying(DFK.asSpecialMember())
            << Context.getTagDeclType(MD->getParent());
      } else if (DFK.isComparison()) {
        QualType RecordType = FD->getParamDecl(0)
                                  ->getType()
                                  .getNonReferenceType()
                                  .getUnqualifiedType();
        Diags.Report(Active->PointOfInstantiation,
                     diag::note_comparison_synthesized_at)
            << (int)DFK.asComparison() << RecordType;
      }
      break;
    }

    case CodeSynthesisContext::RewritingOperatorAsSpaceship:
      Diags.Report(Active->Entity->getLocation(),
                   diag::note_rewriting_operator_as_spaceship);
      break;

    case CodeSynthesisContext::InitializingStructuredBinding:
      Diags.Report(Active->PointOfInstantiation,
                   diag::note_in_binding_decl_init)
          << cast<BindingDecl>(Active->Entity);
      break;

    case CodeSynthesisContext::MarkingClassDllexported:
      Diags.Report(Active->PointOfInstantiation,
                   diag::note_due_to_dllexported_class)
          << cast<CXXRecordDecl>(Active->Entity) << !getLangOpts().CPlusPlus11;
      break;

    case CodeSynthesisContext::BuildingBuiltinDumpStructCall:
      Diags.Report(Active->PointOfInstantiation,
                   diag::note_building_builtin_dump_struct_call)
          << convertCallArgsToString(
                 *this, llvm::ArrayRef(Active->CallArgs, Active->NumCallArgs));
      break;

    case CodeSynthesisContext::Memoization:
      break;

    case CodeSynthesisContext::LambdaExpressionSubstitution:
      Diags.Report(Active->PointOfInstantiation,
                   diag::note_lambda_substitution_here);
      break;
    case CodeSynthesisContext::ConstraintsCheck: {
      unsigned DiagID = 0;
      if (!Active->Entity) {
        Diags.Report(Active->PointOfInstantiation,
                     diag::note_nested_requirement_here)
          << Active->InstantiationRange;
        break;
      }
      if (isa<ConceptDecl>(Active->Entity))
        DiagID = diag::note_concept_specialization_here;
      else if (isa<TemplateDecl>(Active->Entity))
        DiagID = diag::note_checking_constraints_for_template_id_here;
      else if (isa<VarTemplatePartialSpecializationDecl>(Active->Entity))
        DiagID = diag::note_checking_constraints_for_var_spec_id_here;
      else if (isa<ClassTemplatePartialSpecializationDecl>(Active->Entity))
        DiagID = diag::note_checking_constraints_for_class_spec_id_here;
      else {
        assert(isa<FunctionDecl>(Active->Entity));
        DiagID = diag::note_checking_constraints_for_function_here;
      }
      SmallString<128> TemplateArgsStr;
      llvm::raw_svector_ostream OS(TemplateArgsStr);
      cast<NamedDecl>(Active->Entity)->printName(OS, getPrintingPolicy());
      if (!isa<FunctionDecl>(Active->Entity)) {
        printTemplateArgumentList(OS, Active->template_arguments(),
                                  getPrintingPolicy());
      }
      Diags.Report(Active->PointOfInstantiation, DiagID) << OS.str()
        << Active->InstantiationRange;
      break;
    }
    case CodeSynthesisContext::ConstraintSubstitution:
      Diags.Report(Active->PointOfInstantiation,
                   diag::note_constraint_substitution_here)
          << Active->InstantiationRange;
      break;
    case CodeSynthesisContext::ConstraintNormalization:
      Diags.Report(Active->PointOfInstantiation,
                   diag::note_constraint_normalization_here)
          << cast<NamedDecl>(Active->Entity)->getName()
          << Active->InstantiationRange;
      break;
    case CodeSynthesisContext::ParameterMappingSubstitution:
      Diags.Report(Active->PointOfInstantiation,
                   diag::note_parameter_mapping_substitution_here)
          << Active->InstantiationRange;
      break;
    case CodeSynthesisContext::BuildingDeductionGuides:
      Diags.Report(Active->PointOfInstantiation,
                   diag::note_building_deduction_guide_here);
      break;
    case CodeSynthesisContext::TypeAliasTemplateInstantiation:
      Diags.Report(Active->PointOfInstantiation,
                   diag::note_template_type_alias_instantiation_here)
          << cast<TypeAliasTemplateDecl>(Active->Entity)
          << Active->InstantiationRange;
      break;
    case CodeSynthesisContext::ExpansionStmtInstantiation:
      Diags.Report(Active->PointOfInstantiation,
                   diag::note_expansion_stmt_instantiation_here);
    }
  }
}

std::optional<TemplateDeductionInfo *> Sema::isSFINAEContext() const {
  if (InNonInstantiationSFINAEContext)
    return std::optional<TemplateDeductionInfo *>(nullptr);

  for (SmallVectorImpl<CodeSynthesisContext>::const_reverse_iterator
         Active = CodeSynthesisContexts.rbegin(),
         ActiveEnd = CodeSynthesisContexts.rend();
       Active != ActiveEnd;
       ++Active)
  {
    switch (Active->Kind) {
    case CodeSynthesisContext::TypeAliasTemplateInstantiation:
      // An instantiation of an alias template may or may not be a SFINAE
      // context, depending on what else is on the stack.
      if (isa<TypeAliasTemplateDecl>(Active->Entity))
        break;
      [[fallthrough]];
    case CodeSynthesisContext::TemplateInstantiation:
    case CodeSynthesisContext::DefaultFunctionArgumentInstantiation:
    case CodeSynthesisContext::ExceptionSpecInstantiation:
    case CodeSynthesisContext::ConstraintsCheck:
    case CodeSynthesisContext::ParameterMappingSubstitution:
    case CodeSynthesisContext::ConstraintNormalization:
    case CodeSynthesisContext::NestedRequirementConstraintsCheck:
    case CodeSynthesisContext::ExpansionStmtInstantiation:
      // This is a template instantiation, so there is no SFINAE.
      return std::nullopt;
    case CodeSynthesisContext::LambdaExpressionSubstitution:
      // [temp.deduct]p9
      // A lambda-expression appearing in a function type or a template
      // parameter is not considered part of the immediate context for the
      // purposes of template argument deduction.
      // CWG2672: A lambda-expression body is never in the immediate context.
      return std::nullopt;

    case CodeSynthesisContext::DefaultTemplateArgumentInstantiation:
    case CodeSynthesisContext::PriorTemplateArgumentSubstitution:
    case CodeSynthesisContext::DefaultTemplateArgumentChecking:
    case CodeSynthesisContext::RewritingOperatorAsSpaceship:
      // A default template argument instantiation and substitution into
      // template parameters with arguments for prior parameters may or may
      // not be a SFINAE context; look further up the stack.
      break;

    case CodeSynthesisContext::ExplicitTemplateArgumentSubstitution:
    case CodeSynthesisContext::DeducedTemplateArgumentSubstitution:
      // We're either substituting explicitly-specified template arguments,
      // deduced template arguments. SFINAE applies unless we are in a lambda
      // body, see [temp.deduct]p9.
    case CodeSynthesisContext::ConstraintSubstitution:
    case CodeSynthesisContext::RequirementInstantiation:
    case CodeSynthesisContext::RequirementParameterInstantiation:
      // SFINAE always applies in a constraint expression or a requirement
      // in a requires expression.
      assert(Active->DeductionInfo && "Missing deduction info pointer");
      return Active->DeductionInfo;

    case CodeSynthesisContext::DeclaringSpecialMember:
    case CodeSynthesisContext::DeclaringImplicitEqualityComparison:
    case CodeSynthesisContext::DefiningSynthesizedFunction:
    case CodeSynthesisContext::InitializingStructuredBinding:
    case CodeSynthesisContext::MarkingClassDllexported:
    case CodeSynthesisContext::BuildingBuiltinDumpStructCall:
    case CodeSynthesisContext::BuildingDeductionGuides:
      // This happens in a context unrelated to template instantiation, so
      // there is no SFINAE.
      return std::nullopt;

    case CodeSynthesisContext::ExceptionSpecEvaluation:
      // FIXME: This should not be treated as a SFINAE context, because
      // we will cache an incorrect exception specification. However, clang
      // bootstrap relies this! See PR31692.
      break;

    case CodeSynthesisContext::Memoization:
      break;
    }

    // The inner context was transparent for SFINAE. If it occurred within a
    // non-instantiation SFINAE context, then SFINAE applies.
    if (Active->SavedInNonInstantiationSFINAEContext)
      return std::optional<TemplateDeductionInfo *>(nullptr);
  }

  return std::nullopt;
}

//===----------------------------------------------------------------------===/
// Template Instantiation for Types
//===----------------------------------------------------------------------===/
namespace {
  class TemplateInstantiator : public TreeTransform<TemplateInstantiator> {
    const MultiLevelTemplateArgumentList &TemplateArgs;
    SourceLocation Loc;
    DeclarationName Entity;
    // Whether to evaluate the C++20 constraints or simply substitute into them.
    bool EvaluateConstraints = true;

  public:
    typedef TreeTransform<TemplateInstantiator> inherited;

    TemplateInstantiator(Sema &SemaRef,
                         const MultiLevelTemplateArgumentList &TemplateArgs,
                         SourceLocation Loc, DeclarationName Entity)
        : inherited(SemaRef), TemplateArgs(TemplateArgs), Loc(Loc),
          Entity(Entity) {}

    void setEvaluateConstraints(bool B) {
      EvaluateConstraints = B;
    }
    bool getEvaluateConstraints() {
      return EvaluateConstraints;
    }

    /// Determine whether the given type \p T has already been
    /// transformed.
    ///
    /// For the purposes of template instantiation, a type has already been
    /// transformed if it is NULL or if it is not dependent.
    bool AlreadyTransformed(QualType T);

    /// Returns the location of the entity being instantiated, if known.
    SourceLocation getBaseLocation() { return Loc; }

    /// Returns the name of the entity being instantiated, if any.
    DeclarationName getBaseEntity() { return Entity; }

    /// Sets the "base" location and entity when that
    /// information is known based on another transformation.
    void setBase(SourceLocation Loc, DeclarationName Entity) {
      this->Loc = Loc;
      this->Entity = Entity;
    }

    unsigned TransformTemplateDepth(unsigned Depth) {
      return TemplateArgs.getNewDepth(Depth);
    }

    std::optional<unsigned> getPackIndex(TemplateArgument Pack) {
      int Index = getSema().ArgumentPackSubstitutionIndex;
      if (Index == -1)
        return std::nullopt;
      return Pack.pack_size() - 1 - Index;
    }

    bool TryExpandParameterPacks(SourceLocation EllipsisLoc,
                                 SourceRange PatternRange,
                                 ArrayRef<UnexpandedParameterPack> Unexpanded,
                                 bool &ShouldExpand, bool &RetainExpansion,
                                 std::optional<unsigned> &NumExpansions) {
      return getSema().CheckParameterPacksForExpansion(EllipsisLoc,
                                                       PatternRange, Unexpanded,
                                                       TemplateArgs,
                                                       ShouldExpand,
                                                       RetainExpansion,
                                                       NumExpansions);
    }

    void ExpandingFunctionParameterPack(ParmVarDecl *Pack) {
      SemaRef.CurrentInstantiationScope->MakeInstantiatedLocalArgPack(Pack);
    }

    TemplateArgument ForgetPartiallySubstitutedPack() {
      TemplateArgument Result;
      if (NamedDecl *PartialPack
            = SemaRef.CurrentInstantiationScope->getPartiallySubstitutedPack()){
        MultiLevelTemplateArgumentList &TemplateArgs
          = const_cast<MultiLevelTemplateArgumentList &>(this->TemplateArgs);
        unsigned Depth, Index;
        std::tie(Depth, Index) = getDepthAndIndex(PartialPack);
        if (TemplateArgs.hasTemplateArgument(Depth, Index)) {
          Result = TemplateArgs(Depth, Index);
          TemplateArgs.setArgument(Depth, Index, TemplateArgument());
        }
      }

      return Result;
    }

    void RememberPartiallySubstitutedPack(TemplateArgument Arg) {
      if (Arg.isNull())
        return;

      if (NamedDecl *PartialPack
            = SemaRef.CurrentInstantiationScope->getPartiallySubstitutedPack()){
        MultiLevelTemplateArgumentList &TemplateArgs
        = const_cast<MultiLevelTemplateArgumentList &>(this->TemplateArgs);
        unsigned Depth, Index;
        std::tie(Depth, Index) = getDepthAndIndex(PartialPack);
        TemplateArgs.setArgument(Depth, Index, Arg);
      }
    }

    /// Transform the given declaration by instantiating a reference to
    /// this declaration.
    Decl *TransformDecl(SourceLocation Loc, Decl *D);

    void transformAttrs(Decl *Old, Decl *New) {
      SemaRef.InstantiateAttrs(TemplateArgs, Old, New);
    }

    void transformedLocalDecl(Decl *Old, ArrayRef<Decl *> NewDecls) {
      if (Old->isParameterPack()) {
        SemaRef.CurrentInstantiationScope->MakeInstantiatedLocalArgPack(Old);
        for (auto *New : NewDecls)
          SemaRef.CurrentInstantiationScope->InstantiatedLocalPackArg(
              Old, cast<VarDecl>(New));
        return;
      }

      assert(NewDecls.size() == 1 &&
             "should only have multiple expansions for a pack");
      Decl *New = NewDecls.front();

      // If we've instantiated the call operator of a lambda or the call
      // operator template of a generic lambda, update the "instantiation of"
      // information.
      auto *NewMD = dyn_cast<CXXMethodDecl>(New);
      if (NewMD && isLambdaCallOperator(NewMD)) {
        auto *OldMD = dyn_cast<CXXMethodDecl>(Old);
        if (auto *NewTD = NewMD->getDescribedFunctionTemplate())
          NewTD->setInstantiatedFromMemberTemplate(
              OldMD->getDescribedFunctionTemplate());
        else
          NewMD->setInstantiationOfMemberFunction(OldMD,
                                                  TSK_ImplicitInstantiation);
      }

      SemaRef.CurrentInstantiationScope->InstantiatedLocal(Old, New);

      // We recreated a local declaration, but not by instantiating it. There
      // may be pending dependent diagnostics to produce.
      if (auto *DC = dyn_cast<DeclContext>(Old);
          DC && DC->isDependentContext() && DC->isFunctionOrMethod())
        SemaRef.PerformDependentDiagnostics(DC, TemplateArgs);
    }

    /// Transform the definition of the given declaration by
    /// instantiating it.
    Decl *TransformDefinition(SourceLocation Loc, Decl *D);

    /// Transform the first qualifier within a scope by instantiating the
    /// declaration.
    NamedDecl *TransformFirstQualifierInScope(NamedDecl *D, SourceLocation Loc);

    bool TransformExceptionSpec(SourceLocation Loc,
                                FunctionProtoType::ExceptionSpecInfo &ESI,
                                SmallVectorImpl<QualType> &Exceptions,
                                bool &Changed);

    /// Rebuild the exception declaration and register the declaration
    /// as an instantiated local.
    VarDecl *RebuildExceptionDecl(VarDecl *ExceptionDecl,
                                  TypeSourceInfo *Declarator,
                                  SourceLocation StartLoc,
                                  SourceLocation NameLoc,
                                  IdentifierInfo *Name);

    /// Rebuild the Objective-C exception declaration and register the
    /// declaration as an instantiated local.
    VarDecl *RebuildObjCExceptionDecl(VarDecl *ExceptionDecl,
                                      TypeSourceInfo *TSInfo, QualType T);

    /// Check for tag mismatches when instantiating an
    /// elaborated type.
    QualType RebuildElaboratedType(SourceLocation KeywordLoc,
                                   ElaboratedTypeKeyword Keyword,
                                   NestedNameSpecifierLoc QualifierLoc,
                                   QualType T);

    TemplateName
    TransformTemplateName(CXXScopeSpec &SS, TemplateName Name,
                          SourceLocation NameLoc,
                          QualType ObjectType = QualType(),
                          NamedDecl *FirstQualifierInScope = nullptr,
                          bool AllowInjectedClassName = false);

    const CXXAssumeAttr *TransformCXXAssumeAttr(const CXXAssumeAttr *AA);
    const LoopHintAttr *TransformLoopHintAttr(const LoopHintAttr *LH);
    const NoInlineAttr *TransformStmtNoInlineAttr(const Stmt *OrigS,
                                                  const Stmt *InstS,
                                                  const NoInlineAttr *A);
    const AlwaysInlineAttr *
    TransformStmtAlwaysInlineAttr(const Stmt *OrigS, const Stmt *InstS,
                                  const AlwaysInlineAttr *A);
    const CodeAlignAttr *TransformCodeAlignAttr(const CodeAlignAttr *CA);
    ExprResult TransformPredefinedExpr(PredefinedExpr *E);
    ExprResult TransformDeclRefExpr(DeclRefExpr *E);
    ExprResult TransformCXXReflectExpr(CXXReflectExpr *E);
    ExprResult TransformCXXDefaultArgExpr(CXXDefaultArgExpr *E);

    ExprResult TransformTemplateParmRefExpr(Expr *E,
                                            NonTypeTemplateParmDecl *D);
    ExprResult TransformSubstNonTypeTemplateParmPackExpr(
                                           SubstNonTypeTemplateParmPackExpr *E);
    ExprResult TransformSubstNonTypeTemplateParmExpr(
                                           SubstNonTypeTemplateParmExpr *E);

    /// Rebuild a DeclRefExpr for a VarDecl reference.
    ExprResult RebuildVarDeclRefExpr(VarDecl *PD, SourceLocation Loc);

    /// Transform a reference to a function or init-capture parameter pack.
    ExprResult TransformFunctionParmPackRefExpr(Expr *E, VarDecl *PD);

    /// Transform a FunctionParmPackExpr which was built when we couldn't
    /// expand a function parameter pack reference which refers to an expanded
    /// pack.
    ExprResult TransformFunctionParmPackExpr(FunctionParmPackExpr *E);

    QualType TransformFunctionProtoType(TypeLocBuilder &TLB,
                                        FunctionProtoTypeLoc TL) {
      // Call the base version; it will forward to our overridden version below.
      return inherited::TransformFunctionProtoType(TLB, TL);
    }

    QualType TransformInjectedClassNameType(TypeLocBuilder &TLB,
                                            InjectedClassNameTypeLoc TL) {
      auto Type = inherited::TransformInjectedClassNameType(TLB, TL);
      // Special case for transforming a deduction guide, we return a
      // transformed TemplateSpecializationType.
      if (Type.isNull() &&
          SemaRef.CodeSynthesisContexts.back().Kind ==
              Sema::CodeSynthesisContext::BuildingDeductionGuides) {
        // Return a TemplateSpecializationType for transforming a deduction
        // guide.
        if (auto *ICT = TL.getType()->getAs<InjectedClassNameType>()) {
          auto Type =
              inherited::TransformType(ICT->getInjectedSpecializationType());
          TLB.pushTrivial(SemaRef.Context, Type, TL.getNameLoc());
          return Type;
        }
      }
      return Type;
    }
    // Override the default version to handle a rewrite-template-arg-pack case
    // for building a deduction guide.
    bool TransformTemplateArgument(const TemplateArgumentLoc &Input,
                                   TemplateArgumentLoc &Output,
                                   bool Uneval = false) {
      const TemplateArgument &Arg = Input.getArgument();
      std::vector<TemplateArgument> TArgs;
      switch (Arg.getKind()) {
      case TemplateArgument::Pack:
        // Literally rewrite the template argument pack, instead of unpacking
        // it.
        for (auto &pack : Arg.getPackAsArray()) {
          TemplateArgumentLoc Input = SemaRef.getTrivialTemplateArgumentLoc(
              pack, QualType(), SourceLocation{});
          TemplateArgumentLoc Output;
          if (SemaRef.SubstTemplateArgument(Input, TemplateArgs, Output))
            return true; // fails
          TArgs.push_back(Output.getArgument());
        }
        Output = SemaRef.getTrivialTemplateArgumentLoc(
            TemplateArgument(llvm::ArrayRef(TArgs).copy(SemaRef.Context)),
            QualType(), SourceLocation{});
        return false;
      default:
        break;
      }
      return inherited::TransformTemplateArgument(Input, Output, Uneval);
    }

    template<typename Fn>
    QualType TransformFunctionProtoType(TypeLocBuilder &TLB,
                                        FunctionProtoTypeLoc TL,
                                        CXXRecordDecl *ThisContext,
                                        Qualifiers ThisTypeQuals,
                                        Fn TransformExceptionSpec);

    ParmVarDecl *
    TransformFunctionTypeParam(ParmVarDecl *OldParm, int indexAdjustment,
                               std::optional<unsigned> NumExpansions,
                               bool ExpectParameterPack);

    using inherited::TransformTemplateTypeParmType;
    /// Transforms a template type parameter type by performing
    /// substitution of the corresponding template type argument.
    QualType TransformTemplateTypeParmType(TypeLocBuilder &TLB,
                                           TemplateTypeParmTypeLoc TL,
                                           bool SuppressObjCLifetime);

    QualType BuildSubstTemplateTypeParmType(
        TypeLocBuilder &TLB, bool SuppressObjCLifetime, bool Final,
        Decl *AssociatedDecl, unsigned Index, std::optional<unsigned> PackIndex,
        TemplateArgument Arg, SourceLocation NameLoc);

    /// Transforms an already-substituted template type parameter pack
    /// into either itself (if we aren't substituting into its pack expansion)
    /// or the appropriate substituted argument.
    using inherited::TransformSubstTemplateTypeParmPackType;
    QualType
    TransformSubstTemplateTypeParmPackType(TypeLocBuilder &TLB,
                                           SubstTemplateTypeParmPackTypeLoc TL,
                                           bool SuppressObjCLifetime);

    CXXRecordDecl::LambdaDependencyKind
    ComputeLambdaDependency(LambdaScopeInfo *LSI) {
      auto &CCS = SemaRef.CodeSynthesisContexts.back();
      if (CCS.Kind ==
          Sema::CodeSynthesisContext::TypeAliasTemplateInstantiation) {
        unsigned TypeAliasDeclDepth = CCS.Entity->getTemplateDepth();
        if (TypeAliasDeclDepth >= TemplateArgs.getNumSubstitutedLevels())
          return CXXRecordDecl::LambdaDependencyKind::LDK_AlwaysDependent;
      }
      return inherited::ComputeLambdaDependency(LSI);
    }

    ExprResult TransformLambdaExpr(LambdaExpr *E) {
      LocalInstantiationScope Scope(SemaRef, /*CombineWithOuterScope=*/true);
      Sema::ConstraintEvalRAII<TemplateInstantiator> RAII(*this);

      ExprResult Result = inherited::TransformLambdaExpr(E);
      if (Result.isInvalid())
        return Result;

      CXXMethodDecl *MD = Result.getAs<LambdaExpr>()->getCallOperator();
      for (ParmVarDecl *PVD : MD->parameters()) {
        assert(PVD && "null in a parameter list");
        if (!PVD->hasDefaultArg())
          continue;
        Expr *UninstExpr = PVD->getUninstantiatedDefaultArg();
        // FIXME: Obtain the source location for the '=' token.
        SourceLocation EqualLoc = UninstExpr->getBeginLoc();
        if (SemaRef.SubstDefaultArgument(EqualLoc, PVD, TemplateArgs)) {
          // If substitution fails, the default argument is set to a
          // RecoveryExpr that wraps the uninstantiated default argument so
          // that downstream diagnostics are omitted.
          ExprResult ErrorResult = SemaRef.CreateRecoveryExpr(
              UninstExpr->getBeginLoc(), UninstExpr->getEndLoc(),
              { UninstExpr }, UninstExpr->getType());
          if (ErrorResult.isUsable())
            PVD->setDefaultArg(ErrorResult.get());
        }
      }

      return Result;
    }

    StmtResult TransformLambdaBody(LambdaExpr *E, Stmt *Body) {
      // Currently, we instantiate the body when instantiating the lambda
      // expression. However, `EvaluateConstraints` is disabled during the
      // instantiation of the lambda expression, causing the instantiation
      // failure of the return type requirement in the body. If p0588r1 is fully
      // implemented, the body will be lazily instantiated, and this problem
      // will not occur. Here, `EvaluateConstraints` is temporarily set to
      // `true` to temporarily fix this issue.
      // FIXME: This temporary fix can be removed after fully implementing
      // p0588r1.
      bool Prev = EvaluateConstraints;
      EvaluateConstraints = true;
      StmtResult Stmt = inherited::TransformLambdaBody(E, Body);
      EvaluateConstraints = Prev;
      return Stmt;
    }

    ExprResult TransformRequiresExpr(RequiresExpr *E) {
      LocalInstantiationScope Scope(SemaRef, /*CombineWithOuterScope=*/true);
      ExprResult TransReq = inherited::TransformRequiresExpr(E);
      if (TransReq.isInvalid())
        return TransReq;
      assert(TransReq.get() != E &&
             "Do not change value of isSatisfied for the existing expression. "
             "Create a new expression instead.");
      if (E->getBody()->isDependentContext()) {
        Sema::SFINAETrap Trap(SemaRef);
        // We recreate the RequiresExpr body, but not by instantiating it.
        // Produce pending diagnostics for dependent access check.
        SemaRef.PerformDependentDiagnostics(E->getBody(), TemplateArgs);
        // FIXME: Store SFINAE diagnostics in RequiresExpr for diagnosis.
        if (Trap.hasErrorOccurred())
          TransReq.getAs<RequiresExpr>()->setSatisfied(false);
      }
      return TransReq;
    }

    bool TransformRequiresExprRequirements(
        ArrayRef<concepts::Requirement *> Reqs,
        SmallVectorImpl<concepts::Requirement *> &Transformed) {
      bool SatisfactionDetermined = false;
      for (concepts::Requirement *Req : Reqs) {
        concepts::Requirement *TransReq = nullptr;
        if (!SatisfactionDetermined) {
          if (auto *TypeReq = dyn_cast<concepts::TypeRequirement>(Req))
            TransReq = TransformTypeRequirement(TypeReq);
          else if (auto *ExprReq = dyn_cast<concepts::ExprRequirement>(Req))
            TransReq = TransformExprRequirement(ExprReq);
          else
            TransReq = TransformNestedRequirement(
                cast<concepts::NestedRequirement>(Req));
          if (!TransReq)
            return true;
          if (!TransReq->isDependent() && !TransReq->isSatisfied())
            // [expr.prim.req]p6
            //   [...]  The substitution and semantic constraint checking
            //   proceeds in lexical order and stops when a condition that
            //   determines the result of the requires-expression is
            //   encountered. [..]
            SatisfactionDetermined = true;
        } else
          TransReq = Req;
        Transformed.push_back(TransReq);
      }
      return false;
    }

    TemplateParameterList *TransformTemplateParameterList(
                              TemplateParameterList *OrigTPL)  {
      if (!OrigTPL || !OrigTPL->size()) return OrigTPL;

      DeclContext *Owner = OrigTPL->getParam(0)->getDeclContext();
      TemplateDeclInstantiator  DeclInstantiator(getSema(),
                        /* DeclContext *Owner */ Owner, TemplateArgs);
      DeclInstantiator.setEvaluateConstraints(EvaluateConstraints);
      return DeclInstantiator.SubstTemplateParams(OrigTPL);
    }

    concepts::TypeRequirement *
    TransformTypeRequirement(concepts::TypeRequirement *Req);
    concepts::ExprRequirement *
    TransformExprRequirement(concepts::ExprRequirement *Req);
    concepts::NestedRequirement *
    TransformNestedRequirement(concepts::NestedRequirement *Req);
    ExprResult TransformRequiresTypeParams(
        SourceLocation KWLoc, SourceLocation RBraceLoc, const RequiresExpr *RE,
        RequiresExprBodyDecl *Body, ArrayRef<ParmVarDecl *> Params,
        SmallVectorImpl<QualType> &PTypes,
        SmallVectorImpl<ParmVarDecl *> &TransParams,
        Sema::ExtParameterInfoBuilder &PInfos);

  private:
    ExprResult
    transformNonTypeTemplateParmRef(Decl *AssociatedDecl,
                                    const NonTypeTemplateParmDecl *parm,
                                    SourceLocation loc, TemplateArgument arg,
                                    std::optional<unsigned> PackIndex);
  };
}

bool TemplateInstantiator::AlreadyTransformed(QualType T) {
  if (T.isNull())
    return true;

  if (T->isInstantiationDependentType() || T->isVariablyModifiedType())
    return false;

  getSema().MarkDeclarationsReferencedInType(Loc, T);
  return true;
}

static TemplateArgument
getPackSubstitutedTemplateArgument(Sema &S, TemplateArgument Arg) {
  assert(S.ArgumentPackSubstitutionIndex >= 0);
  assert(S.ArgumentPackSubstitutionIndex < (int)Arg.pack_size());
  Arg = Arg.pack_begin()[S.ArgumentPackSubstitutionIndex];
  if (Arg.isPackExpansion())
    Arg = Arg.getPackExpansionPattern();
  return Arg;
}

Decl *TemplateInstantiator::TransformDecl(SourceLocation Loc, Decl *D) {
  if (!D)
    return nullptr;
  if (isa<TranslationUnitDecl>(D))
    return D;

  if (TemplateTemplateParmDecl *TTP = dyn_cast<TemplateTemplateParmDecl>(D)) {
    if (TTP->getDepth() < TemplateArgs.getNumLevels()) {
      // If the corresponding template argument is NULL or non-existent, it's
      // because we are performing instantiation from explicitly-specified
      // template arguments in a function template, but there were some
      // arguments left unspecified.
      if (!TemplateArgs.hasTemplateArgument(TTP->getDepth(),
                                            TTP->getPosition()))
        return D;

      TemplateArgument Arg = TemplateArgs(TTP->getDepth(), TTP->getPosition());

      if (TTP->isParameterPack()) {
        assert(Arg.getKind() == TemplateArgument::Pack &&
               "Missing argument pack");
        Arg = getPackSubstitutedTemplateArgument(getSema(), Arg);
      }

      TemplateName Template = Arg.getAsTemplate();
      assert(!Template.isNull() && Template.getAsTemplateDecl() &&
             "Wrong kind of template template argument");
      return Template.getAsTemplateDecl();
    }

    // Fall through to find the instantiated declaration for this template
    // template parameter.
  }

  return SemaRef.FindInstantiatedDecl(Loc, cast<NamedDecl>(D), TemplateArgs);
}

Decl *TemplateInstantiator::TransformDefinition(SourceLocation Loc, Decl *D) {
  Decl *Inst = getSema().SubstDecl(D, getSema().CurContext, TemplateArgs);
  if (!Inst)
    return nullptr;

  getSema().CurrentInstantiationScope->InstantiatedLocal(D, Inst);
  return Inst;
}

bool TemplateInstantiator::TransformExceptionSpec(
    SourceLocation Loc, FunctionProtoType::ExceptionSpecInfo &ESI,
    SmallVectorImpl<QualType> &Exceptions, bool &Changed) {
  if (ESI.Type == EST_Uninstantiated) {
    ESI.instantiate();
    Changed = true;
  }
  return inherited::TransformExceptionSpec(Loc, ESI, Exceptions, Changed);
}

NamedDecl *
TemplateInstantiator::TransformFirstQualifierInScope(NamedDecl *D,
                                                     SourceLocation Loc) {
  // If the first part of the nested-name-specifier was a template type
  // parameter, instantiate that type parameter down to a tag type.
  if (TemplateTypeParmDecl *TTPD = dyn_cast_or_null<TemplateTypeParmDecl>(D)) {
    const TemplateTypeParmType *TTP
      = cast<TemplateTypeParmType>(getSema().Context.getTypeDeclType(TTPD));

    if (TTP->getDepth() < TemplateArgs.getNumLevels()) {
      // FIXME: This needs testing w/ member access expressions.
      TemplateArgument Arg = TemplateArgs(TTP->getDepth(), TTP->getIndex());

      if (TTP->isParameterPack()) {
        assert(Arg.getKind() == TemplateArgument::Pack &&
               "Missing argument pack");

        if (getSema().ArgumentPackSubstitutionIndex == -1)
          return nullptr;

        Arg = getPackSubstitutedTemplateArgument(getSema(), Arg);
      }

      QualType T = Arg.getAsType();
      if (T.isNull())
        return cast_or_null<NamedDecl>(TransformDecl(Loc, D));

      if (const TagType *Tag = T->getAs<TagType>())
        return Tag->getDecl();

      // The resulting type is not a tag; complain.
      getSema().Diag(Loc, diag::err_nested_name_spec_non_tag) << T;
      return nullptr;
    }
  }

  return cast_or_null<NamedDecl>(TransformDecl(Loc, D));
}

VarDecl *
TemplateInstantiator::RebuildExceptionDecl(VarDecl *ExceptionDecl,
                                           TypeSourceInfo *Declarator,
                                           SourceLocation StartLoc,
                                           SourceLocation NameLoc,
                                           IdentifierInfo *Name) {
  VarDecl *Var = inherited::RebuildExceptionDecl(ExceptionDecl, Declarator,
                                                 StartLoc, NameLoc, Name);
  if (Var)
    getSema().CurrentInstantiationScope->InstantiatedLocal(ExceptionDecl, Var);
  return Var;
}

VarDecl *TemplateInstantiator::RebuildObjCExceptionDecl(VarDecl *ExceptionDecl,
                                                        TypeSourceInfo *TSInfo,
                                                        QualType T) {
  VarDecl *Var = inherited::RebuildObjCExceptionDecl(ExceptionDecl, TSInfo, T);
  if (Var)
    getSema().CurrentInstantiationScope->InstantiatedLocal(ExceptionDecl, Var);
  return Var;
}

QualType
TemplateInstantiator::RebuildElaboratedType(SourceLocation KeywordLoc,
                                            ElaboratedTypeKeyword Keyword,
                                            NestedNameSpecifierLoc QualifierLoc,
                                            QualType T) {
  if (const TagType *TT = T->getAs<TagType>()) {
    TagDecl* TD = TT->getDecl();

    SourceLocation TagLocation = KeywordLoc;

    IdentifierInfo *Id = TD->getIdentifier();

    // TODO: should we even warn on struct/class mismatches for this?  Seems
    // like it's likely to produce a lot of spurious errors.
    if (Id && Keyword != ElaboratedTypeKeyword::None &&
        Keyword != ElaboratedTypeKeyword::Typename) {
      TagTypeKind Kind = TypeWithKeyword::getTagTypeKindForKeyword(Keyword);
      if (!SemaRef.isAcceptableTagRedeclaration(TD, Kind, /*isDefinition*/false,
                                                TagLocation, Id)) {
        SemaRef.Diag(TagLocation, diag::err_use_with_wrong_tag)
          << Id
          << FixItHint::CreateReplacement(SourceRange(TagLocation),
                                          TD->getKindName());
        SemaRef.Diag(TD->getLocation(), diag::note_previous_use);
      }
    }
  }

  return inherited::RebuildElaboratedType(KeywordLoc, Keyword, QualifierLoc, T);
}

TemplateName TemplateInstantiator::TransformTemplateName(
    CXXScopeSpec &SS, TemplateName Name, SourceLocation NameLoc,
    QualType ObjectType, NamedDecl *FirstQualifierInScope,
    bool AllowInjectedClassName) {
  if (TemplateTemplateParmDecl *TTP
       = dyn_cast_or_null<TemplateTemplateParmDecl>(Name.getAsTemplateDecl())) {
    if (TTP->getDepth() < TemplateArgs.getNumLevels()) {
      // If the corresponding template argument is NULL or non-existent, it's
      // because we are performing instantiation from explicitly-specified
      // template arguments in a function template, but there were some
      // arguments left unspecified.
      if (!TemplateArgs.hasTemplateArgument(TTP->getDepth(),
                                            TTP->getPosition()))
        return Name;

      TemplateArgument Arg = TemplateArgs(TTP->getDepth(), TTP->getPosition());

      if (TemplateArgs.isRewrite()) {
        // We're rewriting the template parameter as a reference to another
        // template parameter.
        if (Arg.getKind() == TemplateArgument::Pack) {
          assert(Arg.pack_size() == 1 && Arg.pack_begin()->isPackExpansion() &&
                 "unexpected pack arguments in template rewrite");
          Arg = Arg.pack_begin()->getPackExpansionPattern();
        }
        assert(Arg.getKind() == TemplateArgument::Template &&
               "unexpected nontype template argument kind in template rewrite");
        return Arg.getAsTemplate();
      }

      auto [AssociatedDecl, Final] =
          TemplateArgs.getAssociatedDecl(TTP->getDepth());
      std::optional<unsigned> PackIndex;
      if (TTP->isParameterPack()) {
        assert(Arg.getKind() == TemplateArgument::Pack &&
               "Missing argument pack");

        if (getSema().ArgumentPackSubstitutionIndex == -1) {
          // We have the template argument pack to substitute, but we're not
          // actually expanding the enclosing pack expansion yet. So, just
          // keep the entire argument pack.
          return getSema().Context.getSubstTemplateTemplateParmPack(
              Arg, AssociatedDecl, TTP->getIndex(), Final);
        }

        PackIndex = getPackIndex(Arg);
        Arg = getPackSubstitutedTemplateArgument(getSema(), Arg);
      }

<<<<<<< HEAD
      if (Arg.getKind() == TemplateArgument::IndeterminateSplice) {
        CXXIndeterminateSpliceExpr *Splice = Arg.getAsIndeterminateSplice();
        return SemaRef.Context.getDependentTemplateName(Splice);
      }

      TemplateName Template = Arg.getAsTemplate().getNameToSubstitute();
=======
      TemplateName Template = Arg.getAsTemplate();
>>>>>>> 69cd2d28
      assert(!Template.isNull() && "Null template template argument");

      if (Final)
        return Template;
      return getSema().Context.getSubstTemplateTemplateParm(
          Template, AssociatedDecl, TTP->getIndex(), PackIndex);
    }
  }

  if (SubstTemplateTemplateParmPackStorage *SubstPack
      = Name.getAsSubstTemplateTemplateParmPack()) {
    if (getSema().ArgumentPackSubstitutionIndex == -1)
      return Name;

    TemplateArgument Pack = SubstPack->getArgumentPack();
    TemplateName Template =
        getPackSubstitutedTemplateArgument(getSema(), Pack).getAsTemplate();
    if (SubstPack->getFinal())
      return Template;
    return getSema().Context.getSubstTemplateTemplateParm(
        Template, SubstPack->getAssociatedDecl(), SubstPack->getIndex(),
        getPackIndex(Pack));
  }

  return inherited::TransformTemplateName(SS, Name, NameLoc, ObjectType,
                                          FirstQualifierInScope,
                                          AllowInjectedClassName);
}

ExprResult
TemplateInstantiator::TransformPredefinedExpr(PredefinedExpr *E) {
  if (!E->isTypeDependent())
    return E;

  return getSema().BuildPredefinedExpr(E->getLocation(), E->getIdentKind());
}

ExprResult
TemplateInstantiator::TransformTemplateParmRefExpr(Expr *E,
                                               NonTypeTemplateParmDecl *NTTP) {
  // If the corresponding template argument is NULL or non-existent, it's
  // because we are performing instantiation from explicitly-specified
  // template arguments in a function template, but there were some
  // arguments left unspecified.
  if (!TemplateArgs.hasTemplateArgument(NTTP->getDepth(),
                                        NTTP->getPosition()))
    return E;

  TemplateArgument Arg = TemplateArgs(NTTP->getDepth(), NTTP->getPosition());

  if (TemplateArgs.isRewrite()) {
    // We're rewriting the template parameter as a reference to another
    // template parameter.
    if (Arg.getKind() == TemplateArgument::Pack) {
      assert(Arg.pack_size() == 1 && Arg.pack_begin()->isPackExpansion() &&
             "unexpected pack arguments in template rewrite");
      Arg = Arg.pack_begin()->getPackExpansionPattern();
    }
    assert(Arg.getKind() == TemplateArgument::Expression &&
           "unexpected nontype template argument kind in template rewrite");
    // FIXME: This can lead to the same subexpression appearing multiple times
    // in a complete expression.
    return Arg.getAsExpr();
  }

  SourceLocation Loc = E->getBeginLoc();
  if (auto *DRE = dyn_cast<DeclRefExpr>(E))
    Loc = DRE->getLocation();

  auto [AssociatedDecl, _] = TemplateArgs.getAssociatedDecl(NTTP->getDepth());
  std::optional<unsigned> PackIndex;
  if (NTTP->isParameterPack()) {
    assert(Arg.getKind() == TemplateArgument::Pack &&
           "Missing argument pack");

    if (getSema().ArgumentPackSubstitutionIndex == -1) {
      // We have an argument pack, but we can't select a particular argument
      // out of it yet. Therefore, we'll build an expression to hold on to that
      // argument pack.
      QualType TargetType = SemaRef.SubstType(NTTP->getType(), TemplateArgs,
                                              Loc,
                                              NTTP->getDeclName());
      if (TargetType.isNull())
        return ExprError();

      QualType ExprType = TargetType.getNonLValueExprType(SemaRef.Context);
      if (TargetType->isRecordType())
        ExprType.addConst();
      // FIXME: Pass in Final.
      return new (SemaRef.Context) SubstNonTypeTemplateParmPackExpr(
          ExprType, TargetType->isReferenceType() ? VK_LValue : VK_PRValue,
          Loc, Arg, AssociatedDecl, NTTP->getPosition());
    }
    PackIndex = getPackIndex(Arg);
    Arg = getPackSubstitutedTemplateArgument(getSema(), Arg);
  }
  // FIXME: Don't put subst node on Final replacement.
  return transformNonTypeTemplateParmRef(AssociatedDecl, NTTP, Loc,
                                         Arg, PackIndex);
}

const CXXAssumeAttr *
TemplateInstantiator::TransformCXXAssumeAttr(const CXXAssumeAttr *AA) {
  ExprResult Res = getDerived().TransformExpr(AA->getAssumption());
  if (!Res.isUsable())
    return AA;

  Res = getSema().BuildCXXAssumeExpr(Res.get(), AA->getAttrName(),
                                     AA->getRange());
  if (!Res.isUsable())
    return AA;

  return CXXAssumeAttr::CreateImplicit(getSema().Context, Res.get(),
                                       AA->getRange());
}

const LoopHintAttr *
TemplateInstantiator::TransformLoopHintAttr(const LoopHintAttr *LH) {
  Expr *TransformedExpr = getDerived().TransformExpr(LH->getValue()).get();

  if (TransformedExpr == LH->getValue())
    return LH;

  // Generate error if there is a problem with the value.
  if (getSema().CheckLoopHintExpr(TransformedExpr, LH->getLocation(),
                                  LH->getSemanticSpelling() ==
                                      LoopHintAttr::Pragma_unroll))
    return LH;

  LoopHintAttr::OptionType Option = LH->getOption();
  LoopHintAttr::LoopHintState State = LH->getState();

  llvm::APSInt ValueAPS =
      TransformedExpr->EvaluateKnownConstInt(getSema().getASTContext());
  // The values of 0 and 1 block any unrolling of the loop.
  if (ValueAPS.isZero() || ValueAPS.isOne()) {
    Option = LoopHintAttr::Unroll;
    State = LoopHintAttr::Disable;
  }

  // Create new LoopHintValueAttr with integral expression in place of the
  // non-type template parameter.
  return LoopHintAttr::CreateImplicit(getSema().Context, Option, State,
                                      TransformedExpr, *LH);
}
const NoInlineAttr *TemplateInstantiator::TransformStmtNoInlineAttr(
    const Stmt *OrigS, const Stmt *InstS, const NoInlineAttr *A) {
  if (!A || getSema().CheckNoInlineAttr(OrigS, InstS, *A))
    return nullptr;

  return A;
}
const AlwaysInlineAttr *TemplateInstantiator::TransformStmtAlwaysInlineAttr(
    const Stmt *OrigS, const Stmt *InstS, const AlwaysInlineAttr *A) {
  if (!A || getSema().CheckAlwaysInlineAttr(OrigS, InstS, *A))
    return nullptr;

  return A;
}

const CodeAlignAttr *
TemplateInstantiator::TransformCodeAlignAttr(const CodeAlignAttr *CA) {
  Expr *TransformedExpr = getDerived().TransformExpr(CA->getAlignment()).get();
  return getSema().BuildCodeAlignAttr(*CA, TransformedExpr);
}

ExprResult TemplateInstantiator::transformNonTypeTemplateParmRef(
    Decl *AssociatedDecl, const NonTypeTemplateParmDecl *parm,
    SourceLocation loc, TemplateArgument arg,
    std::optional<unsigned> PackIndex) {
  ExprResult result;

  // Determine the substituted parameter type. We can usually infer this from
  // the template argument, but not always.
  auto SubstParamType = [&] {
    QualType T;
    if (parm->isExpandedParameterPack())
      T = parm->getExpansionType(SemaRef.ArgumentPackSubstitutionIndex);
    else
      T = parm->getType();
    if (parm->isParameterPack() && isa<PackExpansionType>(T))
      T = cast<PackExpansionType>(T)->getPattern();
    return SemaRef.SubstType(T, TemplateArgs, loc, parm->getDeclName());
  };

  bool refParam = false;

  // The template argument itself might be an expression, in which case we just
  // return that expression. This happens when substituting into an alias
  // template.
  if (arg.getKind() == TemplateArgument::Expression) {
    Expr *argExpr = arg.getAsExpr();
    result = argExpr;
    if (argExpr->isLValue()) {
      if (argExpr->getType()->isRecordType()) {
        // Check whether the parameter was actually a reference.
        QualType paramType = SubstParamType();
        if (paramType.isNull())
          return ExprError();
        refParam = paramType->isReferenceType();
      } else {
        refParam = true;
      }
    }
  } else if (arg.getKind() == TemplateArgument::IndeterminateSplice) {
    return arg.getAsIndeterminateSplice();
  } else if (arg.getKind() == TemplateArgument::Declaration ||
             arg.getKind() == TemplateArgument::NullPtr) {
    if (arg.getKind() == TemplateArgument::Declaration) {
      ValueDecl *VD = arg.getAsDecl();

      // Find the instantiation of the template argument.  This is
      // required for nested templates.
      VD = cast_or_null<ValueDecl>(
             getSema().FindInstantiatedDecl(loc, VD, TemplateArgs));
      if (!VD)
        return ExprError();
    }

    QualType paramType = arg.getNonTypeTemplateArgumentType();
    assert(!paramType.isNull() && "type substitution failed for param type");
    assert(!paramType->isDependentType() && "param type still dependent");
    result = SemaRef.BuildExpressionFromDeclTemplateArgument(arg, paramType, loc);
    refParam = paramType->isReferenceType();
  } else if (arg.getKind() == TemplateArgument::Reflection) {
      result = SemaRef.BuildExpressionFromReflectionTemplateArgument(arg, loc);
      assert(result.isInvalid() ||
             SemaRef.Context.hasSameType(result.get()->getType(),
                                         SemaRef.Context.MetaInfoTy));
  } else {
    QualType paramType = arg.getNonTypeTemplateArgumentType();
    result = SemaRef.BuildExpressionFromNonTypeTemplateArgument(arg, loc);
    refParam = paramType->isReferenceType();
    assert(result.isInvalid() ||
           SemaRef.Context.hasSameType(result.get()->getType(),
                                       paramType.getNonReferenceType()));
  }

  if (result.isInvalid())
    return ExprError();

  Expr *resultExpr = result.get();
  // FIXME: Don't put subst node on final replacement.
  return new (SemaRef.Context) SubstNonTypeTemplateParmExpr(
      resultExpr->getType(), resultExpr->getValueKind(), loc, resultExpr,
      AssociatedDecl, parm->getIndex(), PackIndex, refParam);
}

ExprResult
TemplateInstantiator::TransformSubstNonTypeTemplateParmPackExpr(
                                          SubstNonTypeTemplateParmPackExpr *E) {
  if (getSema().ArgumentPackSubstitutionIndex == -1) {
    // We aren't expanding the parameter pack, so just return ourselves.
    return E;
  }

  TemplateArgument Pack = E->getArgumentPack();
  TemplateArgument Arg = getPackSubstitutedTemplateArgument(getSema(), Pack);
  // FIXME: Don't put subst node on final replacement.
  return transformNonTypeTemplateParmRef(
      E->getAssociatedDecl(), E->getParameterPack(),
      E->getParameterPackLocation(), Arg, getPackIndex(Pack));
}

ExprResult
TemplateInstantiator::TransformSubstNonTypeTemplateParmExpr(
                                          SubstNonTypeTemplateParmExpr *E) {
  ExprResult SubstReplacement = E->getReplacement();
  if (!isa<ConstantExpr>(SubstReplacement.get()))
    SubstReplacement = TransformExpr(E->getReplacement());
  if (SubstReplacement.isInvalid())
    return true;
  QualType SubstType = TransformType(E->getParameterType(getSema().Context));
  if (SubstType.isNull())
    return true;
  // The type may have been previously dependent and not now, which means we
  // might have to implicit cast the argument to the new type, for example:
  // template<auto T, decltype(T) U>
  // concept C = sizeof(U) == 4;
  // void foo() requires C<2, 'a'> { }
  // When normalizing foo(), we first form the normalized constraints of C:
  // AtomicExpr(sizeof(U) == 4,
  //            U=SubstNonTypeTemplateParmExpr(Param=U,
  //                                           Expr=DeclRef(U),
  //                                           Type=decltype(T)))
  // Then we substitute T = 2, U = 'a' into the parameter mapping, and need to
  // produce:
  // AtomicExpr(sizeof(U) == 4,
  //            U=SubstNonTypeTemplateParmExpr(Param=U,
  //                                           Expr=ImpCast(
  //                                               decltype(2),
  //                                               SubstNTTPE(Param=U, Expr='a',
  //                                                          Type=char)),
  //                                           Type=decltype(2)))
  // The call to CheckTemplateArgument here produces the ImpCast.
  TemplateArgument SugaredConverted, CanonicalConverted;
  if (SemaRef
          .CheckTemplateArgument(E->getParameter(), SubstType,
                                 SubstReplacement.get(), SugaredConverted,
                                 CanonicalConverted, Sema::CTAK_Specified)
          .isInvalid())
    return true;
  return transformNonTypeTemplateParmRef(E->getAssociatedDecl(),
                                         E->getParameter(), E->getExprLoc(),
                                         SugaredConverted, E->getPackIndex());
}

ExprResult TemplateInstantiator::RebuildVarDeclRefExpr(VarDecl *PD,
                                                       SourceLocation Loc) {
  DeclarationNameInfo NameInfo(PD->getDeclName(), Loc);
  return getSema().BuildDeclarationNameExpr(CXXScopeSpec(), NameInfo, PD);
}

ExprResult
TemplateInstantiator::TransformFunctionParmPackExpr(FunctionParmPackExpr *E) {
  if (getSema().ArgumentPackSubstitutionIndex != -1) {
    // We can expand this parameter pack now.
    VarDecl *D = E->getExpansion(getSema().ArgumentPackSubstitutionIndex);
    VarDecl *VD = cast_or_null<VarDecl>(TransformDecl(E->getExprLoc(), D));
    if (!VD)
      return ExprError();
    return RebuildVarDeclRefExpr(VD, E->getExprLoc());
  }

  QualType T = TransformType(E->getType());
  if (T.isNull())
    return ExprError();

  // Transform each of the parameter expansions into the corresponding
  // parameters in the instantiation of the function decl.
  SmallVector<VarDecl *, 8> Vars;
  Vars.reserve(E->getNumExpansions());
  for (FunctionParmPackExpr::iterator I = E->begin(), End = E->end();
       I != End; ++I) {
    VarDecl *D = cast_or_null<VarDecl>(TransformDecl(E->getExprLoc(), *I));
    if (!D)
      return ExprError();
    Vars.push_back(D);
  }

  auto *PackExpr =
      FunctionParmPackExpr::Create(getSema().Context, T, E->getParameterPack(),
                                   E->getParameterPackLocation(), Vars);
  getSema().MarkFunctionParmPackReferenced(PackExpr);
  return PackExpr;
}

ExprResult
TemplateInstantiator::TransformFunctionParmPackRefExpr(Expr *E,
                                                       VarDecl *PD) {
  typedef LocalInstantiationScope::DeclArgumentPack DeclArgumentPack;
  llvm::PointerUnion<Decl *, DeclArgumentPack *> *Found
    = getSema().CurrentInstantiationScope->findInstantiationOf(PD);
  assert(Found && "no instantiation for parameter pack");

  Decl *TransformedDecl;
  if (DeclArgumentPack *Pack = Found->dyn_cast<DeclArgumentPack *>()) {
    // If this is a reference to a function parameter pack which we can
    // substitute but can't yet expand, build a FunctionParmPackExpr for it.
    if (getSema().ArgumentPackSubstitutionIndex == -1) {
      QualType T = TransformType(E->getType());
      if (T.isNull())
        return ExprError();
      auto *PackExpr = FunctionParmPackExpr::Create(getSema().Context, T, PD,
                                                    E->getExprLoc(), *Pack);
      getSema().MarkFunctionParmPackReferenced(PackExpr);
      return PackExpr;
    }

    TransformedDecl = (*Pack)[getSema().ArgumentPackSubstitutionIndex];
  } else {
    TransformedDecl = Found->get<Decl*>();
  }

  // We have either an unexpanded pack or a specific expansion.
  return RebuildVarDeclRefExpr(cast<VarDecl>(TransformedDecl), E->getExprLoc());
}

ExprResult
TemplateInstantiator::TransformDeclRefExpr(DeclRefExpr *E) {
  NamedDecl *D = E->getDecl();

  // Handle references to non-type template parameters and non-type template
  // parameter packs.
  if (NonTypeTemplateParmDecl *NTTP = dyn_cast<NonTypeTemplateParmDecl>(D)) {
    if (NTTP->getDepth() < TemplateArgs.getNumLevels())
      return TransformTemplateParmRefExpr(E, NTTP);

    // We have a non-type template parameter that isn't fully substituted;
    // FindInstantiatedDecl will find it in the local instantiation scope.
  }

  // Handle references to function parameter packs.
  if (VarDecl *PD = dyn_cast<VarDecl>(D))
    if (PD->isParameterPack())
      return TransformFunctionParmPackRefExpr(E, PD);

  return inherited::TransformDeclRefExpr(E);
}

ExprResult
TemplateInstantiator::TransformCXXReflectExpr(CXXReflectExpr *E) {
  if (E->getOperand().getKind() == ReflectionValue::RK_declaration) {
    Decl *D = E->getOperand().getAsDecl();

    // Handle references to non-type template parameters and non-type template
    // parameter packs.
    if (NonTypeTemplateParmDecl *NTTP = dyn_cast<NonTypeTemplateParmDecl>(D);
        NTTP && NTTP->getDepth() < TemplateArgs.getNumLevels()) {
      ExprResult Result = TransformTemplateParmRefExpr(E, NTTP);
      return getSema().BuildCXXReflectExpr(E->getOperatorLoc(), Result.get());
    }

    // Handle references to function parameter packs.
    if (VarDecl *PD = dyn_cast<VarDecl>(D); PD && PD->isParameterPack()) {
      ExprResult Result = TransformFunctionParmPackRefExpr(E, PD);
      return getSema().BuildCXXReflectExpr(E->getOperatorLoc(), Result.get());
    }
  }

  return inherited::TransformCXXReflectExpr(E);
}

ExprResult TemplateInstantiator::TransformCXXDefaultArgExpr(
    CXXDefaultArgExpr *E) {
  assert(!cast<FunctionDecl>(E->getParam()->getDeclContext())->
             getDescribedFunctionTemplate() &&
         "Default arg expressions are never formed in dependent cases.");
  return SemaRef.BuildCXXDefaultArgExpr(
      E->getUsedLocation(), cast<FunctionDecl>(E->getParam()->getDeclContext()),
      E->getParam());
}

template<typename Fn>
QualType TemplateInstantiator::TransformFunctionProtoType(TypeLocBuilder &TLB,
                                 FunctionProtoTypeLoc TL,
                                 CXXRecordDecl *ThisContext,
                                 Qualifiers ThisTypeQuals,
                                 Fn TransformExceptionSpec) {
  // We need a local instantiation scope for this function prototype.
  LocalInstantiationScope Scope(SemaRef, /*CombineWithOuterScope=*/true);
  return inherited::TransformFunctionProtoType(
      TLB, TL, ThisContext, ThisTypeQuals, TransformExceptionSpec);
}

ParmVarDecl *TemplateInstantiator::TransformFunctionTypeParam(
    ParmVarDecl *OldParm, int indexAdjustment,
    std::optional<unsigned> NumExpansions, bool ExpectParameterPack) {
  auto NewParm = SemaRef.SubstParmVarDecl(
      OldParm, TemplateArgs, indexAdjustment, NumExpansions,
      ExpectParameterPack, EvaluateConstraints);
  if (NewParm && SemaRef.getLangOpts().OpenCL)
    SemaRef.deduceOpenCLAddressSpace(NewParm);
  return NewParm;
}

QualType TemplateInstantiator::BuildSubstTemplateTypeParmType(
    TypeLocBuilder &TLB, bool SuppressObjCLifetime, bool Final,
    Decl *AssociatedDecl, unsigned Index, std::optional<unsigned> PackIndex,
    TemplateArgument Arg, SourceLocation NameLoc) {
  QualType Replacement = Arg.getAsType();

  // If the template parameter had ObjC lifetime qualifiers,
  // then any such qualifiers on the replacement type are ignored.
  if (SuppressObjCLifetime) {
    Qualifiers RQs;
    RQs = Replacement.getQualifiers();
    RQs.removeObjCLifetime();
    Replacement =
        SemaRef.Context.getQualifiedType(Replacement.getUnqualifiedType(), RQs);
  }

  if (Final) {
    TLB.pushTrivial(SemaRef.Context, Replacement, NameLoc);
    return Replacement;
  }
  // TODO: only do this uniquing once, at the start of instantiation.
  QualType Result = getSema().Context.getSubstTemplateTypeParmType(
      Replacement, AssociatedDecl, Index, PackIndex);
  SubstTemplateTypeParmTypeLoc NewTL =
      TLB.push<SubstTemplateTypeParmTypeLoc>(Result);
  NewTL.setNameLoc(NameLoc);
  return Result;
}

QualType
TemplateInstantiator::TransformTemplateTypeParmType(TypeLocBuilder &TLB,
                                                    TemplateTypeParmTypeLoc TL,
                                                    bool SuppressObjCLifetime) {
  const TemplateTypeParmType *T = TL.getTypePtr();
  if (T->getDepth() < TemplateArgs.getNumLevels()) {
    // Replace the template type parameter with its corresponding
    // template argument.

    // If the corresponding template argument is NULL or doesn't exist, it's
    // because we are performing instantiation from explicitly-specified
    // template arguments in a function template class, but there were some
    // arguments left unspecified.
    if (!TemplateArgs.hasTemplateArgument(T->getDepth(), T->getIndex())) {
      TemplateTypeParmTypeLoc NewTL
        = TLB.push<TemplateTypeParmTypeLoc>(TL.getType());
      NewTL.setNameLoc(TL.getNameLoc());
      return TL.getType();
    }

    TemplateArgument Arg = TemplateArgs(T->getDepth(), T->getIndex());

    if (TemplateArgs.isRewrite()) {
      // We're rewriting the template parameter as a reference to another
      // template parameter.
      if (Arg.getKind() == TemplateArgument::Pack) {
        assert(Arg.pack_size() == 1 && Arg.pack_begin()->isPackExpansion() &&
               "unexpected pack arguments in template rewrite");
        Arg = Arg.pack_begin()->getPackExpansionPattern();
      }
      assert(Arg.getKind() == TemplateArgument::Type &&
             "unexpected nontype template argument kind in template rewrite");
      QualType NewT = Arg.getAsType();
      TLB.pushTrivial(SemaRef.Context, NewT, TL.getNameLoc());
      return NewT;
    }

    if (Arg.getKind() == TemplateArgument::IndeterminateSplice) {
      CXXIndeterminateSpliceExpr *Splice = Arg.getAsIndeterminateSplice();
      QualType UnderlyingTy = SemaRef.Context.DependentTy;

      QualType Ty = SemaRef.Context.getReflectionSpliceType(Splice,
                                                            UnderlyingTy);
      TLB.push<ReflectionSpliceTypeLoc>(Ty);
      return Ty;
    }

    auto [AssociatedDecl, Final] =
        TemplateArgs.getAssociatedDecl(T->getDepth());
    std::optional<unsigned> PackIndex;
    if (T->isParameterPack()) {
      assert(Arg.getKind() == TemplateArgument::Pack &&
             "Missing argument pack");

      if (getSema().ArgumentPackSubstitutionIndex == -1) {
        // We have the template argument pack, but we're not expanding the
        // enclosing pack expansion yet. Just save the template argument
        // pack for later substitution.
        QualType Result = getSema().Context.getSubstTemplateTypeParmPackType(
            AssociatedDecl, T->getIndex(), Final, Arg);
        SubstTemplateTypeParmPackTypeLoc NewTL
          = TLB.push<SubstTemplateTypeParmPackTypeLoc>(Result);
        NewTL.setNameLoc(TL.getNameLoc());
        return Result;
      }

      // PackIndex starts from last element.
      PackIndex = getPackIndex(Arg);
      Arg = getPackSubstitutedTemplateArgument(getSema(), Arg);
    }

    assert(Arg.getKind() == TemplateArgument::Type &&
           "Template argument kind mismatch");

    return BuildSubstTemplateTypeParmType(TLB, SuppressObjCLifetime, Final,
                                          AssociatedDecl, T->getIndex(),
                                          PackIndex, Arg, TL.getNameLoc());
  }

  // The template type parameter comes from an inner template (e.g.,
  // the template parameter list of a member template inside the
  // template we are instantiating). Create a new template type
  // parameter with the template "level" reduced by one.
  TemplateTypeParmDecl *NewTTPDecl = nullptr;
  if (TemplateTypeParmDecl *OldTTPDecl = T->getDecl())
    NewTTPDecl = cast_or_null<TemplateTypeParmDecl>(
        TransformDecl(TL.getNameLoc(), OldTTPDecl));
  QualType Result = getSema().Context.getTemplateTypeParmType(
      T->getDepth() - TemplateArgs.getNumSubstitutedLevels(), T->getIndex(),
      T->isParameterPack(), NewTTPDecl);
  TemplateTypeParmTypeLoc NewTL = TLB.push<TemplateTypeParmTypeLoc>(Result);
  NewTL.setNameLoc(TL.getNameLoc());
  return Result;
}

QualType TemplateInstantiator::TransformSubstTemplateTypeParmPackType(
    TypeLocBuilder &TLB, SubstTemplateTypeParmPackTypeLoc TL,
    bool SuppressObjCLifetime) {
  const SubstTemplateTypeParmPackType *T = TL.getTypePtr();

  Decl *NewReplaced = TransformDecl(TL.getNameLoc(), T->getAssociatedDecl());

  if (getSema().ArgumentPackSubstitutionIndex == -1) {
    // We aren't expanding the parameter pack, so just return ourselves.
    QualType Result = TL.getType();
    if (NewReplaced != T->getAssociatedDecl())
      Result = getSema().Context.getSubstTemplateTypeParmPackType(
          NewReplaced, T->getIndex(), T->getFinal(), T->getArgumentPack());
    SubstTemplateTypeParmPackTypeLoc NewTL =
        TLB.push<SubstTemplateTypeParmPackTypeLoc>(Result);
    NewTL.setNameLoc(TL.getNameLoc());
    return Result;
  }

  TemplateArgument Pack = T->getArgumentPack();
  TemplateArgument Arg = getPackSubstitutedTemplateArgument(getSema(), Pack);
  return BuildSubstTemplateTypeParmType(
      TLB, SuppressObjCLifetime, T->getFinal(), NewReplaced, T->getIndex(),
      getPackIndex(Pack), Arg, TL.getNameLoc());
}

static concepts::Requirement::SubstitutionDiagnostic *
createSubstDiag(Sema &S, TemplateDeductionInfo &Info,
                concepts::EntityPrinter Printer) {
  SmallString<128> Message;
  SourceLocation ErrorLoc;
  if (Info.hasSFINAEDiagnostic()) {
    PartialDiagnosticAt PDA(SourceLocation(),
                            PartialDiagnostic::NullDiagnostic{});
    Info.takeSFINAEDiagnostic(PDA);
    PDA.second.EmitToString(S.getDiagnostics(), Message);
    ErrorLoc = PDA.first;
  } else {
    ErrorLoc = Info.getLocation();
  }
  char *MessageBuf = new (S.Context) char[Message.size()];
  std::copy(Message.begin(), Message.end(), MessageBuf);
  SmallString<128> Entity;
  llvm::raw_svector_ostream OS(Entity);
  Printer(OS);
  char *EntityBuf = new (S.Context) char[Entity.size()];
  std::copy(Entity.begin(), Entity.end(), EntityBuf);
  return new (S.Context) concepts::Requirement::SubstitutionDiagnostic{
      StringRef(EntityBuf, Entity.size()), ErrorLoc,
      StringRef(MessageBuf, Message.size())};
}

concepts::Requirement::SubstitutionDiagnostic *
concepts::createSubstDiagAt(Sema &S, SourceLocation Location,
                            EntityPrinter Printer) {
  SmallString<128> Entity;
  llvm::raw_svector_ostream OS(Entity);
  Printer(OS);
  char *EntityBuf = new (S.Context) char[Entity.size()];
  llvm::copy(Entity, EntityBuf);
  return new (S.Context) concepts::Requirement::SubstitutionDiagnostic{
      /*SubstitutedEntity=*/StringRef(EntityBuf, Entity.size()),
      /*DiagLoc=*/Location, /*DiagMessage=*/StringRef()};
}

ExprResult TemplateInstantiator::TransformRequiresTypeParams(
    SourceLocation KWLoc, SourceLocation RBraceLoc, const RequiresExpr *RE,
    RequiresExprBodyDecl *Body, ArrayRef<ParmVarDecl *> Params,
    SmallVectorImpl<QualType> &PTypes,
    SmallVectorImpl<ParmVarDecl *> &TransParams,
    Sema::ExtParameterInfoBuilder &PInfos) {

  TemplateDeductionInfo Info(KWLoc);
  Sema::InstantiatingTemplate TypeInst(SemaRef, KWLoc,
                                       RE, Info,
                                       SourceRange{KWLoc, RBraceLoc});
  Sema::SFINAETrap Trap(SemaRef);

  unsigned ErrorIdx;
  if (getDerived().TransformFunctionTypeParams(
          KWLoc, Params, /*ParamTypes=*/nullptr, /*ParamInfos=*/nullptr, PTypes,
          &TransParams, PInfos, &ErrorIdx) ||
      Trap.hasErrorOccurred()) {
    SmallVector<concepts::Requirement *, 4> TransReqs;
    ParmVarDecl *FailedDecl = Params[ErrorIdx];
    // Add a 'failed' Requirement to contain the error that caused the failure
    // here.
    TransReqs.push_back(RebuildTypeRequirement(createSubstDiag(
        SemaRef, Info, [&](llvm::raw_ostream &OS) { OS << *FailedDecl; })));
    return getDerived().RebuildRequiresExpr(KWLoc, Body, RE->getLParenLoc(),
                                            TransParams, RE->getRParenLoc(),
                                            TransReqs, RBraceLoc);
  }

  return ExprResult{};
}

concepts::TypeRequirement *
TemplateInstantiator::TransformTypeRequirement(concepts::TypeRequirement *Req) {
  if (!Req->isDependent() && !AlwaysRebuild())
    return Req;
  if (Req->isSubstitutionFailure()) {
    if (AlwaysRebuild())
      return RebuildTypeRequirement(
              Req->getSubstitutionDiagnostic());
    return Req;
  }

  Sema::SFINAETrap Trap(SemaRef);
  TemplateDeductionInfo Info(Req->getType()->getTypeLoc().getBeginLoc());
  Sema::InstantiatingTemplate TypeInst(SemaRef,
      Req->getType()->getTypeLoc().getBeginLoc(), Req, Info,
      Req->getType()->getTypeLoc().getSourceRange());
  if (TypeInst.isInvalid())
    return nullptr;
  TypeSourceInfo *TransType = TransformType(Req->getType());
  if (!TransType || Trap.hasErrorOccurred())
    return RebuildTypeRequirement(createSubstDiag(SemaRef, Info,
        [&] (llvm::raw_ostream& OS) {
            Req->getType()->getType().print(OS, SemaRef.getPrintingPolicy());
        }));
  return RebuildTypeRequirement(TransType);
}

concepts::ExprRequirement *
TemplateInstantiator::TransformExprRequirement(concepts::ExprRequirement *Req) {
  if (!Req->isDependent() && !AlwaysRebuild())
    return Req;

  Sema::SFINAETrap Trap(SemaRef);

  llvm::PointerUnion<Expr *, concepts::Requirement::SubstitutionDiagnostic *>
      TransExpr;
  if (Req->isExprSubstitutionFailure())
    TransExpr = Req->getExprSubstitutionDiagnostic();
  else {
    Expr *E = Req->getExpr();
    TemplateDeductionInfo Info(E->getBeginLoc());
    Sema::InstantiatingTemplate ExprInst(SemaRef, E->getBeginLoc(), Req, Info,
                                         E->getSourceRange());
    if (ExprInst.isInvalid())
      return nullptr;
    ExprResult TransExprRes = TransformExpr(E);
    if (!TransExprRes.isInvalid() && !Trap.hasErrorOccurred() &&
        TransExprRes.get()->hasPlaceholderType())
      TransExprRes = SemaRef.CheckPlaceholderExpr(TransExprRes.get());
    if (TransExprRes.isInvalid() || Trap.hasErrorOccurred())
      TransExpr = createSubstDiag(SemaRef, Info, [&](llvm::raw_ostream &OS) {
        E->printPretty(OS, nullptr, SemaRef.getPrintingPolicy());
      });
    else
      TransExpr = TransExprRes.get();
  }

  std::optional<concepts::ExprRequirement::ReturnTypeRequirement> TransRetReq;
  const auto &RetReq = Req->getReturnTypeRequirement();
  if (RetReq.isEmpty())
    TransRetReq.emplace();
  else if (RetReq.isSubstitutionFailure())
    TransRetReq.emplace(RetReq.getSubstitutionDiagnostic());
  else if (RetReq.isTypeConstraint()) {
    TemplateParameterList *OrigTPL =
        RetReq.getTypeConstraintTemplateParameterList();
    TemplateDeductionInfo Info(OrigTPL->getTemplateLoc());
    Sema::InstantiatingTemplate TPLInst(SemaRef, OrigTPL->getTemplateLoc(),
                                        Req, Info, OrigTPL->getSourceRange());
    if (TPLInst.isInvalid())
      return nullptr;
    TemplateParameterList *TPL = TransformTemplateParameterList(OrigTPL);
    if (!TPL)
      TransRetReq.emplace(createSubstDiag(SemaRef, Info,
          [&] (llvm::raw_ostream& OS) {
              RetReq.getTypeConstraint()->getImmediatelyDeclaredConstraint()
                  ->printPretty(OS, nullptr, SemaRef.getPrintingPolicy());
          }));
    else {
      TPLInst.Clear();
      TransRetReq.emplace(TPL);
    }
  }
  assert(TransRetReq && "All code paths leading here must set TransRetReq");
  if (Expr *E = TransExpr.dyn_cast<Expr *>())
    return RebuildExprRequirement(E, Req->isSimple(), Req->getNoexceptLoc(),
                                  std::move(*TransRetReq));
  return RebuildExprRequirement(
      TransExpr.get<concepts::Requirement::SubstitutionDiagnostic *>(),
      Req->isSimple(), Req->getNoexceptLoc(), std::move(*TransRetReq));
}

concepts::NestedRequirement *
TemplateInstantiator::TransformNestedRequirement(
    concepts::NestedRequirement *Req) {
  if (!Req->isDependent() && !AlwaysRebuild())
    return Req;
  if (Req->hasInvalidConstraint()) {
    if (AlwaysRebuild())
      return RebuildNestedRequirement(Req->getInvalidConstraintEntity(),
                                      Req->getConstraintSatisfaction());
    return Req;
  }
  Sema::InstantiatingTemplate ReqInst(SemaRef,
      Req->getConstraintExpr()->getBeginLoc(), Req,
      Sema::InstantiatingTemplate::ConstraintsCheck{},
      Req->getConstraintExpr()->getSourceRange());
  if (!getEvaluateConstraints()) {
    ExprResult TransConstraint = TransformExpr(Req->getConstraintExpr());
    if (TransConstraint.isInvalid() || !TransConstraint.get())
      return nullptr;
    if (TransConstraint.get()->isInstantiationDependent())
      return new (SemaRef.Context)
          concepts::NestedRequirement(TransConstraint.get());
    ConstraintSatisfaction Satisfaction;
    return new (SemaRef.Context) concepts::NestedRequirement(
        SemaRef.Context, TransConstraint.get(), Satisfaction);
  }

  ExprResult TransConstraint;
  ConstraintSatisfaction Satisfaction;
  TemplateDeductionInfo Info(Req->getConstraintExpr()->getBeginLoc());
  {
    EnterExpressionEvaluationContext ContextRAII(
        SemaRef, Sema::ExpressionEvaluationContext::ConstantEvaluated);
    Sema::SFINAETrap Trap(SemaRef);
    Sema::InstantiatingTemplate ConstrInst(SemaRef,
        Req->getConstraintExpr()->getBeginLoc(), Req, Info,
        Req->getConstraintExpr()->getSourceRange());
    if (ConstrInst.isInvalid())
      return nullptr;
    llvm::SmallVector<Expr *> Result;
    if (!SemaRef.CheckConstraintSatisfaction(
            nullptr, {Req->getConstraintExpr()}, Result, TemplateArgs,
            Req->getConstraintExpr()->getSourceRange(), Satisfaction) &&
        !Result.empty())
      TransConstraint = Result[0];
    assert(!Trap.hasErrorOccurred() && "Substitution failures must be handled "
                                       "by CheckConstraintSatisfaction.");
  }
  if (TransConstraint.isUsable() &&
      TransConstraint.get()->isInstantiationDependent())
    return new (SemaRef.Context)
        concepts::NestedRequirement(TransConstraint.get());
  if (TransConstraint.isInvalid() || !TransConstraint.get() ||
      Satisfaction.HasSubstitutionFailure()) {
    SmallString<128> Entity;
    llvm::raw_svector_ostream OS(Entity);
    Req->getConstraintExpr()->printPretty(OS, nullptr,
                                          SemaRef.getPrintingPolicy());
    char *EntityBuf = new (SemaRef.Context) char[Entity.size()];
    std::copy(Entity.begin(), Entity.end(), EntityBuf);
    return new (SemaRef.Context) concepts::NestedRequirement(
        SemaRef.Context, StringRef(EntityBuf, Entity.size()), Satisfaction);
  }
  return new (SemaRef.Context) concepts::NestedRequirement(
      SemaRef.Context, TransConstraint.get(), Satisfaction);
}


/// Perform substitution on the type T with a given set of template
/// arguments.
///
/// This routine substitutes the given template arguments into the
/// type T and produces the instantiated type.
///
/// \param T the type into which the template arguments will be
/// substituted. If this type is not dependent, it will be returned
/// immediately.
///
/// \param Args the template arguments that will be
/// substituted for the top-level template parameters within T.
///
/// \param Loc the location in the source code where this substitution
/// is being performed. It will typically be the location of the
/// declarator (if we're instantiating the type of some declaration)
/// or the location of the type in the source code (if, e.g., we're
/// instantiating the type of a cast expression).
///
/// \param Entity the name of the entity associated with a declaration
/// being instantiated (if any). May be empty to indicate that there
/// is no such entity (if, e.g., this is a type that occurs as part of
/// a cast expression) or that the entity has no name (e.g., an
/// unnamed function parameter).
///
/// \param AllowDeducedTST Whether a DeducedTemplateSpecializationType is
/// acceptable as the top level type of the result.
///
/// \returns If the instantiation succeeds, the instantiated
/// type. Otherwise, produces diagnostics and returns a NULL type.
TypeSourceInfo *Sema::SubstType(TypeSourceInfo *T,
                                const MultiLevelTemplateArgumentList &Args,
                                SourceLocation Loc,
                                DeclarationName Entity,
                                bool AllowDeducedTST) {
  assert(!CodeSynthesisContexts.empty() &&
         "Cannot perform an instantiation without some context on the "
         "instantiation stack");

  if (!T->getType()->isInstantiationDependentType() &&
      !T->getType()->isVariablyModifiedType())
    return T;

  TemplateInstantiator Instantiator(*this, Args, Loc, Entity);
  return AllowDeducedTST ? Instantiator.TransformTypeWithDeducedTST(T)
                         : Instantiator.TransformType(T);
}

TypeSourceInfo *Sema::SubstType(TypeLoc TL,
                                const MultiLevelTemplateArgumentList &Args,
                                SourceLocation Loc,
                                DeclarationName Entity) {
  assert(!CodeSynthesisContexts.empty() &&
         "Cannot perform an instantiation without some context on the "
         "instantiation stack");

  if (TL.getType().isNull())
    return nullptr;

  if (!TL.getType()->isInstantiationDependentType() &&
      !TL.getType()->isVariablyModifiedType()) {
    // FIXME: Make a copy of the TypeLoc data here, so that we can
    // return a new TypeSourceInfo. Inefficient!
    TypeLocBuilder TLB;
    TLB.pushFullCopy(TL);
    return TLB.getTypeSourceInfo(Context, TL.getType());
  }

  TemplateInstantiator Instantiator(*this, Args, Loc, Entity);
  TypeLocBuilder TLB;
  TLB.reserve(TL.getFullDataSize());
  QualType Result = Instantiator.TransformType(TLB, TL);
  if (Result.isNull())
    return nullptr;

  return TLB.getTypeSourceInfo(Context, Result);
}

/// Deprecated form of the above.
QualType Sema::SubstType(QualType T,
                         const MultiLevelTemplateArgumentList &TemplateArgs,
                         SourceLocation Loc, DeclarationName Entity) {
  assert(!CodeSynthesisContexts.empty() &&
         "Cannot perform an instantiation without some context on the "
         "instantiation stack");

  // If T is not a dependent type or a variably-modified type, there
  // is nothing to do.
  if (!T->isInstantiationDependentType() && !T->isVariablyModifiedType())
    return T;

  TemplateInstantiator Instantiator(*this, TemplateArgs, Loc, Entity);
  return Instantiator.TransformType(T);
}

static bool NeedsInstantiationAsFunctionType(TypeSourceInfo *T) {
  if (T->getType()->isInstantiationDependentType() ||
      T->getType()->isVariablyModifiedType())
    return true;

  TypeLoc TL = T->getTypeLoc().IgnoreParens();
  if (!TL.getAs<FunctionProtoTypeLoc>())
    return false;

  FunctionProtoTypeLoc FP = TL.castAs<FunctionProtoTypeLoc>();
  for (ParmVarDecl *P : FP.getParams()) {
    // This must be synthesized from a typedef.
    if (!P) continue;

    // If there are any parameters, a new TypeSourceInfo that refers to the
    // instantiated parameters must be built.
    return true;
  }

  return false;
}

/// A form of SubstType intended specifically for instantiating the
/// type of a FunctionDecl.  Its purpose is solely to force the
/// instantiation of default-argument expressions and to avoid
/// instantiating an exception-specification.
TypeSourceInfo *Sema::SubstFunctionDeclType(TypeSourceInfo *T,
                                const MultiLevelTemplateArgumentList &Args,
                                SourceLocation Loc,
                                DeclarationName Entity,
                                CXXRecordDecl *ThisContext,
                                Qualifiers ThisTypeQuals,
                                bool EvaluateConstraints) {
  assert(!CodeSynthesisContexts.empty() &&
         "Cannot perform an instantiation without some context on the "
         "instantiation stack");

  if (!NeedsInstantiationAsFunctionType(T))
    return T;

  TemplateInstantiator Instantiator(*this, Args, Loc, Entity);
  Instantiator.setEvaluateConstraints(EvaluateConstraints);

  TypeLocBuilder TLB;

  TypeLoc TL = T->getTypeLoc();
  TLB.reserve(TL.getFullDataSize());

  QualType Result;

  if (FunctionProtoTypeLoc Proto =
          TL.IgnoreParens().getAs<FunctionProtoTypeLoc>()) {
    // Instantiate the type, other than its exception specification. The
    // exception specification is instantiated in InitFunctionInstantiation
    // once we've built the FunctionDecl.
    // FIXME: Set the exception specification to EST_Uninstantiated here,
    // instead of rebuilding the function type again later.
    Result = Instantiator.TransformFunctionProtoType(
        TLB, Proto, ThisContext, ThisTypeQuals,
        [](FunctionProtoType::ExceptionSpecInfo &ESI,
           bool &Changed) { return false; });
  } else {
    Result = Instantiator.TransformType(TLB, TL);
  }
  // When there are errors resolving types, clang may use IntTy as a fallback,
  // breaking our assumption that function declarations have function types.
  if (Result.isNull() || !Result->isFunctionType())
    return nullptr;

  return TLB.getTypeSourceInfo(Context, Result);
}

bool Sema::SubstExceptionSpec(SourceLocation Loc,
                              FunctionProtoType::ExceptionSpecInfo &ESI,
                              SmallVectorImpl<QualType> &ExceptionStorage,
                              const MultiLevelTemplateArgumentList &Args) {
  bool Changed = false;
  TemplateInstantiator Instantiator(*this, Args, Loc, DeclarationName());
  return Instantiator.TransformExceptionSpec(Loc, ESI, ExceptionStorage,
                                             Changed);
}

void Sema::SubstExceptionSpec(FunctionDecl *New, const FunctionProtoType *Proto,
                              const MultiLevelTemplateArgumentList &Args) {
  FunctionProtoType::ExceptionSpecInfo ESI =
      Proto->getExtProtoInfo().ExceptionSpec;

  SmallVector<QualType, 4> ExceptionStorage;
  if (SubstExceptionSpec(New->getTypeSourceInfo()->getTypeLoc().getEndLoc(),
                         ESI, ExceptionStorage, Args))
    // On error, recover by dropping the exception specification.
    ESI.Type = EST_None;

  UpdateExceptionSpec(New, ESI);
}

namespace {

  struct GetContainedInventedTypeParmVisitor :
    public TypeVisitor<GetContainedInventedTypeParmVisitor,
                       TemplateTypeParmDecl *> {
    using TypeVisitor<GetContainedInventedTypeParmVisitor,
                      TemplateTypeParmDecl *>::Visit;

    TemplateTypeParmDecl *Visit(QualType T) {
      if (T.isNull())
        return nullptr;
      return Visit(T.getTypePtr());
    }
    // The deduced type itself.
    TemplateTypeParmDecl *VisitTemplateTypeParmType(
        const TemplateTypeParmType *T) {
      if (!T->getDecl() || !T->getDecl()->isImplicit())
        return nullptr;
      return T->getDecl();
    }

    // Only these types can contain 'auto' types, and subsequently be replaced
    // by references to invented parameters.

    TemplateTypeParmDecl *VisitElaboratedType(const ElaboratedType *T) {
      return Visit(T->getNamedType());
    }

    TemplateTypeParmDecl *VisitPointerType(const PointerType *T) {
      return Visit(T->getPointeeType());
    }

    TemplateTypeParmDecl *VisitBlockPointerType(const BlockPointerType *T) {
      return Visit(T->getPointeeType());
    }

    TemplateTypeParmDecl *VisitReferenceType(const ReferenceType *T) {
      return Visit(T->getPointeeTypeAsWritten());
    }

    TemplateTypeParmDecl *VisitMemberPointerType(const MemberPointerType *T) {
      return Visit(T->getPointeeType());
    }

    TemplateTypeParmDecl *VisitArrayType(const ArrayType *T) {
      return Visit(T->getElementType());
    }

    TemplateTypeParmDecl *VisitDependentSizedExtVectorType(
      const DependentSizedExtVectorType *T) {
      return Visit(T->getElementType());
    }

    TemplateTypeParmDecl *VisitVectorType(const VectorType *T) {
      return Visit(T->getElementType());
    }

    TemplateTypeParmDecl *VisitFunctionProtoType(const FunctionProtoType *T) {
      return VisitFunctionType(T);
    }

    TemplateTypeParmDecl *VisitFunctionType(const FunctionType *T) {
      return Visit(T->getReturnType());
    }

    TemplateTypeParmDecl *VisitParenType(const ParenType *T) {
      return Visit(T->getInnerType());
    }

    TemplateTypeParmDecl *VisitAttributedType(const AttributedType *T) {
      return Visit(T->getModifiedType());
    }

    TemplateTypeParmDecl *VisitMacroQualifiedType(const MacroQualifiedType *T) {
      return Visit(T->getUnderlyingType());
    }

    TemplateTypeParmDecl *VisitAdjustedType(const AdjustedType *T) {
      return Visit(T->getOriginalType());
    }

    TemplateTypeParmDecl *VisitPackExpansionType(const PackExpansionType *T) {
      return Visit(T->getPattern());
    }
  };

} // namespace

bool Sema::SubstTypeConstraint(
    TemplateTypeParmDecl *Inst, const TypeConstraint *TC,
    const MultiLevelTemplateArgumentList &TemplateArgs,
    bool EvaluateConstraints) {
  const ASTTemplateArgumentListInfo *TemplArgInfo =
      TC->getTemplateArgsAsWritten();

  if (!EvaluateConstraints) {
      Inst->setTypeConstraint(TC->getConceptReference(),
                              TC->getImmediatelyDeclaredConstraint());
      return false;
  }

  TemplateArgumentListInfo InstArgs;

  if (TemplArgInfo) {
    InstArgs.setLAngleLoc(TemplArgInfo->LAngleLoc);
    InstArgs.setRAngleLoc(TemplArgInfo->RAngleLoc);
    if (SubstTemplateArguments(TemplArgInfo->arguments(), TemplateArgs,
                               InstArgs))
      return true;
  }
  return AttachTypeConstraint(
      TC->getNestedNameSpecifierLoc(), TC->getConceptNameInfo(),
      TC->getNamedConcept(),
      /*FoundDecl=*/TC->getConceptReference()->getFoundDecl(), &InstArgs, Inst,
      Inst->isParameterPack()
          ? cast<CXXFoldExpr>(TC->getImmediatelyDeclaredConstraint())
                ->getEllipsisLoc()
          : SourceLocation());
}

ParmVarDecl *Sema::SubstParmVarDecl(
    ParmVarDecl *OldParm, const MultiLevelTemplateArgumentList &TemplateArgs,
    int indexAdjustment, std::optional<unsigned> NumExpansions,
    bool ExpectParameterPack, bool EvaluateConstraint) {
  TypeSourceInfo *OldDI = OldParm->getTypeSourceInfo();
  TypeSourceInfo *NewDI = nullptr;

  TypeLoc OldTL = OldDI->getTypeLoc();
  if (PackExpansionTypeLoc ExpansionTL = OldTL.getAs<PackExpansionTypeLoc>()) {

    // We have a function parameter pack. Substitute into the pattern of the
    // expansion.
    NewDI = SubstType(ExpansionTL.getPatternLoc(), TemplateArgs,
                      OldParm->getLocation(), OldParm->getDeclName());
    if (!NewDI)
      return nullptr;

    if (NewDI->getType()->containsUnexpandedParameterPack()) {
      // We still have unexpanded parameter packs, which means that
      // our function parameter is still a function parameter pack.
      // Therefore, make its type a pack expansion type.
      NewDI = CheckPackExpansion(NewDI, ExpansionTL.getEllipsisLoc(),
                                 NumExpansions);
    } else if (ExpectParameterPack) {
      // We expected to get a parameter pack but didn't (because the type
      // itself is not a pack expansion type), so complain. This can occur when
      // the substitution goes through an alias template that "loses" the
      // pack expansion.
      Diag(OldParm->getLocation(),
           diag::err_function_parameter_pack_without_parameter_packs)
        << NewDI->getType();
      return nullptr;
    }
  } else {
    NewDI = SubstType(OldDI, TemplateArgs, OldParm->getLocation(),
                      OldParm->getDeclName());
  }

  if (!NewDI)
    return nullptr;

  if (NewDI->getType()->isVoidType()) {
    Diag(OldParm->getLocation(), diag::err_param_with_void_type);
    return nullptr;
  }

  // In abbreviated templates, TemplateTypeParmDecls with possible
  // TypeConstraints are created when the parameter list is originally parsed.
  // The TypeConstraints can therefore reference other functions parameters in
  // the abbreviated function template, which is why we must instantiate them
  // here, when the instantiated versions of those referenced parameters are in
  // scope.
  if (TemplateTypeParmDecl *TTP =
          GetContainedInventedTypeParmVisitor().Visit(OldDI->getType())) {
    if (const TypeConstraint *TC = TTP->getTypeConstraint()) {
      auto *Inst = cast_or_null<TemplateTypeParmDecl>(
          FindInstantiatedDecl(TTP->getLocation(), TTP, TemplateArgs));
      // We will first get here when instantiating the abbreviated function
      // template's described function, but we might also get here later.
      // Make sure we do not instantiate the TypeConstraint more than once.
      if (Inst && !Inst->getTypeConstraint()) {
        if (SubstTypeConstraint(Inst, TC, TemplateArgs, EvaluateConstraint))
          return nullptr;
      }
    }
  }

  ParmVarDecl *NewParm = CheckParameter(Context.getTranslationUnitDecl(),
                                        OldParm->getInnerLocStart(),
                                        OldParm->getLocation(),
                                        OldParm->getIdentifier(),
                                        NewDI->getType(), NewDI,
                                        OldParm->getStorageClass());
  if (!NewParm)
    return nullptr;

  // Mark the (new) default argument as uninstantiated (if any).
  if (OldParm->hasUninstantiatedDefaultArg()) {
    Expr *Arg = OldParm->getUninstantiatedDefaultArg();
    NewParm->setUninstantiatedDefaultArg(Arg);
  } else if (OldParm->hasUnparsedDefaultArg()) {
    NewParm->setUnparsedDefaultArg();
    UnparsedDefaultArgInstantiations[OldParm].push_back(NewParm);
  } else if (Expr *Arg = OldParm->getDefaultArg()) {
    // Default arguments cannot be substituted until the declaration context
    // for the associated function or lambda capture class is available.
    // This is necessary for cases like the following where construction of
    // the lambda capture class for the outer lambda is dependent on the
    // parameter types but where the default argument is dependent on the
    // outer lambda's declaration context.
    //   template <typename T>
    //   auto f() {
    //     return [](T = []{ return T{}; }()) { return 0; };
    //   }
    NewParm->setUninstantiatedDefaultArg(Arg);
  }

  NewParm->setExplicitObjectParameterLoc(
      OldParm->getExplicitObjectParamThisLoc());
  NewParm->setHasInheritedDefaultArg(OldParm->hasInheritedDefaultArg());

  if (OldParm->isParameterPack() && !NewParm->isParameterPack()) {
    // Add the new parameter to the instantiated parameter pack.
    CurrentInstantiationScope->InstantiatedLocalPackArg(OldParm, NewParm);
  } else {
    // Introduce an Old -> New mapping
    CurrentInstantiationScope->InstantiatedLocal(OldParm, NewParm);
  }

  // FIXME: OldParm may come from a FunctionProtoType, in which case CurContext
  // can be anything, is this right ?
  NewParm->setDeclContext(CurContext);

  NewParm->setScopeInfo(OldParm->getFunctionScopeDepth(),
                        OldParm->getFunctionScopeIndex() + indexAdjustment);

  InstantiateAttrs(TemplateArgs, OldParm, NewParm);

  return NewParm;
}

/// Substitute the given template arguments into the given set of
/// parameters, producing the set of parameter types that would be generated
/// from such a substitution.
bool Sema::SubstParmTypes(
    SourceLocation Loc, ArrayRef<ParmVarDecl *> Params,
    const FunctionProtoType::ExtParameterInfo *ExtParamInfos,
    const MultiLevelTemplateArgumentList &TemplateArgs,
    SmallVectorImpl<QualType> &ParamTypes,
    SmallVectorImpl<ParmVarDecl *> *OutParams,
    ExtParameterInfoBuilder &ParamInfos) {
  assert(!CodeSynthesisContexts.empty() &&
         "Cannot perform an instantiation without some context on the "
         "instantiation stack");

  TemplateInstantiator Instantiator(*this, TemplateArgs, Loc,
                                    DeclarationName());
  return Instantiator.TransformFunctionTypeParams(
      Loc, Params, nullptr, ExtParamInfos, ParamTypes, OutParams, ParamInfos);
}

/// Substitute the given template arguments into the default argument.
bool Sema::SubstDefaultArgument(
    SourceLocation Loc,
    ParmVarDecl *Param,
    const MultiLevelTemplateArgumentList &TemplateArgs,
    bool ForCallExpr) {
  FunctionDecl *FD = cast<FunctionDecl>(Param->getDeclContext());
  Expr *PatternExpr = Param->getUninstantiatedDefaultArg();

  EnterExpressionEvaluationContext EvalContext(
      *this, ExpressionEvaluationContext::PotentiallyEvaluated, Param);

  InstantiatingTemplate Inst(*this, Loc, Param, TemplateArgs.getInnermost());
  if (Inst.isInvalid())
    return true;
  if (Inst.isAlreadyInstantiating()) {
    Diag(Param->getBeginLoc(), diag::err_recursive_default_argument) << FD;
    Param->setInvalidDecl();
    return true;
  }

  ExprResult Result;
  {
    // C++ [dcl.fct.default]p5:
    //   The names in the [default argument] expression are bound, and
    //   the semantic constraints are checked, at the point where the
    //   default argument expression appears.
    ContextRAII SavedContext(*this, FD);
    std::unique_ptr<LocalInstantiationScope> LIS;
    MultiLevelTemplateArgumentList NewTemplateArgs = TemplateArgs;

    if (ForCallExpr) {
      // When instantiating a default argument due to use in a call expression,
      // an instantiation scope that includes the parameters of the callee is
      // required to satisfy references from the default argument. For example:
      //   template<typename T> void f(T a, int = decltype(a)());
      //   void g() { f(0); }
      LIS = std::make_unique<LocalInstantiationScope>(*this);
      FunctionDecl *PatternFD = FD->getTemplateInstantiationPattern(
          /*ForDefinition*/ false);
      if (addInstantiatedParametersToScope(FD, PatternFD, *LIS, TemplateArgs))
        return true;
      const FunctionTemplateDecl *PrimaryTemplate = FD->getPrimaryTemplate();
      if (PrimaryTemplate && PrimaryTemplate->isOutOfLine()) {
        TemplateArgumentList *CurrentTemplateArgumentList =
            TemplateArgumentList::CreateCopy(getASTContext(),
                                             TemplateArgs.getInnermost());
        NewTemplateArgs = getTemplateInstantiationArgs(
            FD, FD->getDeclContext(), /*Final=*/false,
            CurrentTemplateArgumentList->asArray(), /*RelativeToPrimary=*/true);
      }
    }

    runWithSufficientStackSpace(Loc, [&] {
      Result = SubstInitializer(PatternExpr, NewTemplateArgs,
                                /*DirectInit*/ false);
    });
  }
  if (Result.isInvalid())
    return true;

  if (ForCallExpr) {
    // Check the expression as an initializer for the parameter.
    InitializedEntity Entity
      = InitializedEntity::InitializeParameter(Context, Param);
    InitializationKind Kind = InitializationKind::CreateCopy(
        Param->getLocation(),
        /*FIXME:EqualLoc*/ PatternExpr->getBeginLoc());
    Expr *ResultE = Result.getAs<Expr>();

    InitializationSequence InitSeq(*this, Entity, Kind, ResultE);
    Result = InitSeq.Perform(*this, Entity, Kind, ResultE);
    if (Result.isInvalid())
      return true;

    Result =
        ActOnFinishFullExpr(Result.getAs<Expr>(), Param->getOuterLocStart(),
                            /*DiscardedValue*/ false);
  } else {
    // FIXME: Obtain the source location for the '=' token.
    SourceLocation EqualLoc = PatternExpr->getBeginLoc();
    Result = ConvertParamDefaultArgument(Param, Result.getAs<Expr>(), EqualLoc);
  }
  if (Result.isInvalid())
      return true;

  // Remember the instantiated default argument.
  Param->setDefaultArg(Result.getAs<Expr>());

  return false;
}

/// Perform substitution on the base class specifiers of the
/// given class template specialization.
///
/// Produces a diagnostic and returns true on error, returns false and
/// attaches the instantiated base classes to the class template
/// specialization if successful.
bool
Sema::SubstBaseSpecifiers(CXXRecordDecl *Instantiation,
                          CXXRecordDecl *Pattern,
                          const MultiLevelTemplateArgumentList &TemplateArgs) {
  bool Invalid = false;
  SmallVector<CXXBaseSpecifier*, 4> InstantiatedBases;
  for (const auto &Base : Pattern->bases()) {
    if (!Base.getType()->isDependentType()) {
      if (const CXXRecordDecl *RD = Base.getType()->getAsCXXRecordDecl()) {
        if (RD->isInvalidDecl())
          Instantiation->setInvalidDecl();
      }
      CXXBaseSpecifier *Specifier = new (Context) CXXBaseSpecifier(Base);
      Specifier->setDerived(Instantiation);
      InstantiatedBases.push_back(Specifier);
      continue;
    }

    SourceLocation EllipsisLoc;
    TypeSourceInfo *BaseTypeLoc;
    if (Base.isPackExpansion()) {
      // This is a pack expansion. See whether we should expand it now, or
      // wait until later.
      SmallVector<UnexpandedParameterPack, 2> Unexpanded;
      collectUnexpandedParameterPacks(Base.getTypeSourceInfo()->getTypeLoc(),
                                      Unexpanded);
      bool ShouldExpand = false;
      bool RetainExpansion = false;
      std::optional<unsigned> NumExpansions;
      if (CheckParameterPacksForExpansion(Base.getEllipsisLoc(),
                                          Base.getSourceRange(),
                                          Unexpanded,
                                          TemplateArgs, ShouldExpand,
                                          RetainExpansion,
                                          NumExpansions)) {
        Invalid = true;
        continue;
      }

      // If we should expand this pack expansion now, do so.
      if (ShouldExpand) {
        for (unsigned I = 0; I != *NumExpansions; ++I) {
            Sema::ArgumentPackSubstitutionIndexRAII SubstIndex(*this, I);

          TypeSourceInfo *BaseTypeLoc = SubstType(Base.getTypeSourceInfo(),
                                                  TemplateArgs,
                                              Base.getSourceRange().getBegin(),
                                                  DeclarationName());
          if (!BaseTypeLoc) {
            Invalid = true;
            continue;
          }

          if (CXXBaseSpecifier *InstantiatedBase
                = CheckBaseSpecifier(Instantiation,
                                     Base.getSourceRange(),
                                     Base.isVirtual(),
                                     Base.getAccessSpecifierAsWritten(),
                                     BaseTypeLoc,
                                     SourceLocation()))
            InstantiatedBases.push_back(InstantiatedBase);
          else
            Invalid = true;
        }

        continue;
      }

      // The resulting base specifier will (still) be a pack expansion.
      EllipsisLoc = Base.getEllipsisLoc();
      Sema::ArgumentPackSubstitutionIndexRAII SubstIndex(*this, -1);
      BaseTypeLoc = SubstType(Base.getTypeSourceInfo(),
                              TemplateArgs,
                              Base.getSourceRange().getBegin(),
                              DeclarationName());
    } else {
      BaseTypeLoc = SubstType(Base.getTypeSourceInfo(),
                              TemplateArgs,
                              Base.getSourceRange().getBegin(),
                              DeclarationName());
    }

    if (!BaseTypeLoc) {
      Invalid = true;
      continue;
    }

    if (CXXBaseSpecifier *InstantiatedBase
          = CheckBaseSpecifier(Instantiation,
                               Base.getSourceRange(),
                               Base.isVirtual(),
                               Base.getAccessSpecifierAsWritten(),
                               BaseTypeLoc,
                               EllipsisLoc))
      InstantiatedBases.push_back(InstantiatedBase);
    else
      Invalid = true;
  }

  if (!Invalid && AttachBaseSpecifiers(Instantiation, InstantiatedBases))
    Invalid = true;

  return Invalid;
}

// Defined via #include from SemaTemplateInstantiateDecl.cpp
namespace clang {
  namespace sema {
    Attr *instantiateTemplateAttribute(const Attr *At, ASTContext &C, Sema &S,
                            const MultiLevelTemplateArgumentList &TemplateArgs);
    Attr *instantiateTemplateAttributeForDecl(
        const Attr *At, ASTContext &C, Sema &S,
        const MultiLevelTemplateArgumentList &TemplateArgs);
  }
}

/// Instantiate the definition of a class from a given pattern.
///
/// \param PointOfInstantiation The point of instantiation within the
/// source code.
///
/// \param Instantiation is the declaration whose definition is being
/// instantiated. This will be either a class template specialization
/// or a member class of a class template specialization.
///
/// \param Pattern is the pattern from which the instantiation
/// occurs. This will be either the declaration of a class template or
/// the declaration of a member class of a class template.
///
/// \param TemplateArgs The template arguments to be substituted into
/// the pattern.
///
/// \param TSK the kind of implicit or explicit instantiation to perform.
///
/// \param Complain whether to complain if the class cannot be instantiated due
/// to the lack of a definition.
///
/// \returns true if an error occurred, false otherwise.
bool
Sema::InstantiateClass(SourceLocation PointOfInstantiation,
                       CXXRecordDecl *Instantiation, CXXRecordDecl *Pattern,
                       const MultiLevelTemplateArgumentList &TemplateArgs,
                       TemplateSpecializationKind TSK,
                       bool Complain) {
  CXXRecordDecl *PatternDef
    = cast_or_null<CXXRecordDecl>(Pattern->getDefinition());
  if (DiagnoseUninstantiableTemplate(PointOfInstantiation, Instantiation,
                                Instantiation->getInstantiatedFromMemberClass(),
                                     Pattern, PatternDef, TSK, Complain))
    return true;

  llvm::TimeTraceScope TimeScope("InstantiateClass", [&]() {
    std::string Name;
    llvm::raw_string_ostream OS(Name);
    Instantiation->getNameForDiagnostic(OS, getPrintingPolicy(),
                                        /*Qualified=*/true);
    return Name;
  });

  Pattern = PatternDef;

  // Record the point of instantiation.
  if (MemberSpecializationInfo *MSInfo
        = Instantiation->getMemberSpecializationInfo()) {
    MSInfo->setTemplateSpecializationKind(TSK);
    MSInfo->setPointOfInstantiation(PointOfInstantiation);
  } else if (ClassTemplateSpecializationDecl *Spec
        = dyn_cast<ClassTemplateSpecializationDecl>(Instantiation)) {
    Spec->setTemplateSpecializationKind(TSK);
    Spec->setPointOfInstantiation(PointOfInstantiation);
  }

  InstantiatingTemplate Inst(*this, PointOfInstantiation, Instantiation);
  if (Inst.isInvalid())
    return true;
  assert(!Inst.isAlreadyInstantiating() && "should have been caught by caller");
  PrettyDeclStackTraceEntry CrashInfo(Context, Instantiation, SourceLocation(),
                                      "instantiating class definition");

  // Enter the scope of this instantiation. We don't use
  // PushDeclContext because we don't have a scope.
  ContextRAII SavedContext(*this, Instantiation);
  EnterExpressionEvaluationContext EvalContext(
      *this, Sema::ExpressionEvaluationContext::PotentiallyEvaluated);

  // If this is an instantiation of a local class, merge this local
  // instantiation scope with the enclosing scope. Otherwise, every
  // instantiation of a class has its own local instantiation scope.
  bool MergeWithParentScope = !Instantiation->isDefinedOutsideFunctionOrMethod();
  LocalInstantiationScope Scope(*this, MergeWithParentScope);

  // Some class state isn't processed immediately but delayed till class
  // instantiation completes. We may not be ready to handle any delayed state
  // already on the stack as it might correspond to a different class, so save
  // it now and put it back later.
  SavePendingParsedClassStateRAII SavedPendingParsedClassState(*this);

  // Pull attributes from the pattern onto the instantiation.
  InstantiateAttrs(TemplateArgs, Pattern, Instantiation);

  // Start the definition of this instantiation.
  Instantiation->startDefinition();

  // The instantiation is visible here, even if it was first declared in an
  // unimported module.
  Instantiation->setVisibleDespiteOwningModule();

  // FIXME: This loses the as-written tag kind for an explicit instantiation.
  Instantiation->setTagKind(Pattern->getTagKind());

  // Do substitution on the base class specifiers.
  if (SubstBaseSpecifiers(Instantiation, Pattern, TemplateArgs))
    Instantiation->setInvalidDecl();

  TemplateDeclInstantiator Instantiator(*this, Instantiation, TemplateArgs);
  Instantiator.setEvaluateConstraints(false);
  SmallVector<Decl*, 4> Fields;
  // Delay instantiation of late parsed attributes.
  LateInstantiatedAttrVec LateAttrs;
  Instantiator.enableLateAttributeInstantiation(&LateAttrs);

  bool MightHaveConstexprVirtualFunctions = false;
  for (auto *Member : Pattern->decls()) {
    // Don't instantiate members not belonging in this semantic context.
    // e.g. for:
    // @code
    //    template <int i> class A {
    //      class B *g;
    //    };
    // @endcode
    // 'class B' has the template as lexical context but semantically it is
    // introduced in namespace scope.
    if (Member->getDeclContext() != Pattern)
      continue;

    // BlockDecls can appear in a default-member-initializer. They must be the
    // child of a BlockExpr, so we only know how to instantiate them from there.
    // Similarly, lambda closure types are recreated when instantiating the
    // corresponding LambdaExpr.
    if (isa<BlockDecl>(Member) ||
        (isa<CXXRecordDecl>(Member) && cast<CXXRecordDecl>(Member)->isLambda()))
      continue;

    if (Member->isInvalidDecl()) {
      Instantiation->setInvalidDecl();
      continue;
    }

    Decl *NewMember = Instantiator.Visit(Member);
    if (NewMember) {
      if (FieldDecl *Field = dyn_cast<FieldDecl>(NewMember)) {
        Fields.push_back(Field);
      } else if (EnumDecl *Enum = dyn_cast<EnumDecl>(NewMember)) {
        // C++11 [temp.inst]p1: The implicit instantiation of a class template
        // specialization causes the implicit instantiation of the definitions
        // of unscoped member enumerations.
        // Record a point of instantiation for this implicit instantiation.
        if (TSK == TSK_ImplicitInstantiation && !Enum->isScoped() &&
            Enum->isCompleteDefinition()) {
          MemberSpecializationInfo *MSInfo =Enum->getMemberSpecializationInfo();
          assert(MSInfo && "no spec info for member enum specialization");
          MSInfo->setTemplateSpecializationKind(TSK_ImplicitInstantiation);
          MSInfo->setPointOfInstantiation(PointOfInstantiation);
        }
      } else if (StaticAssertDecl *SA = dyn_cast<StaticAssertDecl>(NewMember)) {
        if (SA->isFailed()) {
          // A static_assert failed. Bail out; instantiating this
          // class is probably not meaningful.
          Instantiation->setInvalidDecl();
          break;
        }
      } else if (CXXMethodDecl *MD = dyn_cast<CXXMethodDecl>(NewMember)) {
        if (MD->isConstexpr() && !MD->getFriendObjectKind() &&
            (MD->isVirtualAsWritten() || Instantiation->getNumBases()))
          MightHaveConstexprVirtualFunctions = true;
      }

      if (NewMember->isInvalidDecl())
        Instantiation->setInvalidDecl();
    } else {
      // FIXME: Eventually, a NULL return will mean that one of the
      // instantiations was a semantic disaster, and we'll want to mark the
      // declaration invalid.
      // For now, we expect to skip some members that we can't yet handle.
    }
  }

  // Finish checking fields.
  ActOnFields(nullptr, Instantiation->getLocation(), Instantiation, Fields,
              SourceLocation(), SourceLocation(), ParsedAttributesView());
  CheckCompletedCXXClass(nullptr, Instantiation);

  // Default arguments are parsed, if not instantiated. We can go instantiate
  // default arg exprs for default constructors if necessary now. Unless we're
  // parsing a class, in which case wait until that's finished.
  if (ParsingClassDepth == 0)
    ActOnFinishCXXNonNestedClass();

  // Instantiate late parsed attributes, and attach them to their decls.
  // See Sema::InstantiateAttrs
  for (LateInstantiatedAttrVec::iterator I = LateAttrs.begin(),
       E = LateAttrs.end(); I != E; ++I) {
    assert(CurrentInstantiationScope == Instantiator.getStartingScope());
    CurrentInstantiationScope = I->Scope;

    // Allow 'this' within late-parsed attributes.
    auto *ND = cast<NamedDecl>(I->NewDecl);
    auto *ThisContext = dyn_cast_or_null<CXXRecordDecl>(ND->getDeclContext());
    CXXThisScopeRAII ThisScope(*this, ThisContext, Qualifiers(),
                               ND->isCXXInstanceMember());

    Attr *NewAttr =
      instantiateTemplateAttribute(I->TmplAttr, Context, *this, TemplateArgs);
    if (NewAttr)
      I->NewDecl->addAttr(NewAttr);
    LocalInstantiationScope::deleteScopes(I->Scope,
                                          Instantiator.getStartingScope());
  }
  Instantiator.disableLateAttributeInstantiation();
  LateAttrs.clear();

  ActOnFinishDelayedMemberInitializers(Instantiation);

  // FIXME: We should do something similar for explicit instantiations so they
  // end up in the right module.
  if (TSK == TSK_ImplicitInstantiation) {
    Instantiation->setLocation(Pattern->getLocation());
    Instantiation->setLocStart(Pattern->getInnerLocStart());
    Instantiation->setBraceRange(Pattern->getBraceRange());
  }

  if (!Instantiation->isInvalidDecl()) {
    // Perform any dependent diagnostics from the pattern.
    if (Pattern->isDependentContext())
      PerformDependentDiagnostics(Pattern, TemplateArgs);

    // Instantiate any out-of-line class template partial
    // specializations now.
    for (TemplateDeclInstantiator::delayed_partial_spec_iterator
              P = Instantiator.delayed_partial_spec_begin(),
           PEnd = Instantiator.delayed_partial_spec_end();
         P != PEnd; ++P) {
      if (!Instantiator.InstantiateClassTemplatePartialSpecialization(
              P->first, P->second)) {
        Instantiation->setInvalidDecl();
        break;
      }
    }

    // Instantiate any out-of-line variable template partial
    // specializations now.
    for (TemplateDeclInstantiator::delayed_var_partial_spec_iterator
              P = Instantiator.delayed_var_partial_spec_begin(),
           PEnd = Instantiator.delayed_var_partial_spec_end();
         P != PEnd; ++P) {
      if (!Instantiator.InstantiateVarTemplatePartialSpecialization(
              P->first, P->second)) {
        Instantiation->setInvalidDecl();
        break;
      }
    }
  }

  // Exit the scope of this instantiation.
  SavedContext.pop();

  if (!Instantiation->isInvalidDecl()) {
    // Always emit the vtable for an explicit instantiation definition
    // of a polymorphic class template specialization. Otherwise, eagerly
    // instantiate only constexpr virtual functions in preparation for their use
    // in constant evaluation.
    if (TSK == TSK_ExplicitInstantiationDefinition)
      MarkVTableUsed(PointOfInstantiation, Instantiation, true);
    else if (MightHaveConstexprVirtualFunctions)
      MarkVirtualMembersReferenced(PointOfInstantiation, Instantiation,
                                   /*ConstexprOnly*/ true);
  }

  Consumer.HandleTagDeclDefinition(Instantiation);

  return Instantiation->isInvalidDecl();
}

/// Instantiate the definition of an enum from a given pattern.
///
/// \param PointOfInstantiation The point of instantiation within the
///        source code.
/// \param Instantiation is the declaration whose definition is being
///        instantiated. This will be a member enumeration of a class
///        temploid specialization, or a local enumeration within a
///        function temploid specialization.
/// \param Pattern The templated declaration from which the instantiation
///        occurs.
/// \param TemplateArgs The template arguments to be substituted into
///        the pattern.
/// \param TSK The kind of implicit or explicit instantiation to perform.
///
/// \return \c true if an error occurred, \c false otherwise.
bool Sema::InstantiateEnum(SourceLocation PointOfInstantiation,
                           EnumDecl *Instantiation, EnumDecl *Pattern,
                           const MultiLevelTemplateArgumentList &TemplateArgs,
                           TemplateSpecializationKind TSK) {
  EnumDecl *PatternDef = Pattern->getDefinition();
  if (DiagnoseUninstantiableTemplate(PointOfInstantiation, Instantiation,
                                 Instantiation->getInstantiatedFromMemberEnum(),
                                     Pattern, PatternDef, TSK,/*Complain*/true))
    return true;
  Pattern = PatternDef;

  // Record the point of instantiation.
  if (MemberSpecializationInfo *MSInfo
        = Instantiation->getMemberSpecializationInfo()) {
    MSInfo->setTemplateSpecializationKind(TSK);
    MSInfo->setPointOfInstantiation(PointOfInstantiation);
  }

  InstantiatingTemplate Inst(*this, PointOfInstantiation, Instantiation);
  if (Inst.isInvalid())
    return true;
  if (Inst.isAlreadyInstantiating())
    return false;
  PrettyDeclStackTraceEntry CrashInfo(Context, Instantiation, SourceLocation(),
                                      "instantiating enum definition");

  // The instantiation is visible here, even if it was first declared in an
  // unimported module.
  Instantiation->setVisibleDespiteOwningModule();

  // Enter the scope of this instantiation. We don't use
  // PushDeclContext because we don't have a scope.
  ContextRAII SavedContext(*this, Instantiation);
  EnterExpressionEvaluationContext EvalContext(
      *this, Sema::ExpressionEvaluationContext::PotentiallyEvaluated);

  LocalInstantiationScope Scope(*this, /*MergeWithParentScope*/true);

  // Pull attributes from the pattern onto the instantiation.
  InstantiateAttrs(TemplateArgs, Pattern, Instantiation);

  TemplateDeclInstantiator Instantiator(*this, Instantiation, TemplateArgs);
  Instantiator.InstantiateEnumDefinition(Instantiation, Pattern);

  // Exit the scope of this instantiation.
  SavedContext.pop();

  return Instantiation->isInvalidDecl();
}


/// Instantiate the definition of a field from the given pattern.
///
/// \param PointOfInstantiation The point of instantiation within the
///        source code.
/// \param Instantiation is the declaration whose definition is being
///        instantiated. This will be a class of a class temploid
///        specialization, or a local enumeration within a function temploid
///        specialization.
/// \param Pattern The templated declaration from which the instantiation
///        occurs.
/// \param TemplateArgs The template arguments to be substituted into
///        the pattern.
///
/// \return \c true if an error occurred, \c false otherwise.
bool Sema::InstantiateInClassInitializer(
    SourceLocation PointOfInstantiation, FieldDecl *Instantiation,
    FieldDecl *Pattern, const MultiLevelTemplateArgumentList &TemplateArgs) {
  // If there is no initializer, we don't need to do anything.
  if (!Pattern->hasInClassInitializer())
    return false;

  assert(Instantiation->getInClassInitStyle() ==
             Pattern->getInClassInitStyle() &&
         "pattern and instantiation disagree about init style");

  // Error out if we haven't parsed the initializer of the pattern yet because
  // we are waiting for the closing brace of the outer class.
  Expr *OldInit = Pattern->getInClassInitializer();
  if (!OldInit) {
    RecordDecl *PatternRD = Pattern->getParent();
    RecordDecl *OutermostClass = PatternRD->getOuterLexicalRecordContext();
    Diag(PointOfInstantiation,
         diag::err_default_member_initializer_not_yet_parsed)
        << OutermostClass << Pattern;
    Diag(Pattern->getEndLoc(),
         diag::note_default_member_initializer_not_yet_parsed);
    Instantiation->setInvalidDecl();
    return true;
  }

  InstantiatingTemplate Inst(*this, PointOfInstantiation, Instantiation);
  if (Inst.isInvalid())
    return true;
  if (Inst.isAlreadyInstantiating()) {
    // Error out if we hit an instantiation cycle for this initializer.
    Diag(PointOfInstantiation, diag::err_default_member_initializer_cycle)
      << Instantiation;
    return true;
  }
  PrettyDeclStackTraceEntry CrashInfo(Context, Instantiation, SourceLocation(),
                                      "instantiating default member init");

  // Enter the scope of this instantiation. We don't use PushDeclContext because
  // we don't have a scope.
  ContextRAII SavedContext(*this, Instantiation->getParent());
  EnterExpressionEvaluationContext EvalContext(
      *this, Sema::ExpressionEvaluationContext::PotentiallyEvaluated);
  ExprEvalContexts.back().DelayedDefaultInitializationContext = {
      PointOfInstantiation, Instantiation, CurContext};

  LocalInstantiationScope Scope(*this, true);

  // Instantiate the initializer.
  ActOnStartCXXInClassMemberInitializer();
  CXXThisScopeRAII ThisScope(*this, Instantiation->getParent(), Qualifiers());

  ExprResult NewInit = SubstInitializer(OldInit, TemplateArgs,
                                        /*CXXDirectInit=*/false);
  Expr *Init = NewInit.get();
  assert((!Init || !isa<ParenListExpr>(Init)) && "call-style init in class");
  ActOnFinishCXXInClassMemberInitializer(
      Instantiation, Init ? Init->getBeginLoc() : SourceLocation(), Init);

  if (auto *L = getASTMutationListener())
    L->DefaultMemberInitializerInstantiated(Instantiation);

  // Return true if the in-class initializer is still missing.
  return !Instantiation->getInClassInitializer();
}

namespace {
  /// A partial specialization whose template arguments have matched
  /// a given template-id.
  struct PartialSpecMatchResult {
    ClassTemplatePartialSpecializationDecl *Partial;
    TemplateArgumentList *Args;
  };
}

bool Sema::usesPartialOrExplicitSpecialization(
    SourceLocation Loc, ClassTemplateSpecializationDecl *ClassTemplateSpec) {
  if (ClassTemplateSpec->getTemplateSpecializationKind() ==
      TSK_ExplicitSpecialization)
    return true;

  SmallVector<ClassTemplatePartialSpecializationDecl *, 4> PartialSpecs;
  ClassTemplateSpec->getSpecializedTemplate()
                   ->getPartialSpecializations(PartialSpecs);
  for (unsigned I = 0, N = PartialSpecs.size(); I != N; ++I) {
    TemplateDeductionInfo Info(Loc);
    if (DeduceTemplateArguments(PartialSpecs[I],
                                ClassTemplateSpec->getTemplateArgs().asArray(),
                                Info) == TemplateDeductionResult::Success)
      return true;
  }

  return false;
}

/// Get the instantiation pattern to use to instantiate the definition of a
/// given ClassTemplateSpecializationDecl (either the pattern of the primary
/// template or of a partial specialization).
static ActionResult<CXXRecordDecl *>
getPatternForClassTemplateSpecialization(
    Sema &S, SourceLocation PointOfInstantiation,
    ClassTemplateSpecializationDecl *ClassTemplateSpec,
    TemplateSpecializationKind TSK) {
  Sema::InstantiatingTemplate Inst(S, PointOfInstantiation, ClassTemplateSpec);
  if (Inst.isInvalid())
    return {/*Invalid=*/true};
  if (Inst.isAlreadyInstantiating())
    return {/*Invalid=*/false};

  llvm::PointerUnion<ClassTemplateDecl *,
                     ClassTemplatePartialSpecializationDecl *>
      Specialized = ClassTemplateSpec->getSpecializedTemplateOrPartial();
  if (!Specialized.is<ClassTemplatePartialSpecializationDecl *>()) {
    // Find best matching specialization.
    ClassTemplateDecl *Template = ClassTemplateSpec->getSpecializedTemplate();

    // C++ [temp.class.spec.match]p1:
    //   When a class template is used in a context that requires an
    //   instantiation of the class, it is necessary to determine
    //   whether the instantiation is to be generated using the primary
    //   template or one of the partial specializations. This is done by
    //   matching the template arguments of the class template
    //   specialization with the template argument lists of the partial
    //   specializations.
    typedef PartialSpecMatchResult MatchResult;
    SmallVector<MatchResult, 4> Matched;
    SmallVector<ClassTemplatePartialSpecializationDecl *, 4> PartialSpecs;
    Template->getPartialSpecializations(PartialSpecs);
    TemplateSpecCandidateSet FailedCandidates(PointOfInstantiation);
    for (unsigned I = 0, N = PartialSpecs.size(); I != N; ++I) {
      ClassTemplatePartialSpecializationDecl *Partial = PartialSpecs[I];
      TemplateDeductionInfo Info(FailedCandidates.getLocation());
      if (TemplateDeductionResult Result = S.DeduceTemplateArguments(
              Partial, ClassTemplateSpec->getTemplateArgs().asArray(), Info);
          Result != TemplateDeductionResult::Success) {
        // Store the failed-deduction information for use in diagnostics, later.
        // TODO: Actually use the failed-deduction info?
        FailedCandidates.addCandidate().set(
            DeclAccessPair::make(Template, AS_public), Partial,
            MakeDeductionFailureInfo(S.Context, Result, Info));
        (void)Result;
      } else {
        Matched.push_back(PartialSpecMatchResult());
        Matched.back().Partial = Partial;
        Matched.back().Args = Info.takeCanonical();
      }
    }

    // If we're dealing with a member template where the template parameters
    // have been instantiated, this provides the original template parameters
    // from which the member template's parameters were instantiated.

    if (Matched.size() >= 1) {
      SmallVectorImpl<MatchResult>::iterator Best = Matched.begin();
      if (Matched.size() == 1) {
        //   -- If exactly one matching specialization is found, the
        //      instantiation is generated from that specialization.
        // We don't need to do anything for this.
      } else {
        //   -- If more than one matching specialization is found, the
        //      partial order rules (14.5.4.2) are used to determine
        //      whether one of the specializations is more specialized
        //      than the others. If none of the specializations is more
        //      specialized than all of the other matching
        //      specializations, then the use of the class template is
        //      ambiguous and the program is ill-formed.
        for (SmallVectorImpl<MatchResult>::iterator P = Best + 1,
                                                 PEnd = Matched.end();
             P != PEnd; ++P) {
          if (S.getMoreSpecializedPartialSpecialization(
                  P->Partial, Best->Partial, PointOfInstantiation) ==
              P->Partial)
            Best = P;
        }

        // Determine if the best partial specialization is more specialized than
        // the others.
        bool Ambiguous = false;
        for (SmallVectorImpl<MatchResult>::iterator P = Matched.begin(),
                                                 PEnd = Matched.end();
             P != PEnd; ++P) {
          if (P != Best && S.getMoreSpecializedPartialSpecialization(
                               P->Partial, Best->Partial,
                               PointOfInstantiation) != Best->Partial) {
            Ambiguous = true;
            break;
          }
        }

        if (Ambiguous) {
          // Partial ordering did not produce a clear winner. Complain.
          Inst.Clear();
          ClassTemplateSpec->setInvalidDecl();
          S.Diag(PointOfInstantiation,
                 diag::err_partial_spec_ordering_ambiguous)
              << ClassTemplateSpec;

          // Print the matching partial specializations.
          for (SmallVectorImpl<MatchResult>::iterator P = Matched.begin(),
                                                   PEnd = Matched.end();
               P != PEnd; ++P)
            S.Diag(P->Partial->getLocation(), diag::note_partial_spec_match)
                << S.getTemplateArgumentBindingsText(
                       P->Partial->getTemplateParameters(), *P->Args);

          return {/*Invalid=*/true};
        }
      }

      ClassTemplateSpec->setInstantiationOf(Best->Partial, Best->Args);
    } else {
      //   -- If no matches are found, the instantiation is generated
      //      from the primary template.
    }
  }

  CXXRecordDecl *Pattern = nullptr;
  Specialized = ClassTemplateSpec->getSpecializedTemplateOrPartial();
  if (auto *PartialSpec =
          Specialized.dyn_cast<ClassTemplatePartialSpecializationDecl *>()) {
    // Instantiate using the best class template partial specialization.
    while (PartialSpec->getInstantiatedFromMember()) {
      // If we've found an explicit specialization of this class template,
      // stop here and use that as the pattern.
      if (PartialSpec->isMemberSpecialization())
        break;

      PartialSpec = PartialSpec->getInstantiatedFromMember();
    }
    Pattern = PartialSpec;
  } else {
    ClassTemplateDecl *Template = ClassTemplateSpec->getSpecializedTemplate();
    while (Template->getInstantiatedFromMemberTemplate()) {
      // If we've found an explicit specialization of this class template,
      // stop here and use that as the pattern.
      if (Template->isMemberSpecialization())
        break;

      Template = Template->getInstantiatedFromMemberTemplate();
    }
    Pattern = Template->getTemplatedDecl();
  }

  return Pattern;
}

bool Sema::InstantiateClassTemplateSpecialization(
    SourceLocation PointOfInstantiation,
    ClassTemplateSpecializationDecl *ClassTemplateSpec,
    TemplateSpecializationKind TSK, bool Complain) {
  // Perform the actual instantiation on the canonical declaration.
  ClassTemplateSpec = cast<ClassTemplateSpecializationDecl>(
      ClassTemplateSpec->getCanonicalDecl());
  if (ClassTemplateSpec->isInvalidDecl())
    return true;

  ActionResult<CXXRecordDecl *> Pattern =
      getPatternForClassTemplateSpecialization(*this, PointOfInstantiation,
                                               ClassTemplateSpec, TSK);
  if (!Pattern.isUsable())
    return Pattern.isInvalid();

  return InstantiateClass(
      PointOfInstantiation, ClassTemplateSpec, Pattern.get(),
      getTemplateInstantiationArgs(ClassTemplateSpec), TSK, Complain);
}

/// Instantiates the definitions of all of the member
/// of the given class, which is an instantiation of a class template
/// or a member class of a template.
void
Sema::InstantiateClassMembers(SourceLocation PointOfInstantiation,
                              CXXRecordDecl *Instantiation,
                        const MultiLevelTemplateArgumentList &TemplateArgs,
                              TemplateSpecializationKind TSK) {
  // FIXME: We need to notify the ASTMutationListener that we did all of these
  // things, in case we have an explicit instantiation definition in a PCM, a
  // module, or preamble, and the declaration is in an imported AST.
  assert(
      (TSK == TSK_ExplicitInstantiationDefinition ||
       TSK == TSK_ExplicitInstantiationDeclaration ||
       (TSK == TSK_ImplicitInstantiation && Instantiation->isLocalClass())) &&
      "Unexpected template specialization kind!");
  for (auto *D : Instantiation->decls()) {
    bool SuppressNew = false;
    if (auto *Function = dyn_cast<FunctionDecl>(D)) {
      if (FunctionDecl *Pattern =
              Function->getInstantiatedFromMemberFunction()) {

        if (Function->isIneligibleOrNotSelected())
          continue;

        if (Function->getTrailingRequiresClause()) {
          ConstraintSatisfaction Satisfaction;
          if (CheckFunctionConstraints(Function, Satisfaction) ||
              !Satisfaction.IsSatisfied) {
            continue;
          }
        }

        if (Function->hasAttr<ExcludeFromExplicitInstantiationAttr>())
          continue;

        MemberSpecializationInfo *MSInfo =
            Function->getMemberSpecializationInfo();
        assert(MSInfo && "No member specialization information?");
        if (MSInfo->getTemplateSpecializationKind()
                                                 == TSK_ExplicitSpecialization)
          continue;

        if (CheckSpecializationInstantiationRedecl(PointOfInstantiation, TSK,
                                                   Function,
                                        MSInfo->getTemplateSpecializationKind(),
                                              MSInfo->getPointOfInstantiation(),
                                                   SuppressNew) ||
            SuppressNew)
          continue;

        // C++11 [temp.explicit]p8:
        //   An explicit instantiation definition that names a class template
        //   specialization explicitly instantiates the class template
        //   specialization and is only an explicit instantiation definition
        //   of members whose definition is visible at the point of
        //   instantiation.
        if (TSK == TSK_ExplicitInstantiationDefinition && !Pattern->isDefined())
          continue;

        Function->setTemplateSpecializationKind(TSK, PointOfInstantiation);

        if (Function->isDefined()) {
          // Let the ASTConsumer know that this function has been explicitly
          // instantiated now, and its linkage might have changed.
          Consumer.HandleTopLevelDecl(DeclGroupRef(Function));
        } else if (TSK == TSK_ExplicitInstantiationDefinition) {
          InstantiateFunctionDefinition(PointOfInstantiation, Function);
        } else if (TSK == TSK_ImplicitInstantiation) {
          PendingLocalImplicitInstantiations.push_back(
              std::make_pair(Function, PointOfInstantiation));
        }
      }
    } else if (auto *Var = dyn_cast<VarDecl>(D)) {
      if (isa<VarTemplateSpecializationDecl>(Var))
        continue;

      if (Var->isStaticDataMember()) {
        if (Var->hasAttr<ExcludeFromExplicitInstantiationAttr>())
          continue;

        MemberSpecializationInfo *MSInfo = Var->getMemberSpecializationInfo();
        assert(MSInfo && "No member specialization information?");
        if (MSInfo->getTemplateSpecializationKind()
                                                 == TSK_ExplicitSpecialization)
          continue;

        if (CheckSpecializationInstantiationRedecl(PointOfInstantiation, TSK,
                                                   Var,
                                        MSInfo->getTemplateSpecializationKind(),
                                              MSInfo->getPointOfInstantiation(),
                                                   SuppressNew) ||
            SuppressNew)
          continue;

        if (TSK == TSK_ExplicitInstantiationDefinition) {
          // C++0x [temp.explicit]p8:
          //   An explicit instantiation definition that names a class template
          //   specialization explicitly instantiates the class template
          //   specialization and is only an explicit instantiation definition
          //   of members whose definition is visible at the point of
          //   instantiation.
          if (!Var->getInstantiatedFromStaticDataMember()->getDefinition())
            continue;

          Var->setTemplateSpecializationKind(TSK, PointOfInstantiation);
          InstantiateVariableDefinition(PointOfInstantiation, Var);
        } else {
          Var->setTemplateSpecializationKind(TSK, PointOfInstantiation);
        }
      }
    } else if (auto *Record = dyn_cast<CXXRecordDecl>(D)) {
      if (Record->hasAttr<ExcludeFromExplicitInstantiationAttr>())
        continue;

      // Always skip the injected-class-name, along with any
      // redeclarations of nested classes, since both would cause us
      // to try to instantiate the members of a class twice.
      // Skip closure types; they'll get instantiated when we instantiate
      // the corresponding lambda-expression.
      if (Record->isInjectedClassName() || Record->getPreviousDecl() ||
          Record->isLambda())
        continue;

      MemberSpecializationInfo *MSInfo = Record->getMemberSpecializationInfo();
      assert(MSInfo && "No member specialization information?");

      if (MSInfo->getTemplateSpecializationKind()
                                                == TSK_ExplicitSpecialization)
        continue;

      if (Context.getTargetInfo().getTriple().isOSWindows() &&
          TSK == TSK_ExplicitInstantiationDeclaration) {
        // On Windows, explicit instantiation decl of the outer class doesn't
        // affect the inner class. Typically extern template declarations are
        // used in combination with dll import/export annotations, but those
        // are not propagated from the outer class templates to inner classes.
        // Therefore, do not instantiate inner classes on this platform, so
        // that users don't end up with undefined symbols during linking.
        continue;
      }

      if (CheckSpecializationInstantiationRedecl(PointOfInstantiation, TSK,
                                                 Record,
                                        MSInfo->getTemplateSpecializationKind(),
                                              MSInfo->getPointOfInstantiation(),
                                                 SuppressNew) ||
          SuppressNew)
        continue;

      CXXRecordDecl *Pattern = Record->getInstantiatedFromMemberClass();
      assert(Pattern && "Missing instantiated-from-template information");

      if (!Record->getDefinition()) {
        if (!Pattern->getDefinition()) {
          // C++0x [temp.explicit]p8:
          //   An explicit instantiation definition that names a class template
          //   specialization explicitly instantiates the class template
          //   specialization and is only an explicit instantiation definition
          //   of members whose definition is visible at the point of
          //   instantiation.
          if (TSK == TSK_ExplicitInstantiationDeclaration) {
            MSInfo->setTemplateSpecializationKind(TSK);
            MSInfo->setPointOfInstantiation(PointOfInstantiation);
          }

          continue;
        }

        InstantiateClass(PointOfInstantiation, Record, Pattern,
                         TemplateArgs,
                         TSK);
      } else {
        if (TSK == TSK_ExplicitInstantiationDefinition &&
            Record->getTemplateSpecializationKind() ==
                TSK_ExplicitInstantiationDeclaration) {
          Record->setTemplateSpecializationKind(TSK);
          MarkVTableUsed(PointOfInstantiation, Record, true);
        }
      }

      Pattern = cast_or_null<CXXRecordDecl>(Record->getDefinition());
      if (Pattern)
        InstantiateClassMembers(PointOfInstantiation, Pattern, TemplateArgs,
                                TSK);
    } else if (auto *Enum = dyn_cast<EnumDecl>(D)) {
      MemberSpecializationInfo *MSInfo = Enum->getMemberSpecializationInfo();
      assert(MSInfo && "No member specialization information?");

      if (MSInfo->getTemplateSpecializationKind()
            == TSK_ExplicitSpecialization)
        continue;

      if (CheckSpecializationInstantiationRedecl(
            PointOfInstantiation, TSK, Enum,
            MSInfo->getTemplateSpecializationKind(),
            MSInfo->getPointOfInstantiation(), SuppressNew) ||
          SuppressNew)
        continue;

      if (Enum->getDefinition())
        continue;

      EnumDecl *Pattern = Enum->getTemplateInstantiationPattern();
      assert(Pattern && "Missing instantiated-from-template information");

      if (TSK == TSK_ExplicitInstantiationDefinition) {
        if (!Pattern->getDefinition())
          continue;

        InstantiateEnum(PointOfInstantiation, Enum, Pattern, TemplateArgs, TSK);
      } else {
        MSInfo->setTemplateSpecializationKind(TSK);
        MSInfo->setPointOfInstantiation(PointOfInstantiation);
      }
    } else if (auto *Field = dyn_cast<FieldDecl>(D)) {
      // No need to instantiate in-class initializers during explicit
      // instantiation.
      if (Field->hasInClassInitializer() && TSK == TSK_ImplicitInstantiation) {
        CXXRecordDecl *ClassPattern =
            Instantiation->getTemplateInstantiationPattern();
        DeclContext::lookup_result Lookup =
            ClassPattern->lookup(Field->getDeclName());
        FieldDecl *Pattern = Lookup.find_first<FieldDecl>();
        assert(Pattern);
        InstantiateInClassInitializer(PointOfInstantiation, Field, Pattern,
                                      TemplateArgs);
      }
    }
  }
}

/// Instantiate the definitions of all of the members of the
/// given class template specialization, which was named as part of an
/// explicit instantiation.
void
Sema::InstantiateClassTemplateSpecializationMembers(
                                           SourceLocation PointOfInstantiation,
                            ClassTemplateSpecializationDecl *ClassTemplateSpec,
                                               TemplateSpecializationKind TSK) {
  // C++0x [temp.explicit]p7:
  //   An explicit instantiation that names a class template
  //   specialization is an explicit instantion of the same kind
  //   (declaration or definition) of each of its members (not
  //   including members inherited from base classes) that has not
  //   been previously explicitly specialized in the translation unit
  //   containing the explicit instantiation, except as described
  //   below.
  InstantiateClassMembers(PointOfInstantiation, ClassTemplateSpec,
                          getTemplateInstantiationArgs(ClassTemplateSpec),
                          TSK);
}

StmtResult
Sema::SubstStmt(Stmt *S, const MultiLevelTemplateArgumentList &TemplateArgs) {
  if (!S)
    return S;

  TemplateInstantiator Instantiator(*this, TemplateArgs,
                                    SourceLocation(),
                                    DeclarationName());
  return Instantiator.TransformStmt(S);
}

bool Sema::SubstTemplateArgument(
    const TemplateArgumentLoc &Input,
    const MultiLevelTemplateArgumentList &TemplateArgs,
    TemplateArgumentLoc &Output, SourceLocation Loc,
    const DeclarationName &Entity) {
  TemplateInstantiator Instantiator(*this, TemplateArgs, Loc, Entity);
  return Instantiator.TransformTemplateArgument(Input, Output);
}

bool Sema::SubstTemplateArguments(
    ArrayRef<TemplateArgumentLoc> Args,
    const MultiLevelTemplateArgumentList &TemplateArgs,
    TemplateArgumentListInfo &Out) {
  TemplateInstantiator Instantiator(*this, TemplateArgs, SourceLocation(),
                                    DeclarationName());
  return Instantiator.TransformTemplateArguments(Args.begin(), Args.end(), Out);
}

ExprResult
Sema::SubstExpr(Expr *E, const MultiLevelTemplateArgumentList &TemplateArgs) {
  if (!E)
    return E;

  TemplateInstantiator Instantiator(*this, TemplateArgs,
                                    SourceLocation(),
                                    DeclarationName());
  return Instantiator.TransformExpr(E);
}

ExprResult
Sema::SubstConstraintExpr(Expr *E,
                          const MultiLevelTemplateArgumentList &TemplateArgs) {
  // FIXME: should call SubstExpr directly if this function is equivalent or
  //        should it be different?
  return SubstExpr(E, TemplateArgs);
}

ExprResult Sema::SubstConstraintExprWithoutSatisfaction(
    Expr *E, const MultiLevelTemplateArgumentList &TemplateArgs) {
  if (!E)
    return E;

  TemplateInstantiator Instantiator(*this, TemplateArgs, SourceLocation(),
                                    DeclarationName());
  Instantiator.setEvaluateConstraints(false);
  return Instantiator.TransformExpr(E);
}

ExprResult Sema::SubstInitializer(Expr *Init,
                          const MultiLevelTemplateArgumentList &TemplateArgs,
                          bool CXXDirectInit) {
  TemplateInstantiator Instantiator(*this, TemplateArgs, SourceLocation(),
                                    DeclarationName());
  return Instantiator.TransformInitializer(Init, CXXDirectInit);
}

bool Sema::SubstExprs(ArrayRef<Expr *> Exprs, bool IsCall,
                      const MultiLevelTemplateArgumentList &TemplateArgs,
                      SmallVectorImpl<Expr *> &Outputs) {
  if (Exprs.empty())
    return false;

  TemplateInstantiator Instantiator(*this, TemplateArgs,
                                    SourceLocation(),
                                    DeclarationName());
  return Instantiator.TransformExprs(Exprs.data(), Exprs.size(),
                                     IsCall, Outputs);
}

NestedNameSpecifierLoc
Sema::SubstNestedNameSpecifierLoc(NestedNameSpecifierLoc NNS,
                        const MultiLevelTemplateArgumentList &TemplateArgs) {
  if (!NNS)
    return NestedNameSpecifierLoc();

  TemplateInstantiator Instantiator(*this, TemplateArgs, NNS.getBeginLoc(),
                                    DeclarationName());
  return Instantiator.TransformNestedNameSpecifierLoc(NNS);
}

/// Do template substitution on declaration name info.
DeclarationNameInfo
Sema::SubstDeclarationNameInfo(const DeclarationNameInfo &NameInfo,
                         const MultiLevelTemplateArgumentList &TemplateArgs) {
  TemplateInstantiator Instantiator(*this, TemplateArgs, NameInfo.getLoc(),
                                    NameInfo.getName());
  return Instantiator.TransformDeclarationNameInfo(NameInfo);
}

TemplateName
Sema::SubstTemplateName(NestedNameSpecifierLoc QualifierLoc,
                        TemplateName Name, SourceLocation Loc,
                        const MultiLevelTemplateArgumentList &TemplateArgs) {
  TemplateInstantiator Instantiator(*this, TemplateArgs, Loc,
                                    DeclarationName());
  CXXScopeSpec SS;
  SS.Adopt(QualifierLoc);
  return Instantiator.TransformTemplateName(SS, Name, Loc);
}

static const Decl *getCanonicalParmVarDecl(const Decl *D) {
  // When storing ParmVarDecls in the local instantiation scope, we always
  // want to use the ParmVarDecl from the canonical function declaration,
  // since the map is then valid for any redeclaration or definition of that
  // function.
  if (const ParmVarDecl *PV = dyn_cast<ParmVarDecl>(D)) {
    if (const FunctionDecl *FD = dyn_cast<FunctionDecl>(PV->getDeclContext())) {
      unsigned i = PV->getFunctionScopeIndex();
      // This parameter might be from a freestanding function type within the
      // function and isn't necessarily referring to one of FD's parameters.
      if (i < FD->getNumParams() && FD->getParamDecl(i) == PV)
        return FD->getCanonicalDecl()->getParamDecl(i);
    }
  }
  return D;
}


llvm::PointerUnion<Decl *, LocalInstantiationScope::DeclArgumentPack *> *
LocalInstantiationScope::tryFindInstantiationOf(const Decl *D) {
  D = getCanonicalParmVarDecl(D);
  for (LocalInstantiationScope *Current = this; Current;
       Current = Current->Outer) {

    // Check if we found something within this scope.
    const Decl *CheckD = D;
    do {
      LocalDeclsMap::iterator Found = Current->LocalDecls.find(CheckD);
      if (Found != Current->LocalDecls.end())
        return &Found->second;

      // If this is a tag declaration, it's possible that we need to look for
      // a previous declaration.
      if (const TagDecl *Tag = dyn_cast<TagDecl>(CheckD))
        CheckD = Tag->getPreviousDecl();
      else
        CheckD = nullptr;
    } while (CheckD);

    // If we aren't combined with our outer scope, we're done.
    if (!Current->CombineWithOuterScope)
      break;
  }
  return nullptr;
}


llvm::PointerUnion<Decl *, LocalInstantiationScope::DeclArgumentPack *> *
LocalInstantiationScope::findInstantiationOf(const Decl *D) {
  // Search for a local instantiation.
  if (auto *Result = tryFindInstantiationOf(D))
    return Result;

  // If we're performing a partial substitution during template argument
  // deduction, we may not have values for template parameters yet.
  if (isa<NonTypeTemplateParmDecl>(D) || isa<TemplateTypeParmDecl>(D) ||
      isa<TemplateTemplateParmDecl>(D))
    return nullptr;

  // Local types referenced prior to definition may require instantiation.
  if (const CXXRecordDecl *RD = dyn_cast<CXXRecordDecl>(D))
    if (RD->isLocalClass())
      return nullptr;

  // Enumeration types referenced prior to definition may appear as a result of
  // error recovery.
  if (isa<EnumDecl>(D))
    return nullptr;

  // Materialized typedefs/type alias for implicit deduction guides may require
  // instantiation.
  if (isa<TypedefNameDecl>(D) &&
      isa<CXXDeductionGuideDecl>(D->getDeclContext()))
    return nullptr;

  // If we didn't find the decl, then we either have a sema bug, or we have a
  // forward reference to a label declaration.  Return null to indicate that
  // we have an uninstantiated label.
  assert(isa<LabelDecl>(D) && "declaration not instantiated in this scope");
  return nullptr;
}

void LocalInstantiationScope::InstantiatedLocal(const Decl *D, Decl *Inst) {
  D = getCanonicalParmVarDecl(D);
  llvm::PointerUnion<Decl *, DeclArgumentPack *> &Stored = LocalDecls[D];
  if (Stored.isNull()) {
#ifndef NDEBUG
    // It should not be present in any surrounding scope either.
    LocalInstantiationScope *Current = this;
    while (Current->CombineWithOuterScope && Current->Outer) {
      Current = Current->Outer;
      assert(!Current->LocalDecls.contains(D) &&
             "Instantiated local in inner and outer scopes");
    }
#endif
    Stored = Inst;
  } else if (DeclArgumentPack *Pack = Stored.dyn_cast<DeclArgumentPack *>()) {
    Pack->push_back(cast<VarDecl>(Inst));
  } else {
    assert(Stored.get<Decl *>() == Inst && "Already instantiated this local");
  }
}

void LocalInstantiationScope::InstantiatedLocalPackArg(const Decl *D,
                                                       VarDecl *Inst) {
  D = getCanonicalParmVarDecl(D);
  DeclArgumentPack *Pack = LocalDecls[D].get<DeclArgumentPack *>();
  Pack->push_back(Inst);
}

void LocalInstantiationScope::MakeInstantiatedLocalArgPack(const Decl *D) {
#ifndef NDEBUG
  // This should be the first time we've been told about this decl.
  for (LocalInstantiationScope *Current = this;
       Current && Current->CombineWithOuterScope; Current = Current->Outer)
    assert(!Current->LocalDecls.contains(D) &&
           "Creating local pack after instantiation of local");
#endif

  D = getCanonicalParmVarDecl(D);
  llvm::PointerUnion<Decl *, DeclArgumentPack *> &Stored = LocalDecls[D];
  DeclArgumentPack *Pack = new DeclArgumentPack;
  Stored = Pack;
  ArgumentPacks.push_back(Pack);
}

bool LocalInstantiationScope::isLocalPackExpansion(const Decl *D) {
  for (DeclArgumentPack *Pack : ArgumentPacks)
    if (llvm::is_contained(*Pack, D))
      return true;
  return false;
}

void LocalInstantiationScope::SetPartiallySubstitutedPack(NamedDecl *Pack,
                                          const TemplateArgument *ExplicitArgs,
                                                    unsigned NumExplicitArgs) {
  assert((!PartiallySubstitutedPack || PartiallySubstitutedPack == Pack) &&
         "Already have a partially-substituted pack");
  assert((!PartiallySubstitutedPack
          || NumArgsInPartiallySubstitutedPack == NumExplicitArgs) &&
         "Wrong number of arguments in partially-substituted pack");
  PartiallySubstitutedPack = Pack;
  ArgsInPartiallySubstitutedPack = ExplicitArgs;
  NumArgsInPartiallySubstitutedPack = NumExplicitArgs;
}

NamedDecl *LocalInstantiationScope::getPartiallySubstitutedPack(
                                         const TemplateArgument **ExplicitArgs,
                                              unsigned *NumExplicitArgs) const {
  if (ExplicitArgs)
    *ExplicitArgs = nullptr;
  if (NumExplicitArgs)
    *NumExplicitArgs = 0;

  for (const LocalInstantiationScope *Current = this; Current;
       Current = Current->Outer) {
    if (Current->PartiallySubstitutedPack) {
      if (ExplicitArgs)
        *ExplicitArgs = Current->ArgsInPartiallySubstitutedPack;
      if (NumExplicitArgs)
        *NumExplicitArgs = Current->NumArgsInPartiallySubstitutedPack;

      return Current->PartiallySubstitutedPack;
    }

    if (!Current->CombineWithOuterScope)
      break;
  }

  return nullptr;
}<|MERGE_RESOLUTION|>--- conflicted
+++ resolved
@@ -2048,16 +2048,12 @@
         Arg = getPackSubstitutedTemplateArgument(getSema(), Arg);
       }
 
-<<<<<<< HEAD
       if (Arg.getKind() == TemplateArgument::IndeterminateSplice) {
         CXXIndeterminateSpliceExpr *Splice = Arg.getAsIndeterminateSplice();
         return SemaRef.Context.getDependentTemplateName(Splice);
       }
 
-      TemplateName Template = Arg.getAsTemplate().getNameToSubstitute();
-=======
       TemplateName Template = Arg.getAsTemplate();
->>>>>>> 69cd2d28
       assert(!Template.isNull() && "Null template template argument");
 
       if (Final)
