//===--- SemaExprMember.cpp - Semantic Analysis for Expressions -----------===//
//
// Copyright 2024 Bloomberg Finance L.P.
//
// Part of the LLVM Project, under the Apache License v2.0 with LLVM Exceptions.
// See https://llvm.org/LICENSE.txt for license information.
// SPDX-License-Identifier: Apache-2.0 WITH LLVM-exception
//
//===----------------------------------------------------------------------===//
//
//  This file implements semantic analysis member access expressions.
//
//===----------------------------------------------------------------------===//
#include "clang/AST/ASTLambda.h"
#include "clang/AST/DeclCXX.h"
#include "clang/AST/DeclObjC.h"
#include "clang/AST/DeclTemplate.h"
#include "clang/AST/ExprCXX.h"
#include "clang/AST/ExprObjC.h"
#include "clang/Lex/Preprocessor.h"
#include "clang/Sema/Lookup.h"
#include "clang/Sema/Overload.h"
#include "clang/Sema/Scope.h"
#include "clang/Sema/ScopeInfo.h"
#include "clang/Sema/SemaInternal.h"
#include "clang/Sema/SemaObjC.h"
#include "clang/Sema/SemaOpenMP.h"

using namespace clang;
using namespace sema;

typedef llvm::SmallPtrSet<const CXXRecordDecl*, 4> BaseSet;

/// Determines if the given class is provably not derived from all of
/// the prospective base classes.
static bool isProvablyNotDerivedFrom(Sema &SemaRef, CXXRecordDecl *Record,
                                     const BaseSet &Bases) {
  auto BaseIsNotInSet = [&Bases](const CXXRecordDecl *Base) {
    return !Bases.count(Base->getCanonicalDecl());
  };
  return BaseIsNotInSet(Record) && Record->forallBases(BaseIsNotInSet);
}

enum IMAKind {
  /// The reference is definitely not an instance member access.
  IMA_Static,

  /// The reference may be an implicit instance member access.
  IMA_Mixed,

  /// The reference may be to an instance member, but it might be invalid if
  /// so, because the context is not an instance method.
  IMA_Mixed_StaticOrExplicitContext,

  /// The reference may be to an instance member, but it is invalid if
  /// so, because the context is from an unrelated class.
  IMA_Mixed_Unrelated,

  /// The reference is definitely an implicit instance member access.
  IMA_Instance,

  /// The reference may be to an unresolved using declaration.
  IMA_Unresolved,

  /// The reference is a contextually-permitted abstract member reference.
  IMA_Abstract,

  /// Whether the context is static is dependent on the enclosing template (i.e.
  /// in a dependent class scope explicit specialization).
  IMA_Dependent,

  /// The reference may be to an unresolved using declaration and the
  /// context is not an instance method.
  IMA_Unresolved_StaticOrExplicitContext,

  // The reference refers to a field which is not a member of the containing
  // class, which is allowed because we're in C++11 mode and the context is
  // unevaluated.
  IMA_Field_Uneval_Context,

  /// All possible referrents are instance members and the current
  /// context is not an instance method.
  IMA_Error_StaticOrExplicitContext,

  /// All possible referrents are instance members of an unrelated
  /// class.
  IMA_Error_Unrelated,

  /// The reference is in the context of a reflection operand, which is allowed
  /// because the context is unevaluated.
  IMA_Reflection_Operand,
};

/// The given lookup names class member(s) and is not being used for
/// an address-of-member expression.  Classify the type of access
/// according to whether it's possible that this reference names an
/// instance member.  This is best-effort in dependent contexts; it is okay to
/// conservatively answer "yes", in which case some errors will simply
/// not be caught until template-instantiation.
static IMAKind ClassifyImplicitMemberAccess(Sema &SemaRef,
                                            const LookupResult &R) {
  assert(!R.empty() && (*R.begin())->isCXXClassMember());

  DeclContext *DC = SemaRef.getFunctionLevelDeclContext();

  bool couldInstantiateToStatic = false;
  bool isStaticOrExplicitContext = SemaRef.CXXThisTypeOverride.isNull();

  if (auto *MD = dyn_cast<CXXMethodDecl>(DC)) {
    if (MD->isImplicitObjectMemberFunction()) {
      isStaticOrExplicitContext = false;
      // A dependent class scope function template explicit specialization
      // that is neither declared 'static' nor with an explicit object
      // parameter could instantiate to a static or non-static member function.
      couldInstantiateToStatic = MD->getDependentSpecializationInfo();
    }
  }

  if (R.isUnresolvableResult()) {
    if (couldInstantiateToStatic)
      return IMA_Dependent;
    return isStaticOrExplicitContext ? IMA_Unresolved_StaticOrExplicitContext
                                     : IMA_Unresolved;
  }

  // Collect all the declaring classes of instance members we find.
  bool hasNonInstance = false;
  bool isField = false;
  BaseSet Classes;
  for (NamedDecl *D : R) {
    // Look through any using decls.
    D = D->getUnderlyingDecl();

    if (D->isCXXInstanceMember()) {
      isField |= isa<FieldDecl>(D) || isa<MSPropertyDecl>(D) ||
                 isa<IndirectFieldDecl>(D);

      CXXRecordDecl *R = cast<CXXRecordDecl>(D->getDeclContext());
      Classes.insert(R->getCanonicalDecl());
    } else
      hasNonInstance = true;
  }

  // If we didn't find any instance members, it can't be an implicit
  // member reference.
  if (Classes.empty())
    return IMA_Static;

  if (couldInstantiateToStatic)
    return IMA_Dependent;

  // C++11 [expr.prim.general]p12:
  //   An id-expression that denotes a non-static data member or non-static
  //   member function of a class can only be used:
  //   (...)
  //   - if that id-expression denotes a non-static data member and it
  //     appears in an unevaluated operand.
  //
  // This rule is specific to C++11.  However, we also permit this form
  // in unevaluated inline assembly operands, like the operand to a SIZE.
  IMAKind AbstractInstanceResult = IMA_Static; // happens to be 'false'
  assert(!AbstractInstanceResult);
  switch (SemaRef.ExprEvalContexts.back().Context) {
  case Sema::ExpressionEvaluationContext::Unevaluated:
  case Sema::ExpressionEvaluationContext::UnevaluatedList:
    if (isField && SemaRef.getLangOpts().CPlusPlus11)
      AbstractInstanceResult = IMA_Field_Uneval_Context;
    break;

  case Sema::ExpressionEvaluationContext::ReflectionContext:
    return IMA_Reflection_Operand;

  case Sema::ExpressionEvaluationContext::UnevaluatedAbstract:
    AbstractInstanceResult = IMA_Abstract;
    break;

  case Sema::ExpressionEvaluationContext::DiscardedStatement:
  case Sema::ExpressionEvaluationContext::ConstantEvaluated:
  case Sema::ExpressionEvaluationContext::ImmediateFunctionContext:
  case Sema::ExpressionEvaluationContext::PotentiallyEvaluated:
  case Sema::ExpressionEvaluationContext::PotentiallyEvaluatedIfUsed:
    break;
  }

  // If the current context is not an instance method, it can't be
  // an implicit member reference.
  if (isStaticOrExplicitContext) {
    if (hasNonInstance)
      return IMA_Mixed_StaticOrExplicitContext;

    return AbstractInstanceResult ? AbstractInstanceResult
                                  : IMA_Error_StaticOrExplicitContext;
  }

  CXXRecordDecl *contextClass;
  if (auto *MD = dyn_cast<CXXMethodDecl>(DC))
    contextClass = MD->getParent()->getCanonicalDecl();
  else if (auto *RD = dyn_cast<CXXRecordDecl>(DC))
    contextClass = RD;
  else
    return AbstractInstanceResult ? AbstractInstanceResult
                                  : IMA_Error_StaticOrExplicitContext;

  // [class.mfct.non-static]p3:
  // ...is used in the body of a non-static member function of class X,
  // if name lookup (3.4.1) resolves the name in the id-expression to a
  // non-static non-type member of some class C [...]
  // ...if C is not X or a base class of X, the class member access expression
  // is ill-formed.
  if (R.getNamingClass() &&
      contextClass->getCanonicalDecl() !=
        R.getNamingClass()->getCanonicalDecl()) {
    // If the naming class is not the current context, this was a qualified
    // member name lookup, and it's sufficient to check that we have the naming
    // class as a base class.
    Classes.clear();
    Classes.insert(R.getNamingClass()->getCanonicalDecl());
  }

  // If we can prove that the current context is unrelated to all the
  // declaring classes, it can't be an implicit member reference (in
  // which case it's an error if any of those members are selected).
  if (isProvablyNotDerivedFrom(SemaRef, contextClass, Classes))
    return hasNonInstance ? IMA_Mixed_Unrelated :
           AbstractInstanceResult ? AbstractInstanceResult :
                                    IMA_Error_Unrelated;

  return (hasNonInstance ? IMA_Mixed : IMA_Instance);
}

/// Diagnose a reference to a field with no object available.
static void diagnoseInstanceReference(Sema &SemaRef,
                                      const CXXScopeSpec &SS,
                                      NamedDecl *Rep,
                                      const DeclarationNameInfo &nameInfo) {
  SourceLocation Loc = nameInfo.getLoc();
  SourceRange Range(Loc);
  if (SS.isSet()) Range.setBegin(SS.getRange().getBegin());

  // Look through using shadow decls and aliases.
  Rep = Rep->getUnderlyingDecl();

  DeclContext *FunctionLevelDC = SemaRef.getFunctionLevelDeclContext();
  CXXMethodDecl *Method = dyn_cast<CXXMethodDecl>(FunctionLevelDC);
  CXXRecordDecl *ContextClass = Method ? Method->getParent() : nullptr;
  CXXRecordDecl *RepClass = dyn_cast<CXXRecordDecl>(Rep->getDeclContext());

  bool InStaticMethod = Method && Method->isStatic();
  bool InExplicitObjectMethod =
      Method && Method->isExplicitObjectMemberFunction();
  bool IsField = isa<FieldDecl>(Rep) || isa<IndirectFieldDecl>(Rep);

  std::string Replacement;
  if (InExplicitObjectMethod) {
    DeclarationName N = Method->getParamDecl(0)->getDeclName();
    if (!N.isEmpty()) {
      Replacement.append(N.getAsString());
      Replacement.append(".");
    }
  }
  if (IsField && InStaticMethod)
    // "invalid use of member 'x' in static member function"
    SemaRef.Diag(Loc, diag::err_invalid_member_use_in_method)
        << Range << nameInfo.getName() << /*static*/ 0;
  else if (IsField && InExplicitObjectMethod) {
    auto Diag = SemaRef.Diag(Loc, diag::err_invalid_member_use_in_method)
                << Range << nameInfo.getName() << /*explicit*/ 1;
    if (!Replacement.empty())
      Diag << FixItHint::CreateInsertion(Loc, Replacement);
  } else if (ContextClass && RepClass && SS.isEmpty() &&
             !InExplicitObjectMethod && !InStaticMethod &&
             !RepClass->Equals(ContextClass) &&
             RepClass->Encloses(ContextClass))
    // Unqualified lookup in a non-static member function found a member of an
    // enclosing class.
    SemaRef.Diag(Loc, diag::err_nested_non_static_member_use)
      << IsField << RepClass << nameInfo.getName() << ContextClass << Range;
  else if (IsField)
    SemaRef.Diag(Loc, diag::err_invalid_non_static_member_use)
      << nameInfo.getName() << Range;
  else if (!InExplicitObjectMethod)
    SemaRef.Diag(Loc, diag::err_member_call_without_object)
        << Range << /*static*/ 0;
  else {
    if (const auto *Tpl = dyn_cast<FunctionTemplateDecl>(Rep))
      Rep = Tpl->getTemplatedDecl();
    const auto *Callee = cast<CXXMethodDecl>(Rep);
    auto Diag = SemaRef.Diag(Loc, diag::err_member_call_without_object)
                << Range << Callee->isExplicitObjectMemberFunction();
    if (!Replacement.empty())
      Diag << FixItHint::CreateInsertion(Loc, Replacement);
  }
}

bool Sema::isPotentialImplicitMemberAccess(const CXXScopeSpec &SS,
                                           LookupResult &R,
                                           bool IsAddressOfOperand) {
  if (!getLangOpts().CPlusPlus)
    return false;
  else if (R.empty() || !R.begin()->isCXXClassMember())
    return false;
  else if (!IsAddressOfOperand)
    return true;
  else if (!SS.isEmpty())
    return false;
  else if (R.isOverloadedResult())
    return false;
  else if (R.isUnresolvableResult())
    return true;
  else
    return isa<FieldDecl, IndirectFieldDecl, MSPropertyDecl>(R.getFoundDecl());
}

ExprResult Sema::BuildPossibleImplicitMemberExpr(
    const CXXScopeSpec &SS, SourceLocation TemplateKWLoc, LookupResult &R,
    const TemplateArgumentListInfo *TemplateArgs, const Scope *S) {
  switch (IMAKind Classification = ClassifyImplicitMemberAccess(*this, R)) {
  case IMA_Instance:
  case IMA_Mixed:
  case IMA_Mixed_Unrelated:
  case IMA_Unresolved:
    return BuildImplicitMemberExpr(
        SS, TemplateKWLoc, R, TemplateArgs,
        /*IsKnownInstance=*/Classification == IMA_Instance, S);
  case IMA_Field_Uneval_Context:
    Diag(R.getNameLoc(), diag::warn_cxx98_compat_non_static_member_use)
      << R.getLookupNameInfo().getName();
    [[fallthrough]];
  case IMA_Reflection_Operand:
  case IMA_Static:
  case IMA_Abstract:
  case IMA_Mixed_StaticOrExplicitContext:
  case IMA_Unresolved_StaticOrExplicitContext:
    if (TemplateArgs || TemplateKWLoc.isValid())
      return BuildTemplateIdExpr(SS, TemplateKWLoc, R, /*RequiresADL=*/false,
                                 TemplateArgs);
    return BuildDeclarationNameExpr(SS, R, /*NeedsADL=*/false,
                                    /*AcceptInvalidDecl=*/false);
  case IMA_Dependent:
    R.suppressDiagnostics();
    return UnresolvedLookupExpr::Create(
        Context, R.getNamingClass(), SS.getWithLocInContext(Context),
        TemplateKWLoc, R.getLookupNameInfo(), /*RequiresADL=*/false,
        TemplateArgs, R.begin(), R.end(), /*KnownDependent=*/true);

  case IMA_Error_StaticOrExplicitContext:
  case IMA_Error_Unrelated:
    diagnoseInstanceReference(*this, SS, R.getRepresentativeDecl(),
                              R.getLookupNameInfo());
    return ExprError();
  }

  llvm_unreachable("unexpected instance member access kind");
}

/// Determine whether input char is from rgba component set.
static bool
IsRGBA(char c) {
  switch (c) {
  case 'r':
  case 'g':
  case 'b':
  case 'a':
    return true;
  default:
    return false;
  }
}

// OpenCL v1.1, s6.1.7
// The component swizzle length must be in accordance with the acceptable
// vector sizes.
static bool IsValidOpenCLComponentSwizzleLength(unsigned len)
{
  return (len >= 1 && len <= 4) || len == 8 || len == 16;
}

/// Check an ext-vector component access expression.
///
/// VK should be set in advance to the value kind of the base
/// expression.
static QualType
CheckExtVectorComponent(Sema &S, QualType baseType, ExprValueKind &VK,
                        SourceLocation OpLoc, const IdentifierInfo *CompName,
                        SourceLocation CompLoc) {
  // FIXME: Share logic with ExtVectorElementExpr::containsDuplicateElements,
  // see FIXME there.
  //
  // FIXME: This logic can be greatly simplified by splitting it along
  // halving/not halving and reworking the component checking.
  const ExtVectorType *vecType = baseType->getAs<ExtVectorType>();

  // The vector accessor can't exceed the number of elements.
  const char *compStr = CompName->getNameStart();

  // This flag determines whether or not the component is one of the four
  // special names that indicate a subset of exactly half the elements are
  // to be selected.
  bool HalvingSwizzle = false;

  // This flag determines whether or not CompName has an 's' char prefix,
  // indicating that it is a string of hex values to be used as vector indices.
  bool HexSwizzle = (*compStr == 's' || *compStr == 'S') && compStr[1];

  bool HasRepeated = false;
  bool HasIndex[16] = {};

  int Idx;

  // Check that we've found one of the special components, or that the component
  // names must come from the same set.
  if (!strcmp(compStr, "hi") || !strcmp(compStr, "lo") ||
      !strcmp(compStr, "even") || !strcmp(compStr, "odd")) {
    HalvingSwizzle = true;
  } else if (!HexSwizzle &&
             (Idx = vecType->getPointAccessorIdx(*compStr)) != -1) {
    bool HasRGBA = IsRGBA(*compStr);
    do {
      // Ensure that xyzw and rgba components don't intermingle.
      if (HasRGBA != IsRGBA(*compStr))
        break;
      if (HasIndex[Idx]) HasRepeated = true;
      HasIndex[Idx] = true;
      compStr++;
    } while (*compStr && (Idx = vecType->getPointAccessorIdx(*compStr)) != -1);

    // Emit a warning if an rgba selector is used earlier than OpenCL C 3.0.
    if (HasRGBA || (*compStr && IsRGBA(*compStr))) {
      if (S.getLangOpts().OpenCL &&
          S.getLangOpts().getOpenCLCompatibleVersion() < 300) {
        const char *DiagBegin = HasRGBA ? CompName->getNameStart() : compStr;
        S.Diag(OpLoc, diag::ext_opencl_ext_vector_type_rgba_selector)
            << StringRef(DiagBegin, 1) << SourceRange(CompLoc);
      }
    }
  } else {
    if (HexSwizzle) compStr++;
    while ((Idx = vecType->getNumericAccessorIdx(*compStr)) != -1) {
      if (HasIndex[Idx]) HasRepeated = true;
      HasIndex[Idx] = true;
      compStr++;
    }
  }

  if (!HalvingSwizzle && *compStr) {
    // We didn't get to the end of the string. This means the component names
    // didn't come from the same set *or* we encountered an illegal name.
    S.Diag(OpLoc, diag::err_ext_vector_component_name_illegal)
      << StringRef(compStr, 1) << SourceRange(CompLoc);
    return QualType();
  }

  // Ensure no component accessor exceeds the width of the vector type it
  // operates on.
  if (!HalvingSwizzle) {
    compStr = CompName->getNameStart();

    if (HexSwizzle)
      compStr++;

    while (*compStr) {
      if (!vecType->isAccessorWithinNumElements(*compStr++, HexSwizzle)) {
        S.Diag(OpLoc, diag::err_ext_vector_component_exceeds_length)
          << baseType << SourceRange(CompLoc);
        return QualType();
      }
    }
  }

  // OpenCL mode requires swizzle length to be in accordance with accepted
  // sizes. Clang however supports arbitrary lengths for other languages.
  if (S.getLangOpts().OpenCL && !HalvingSwizzle) {
    unsigned SwizzleLength = CompName->getLength();

    if (HexSwizzle)
      SwizzleLength--;

    if (IsValidOpenCLComponentSwizzleLength(SwizzleLength) == false) {
      S.Diag(OpLoc, diag::err_opencl_ext_vector_component_invalid_length)
        << SwizzleLength << SourceRange(CompLoc);
      return QualType();
    }
  }

  // The component accessor looks fine - now we need to compute the actual type.
  // The vector type is implied by the component accessor. For example,
  // vec4.b is a float, vec4.xy is a vec2, vec4.rgb is a vec3, etc.
  // vec4.s0 is a float, vec4.s23 is a vec3, etc.
  // vec4.hi, vec4.lo, vec4.e, and vec4.o all return vec2.
  unsigned CompSize = HalvingSwizzle ? (vecType->getNumElements() + 1) / 2
                                     : CompName->getLength();
  if (HexSwizzle)
    CompSize--;

  if (CompSize == 1)
    return vecType->getElementType();

  if (HasRepeated)
    VK = VK_PRValue;

  QualType VT = S.Context.getExtVectorType(vecType->getElementType(), CompSize);
  // Now look up the TypeDefDecl from the vector type. Without this,
  // diagostics look bad. We want extended vector types to appear built-in.
  for (Sema::ExtVectorDeclsType::iterator
         I = S.ExtVectorDecls.begin(S.getExternalSource()),
         E = S.ExtVectorDecls.end();
       I != E; ++I) {
    if ((*I)->getUnderlyingType() == VT)
      return S.Context.getTypedefType(*I);
  }

  return VT; // should never get here (a typedef type should always be found).
}

static Decl *FindGetterSetterNameDeclFromProtocolList(const ObjCProtocolDecl*PDecl,
                                                IdentifierInfo *Member,
                                                const Selector &Sel,
                                                ASTContext &Context) {
  if (Member)
    if (ObjCPropertyDecl *PD = PDecl->FindPropertyDeclaration(
            Member, ObjCPropertyQueryKind::OBJC_PR_query_instance))
      return PD;
  if (ObjCMethodDecl *OMD = PDecl->getInstanceMethod(Sel))
    return OMD;

  for (const auto *I : PDecl->protocols()) {
    if (Decl *D = FindGetterSetterNameDeclFromProtocolList(I, Member, Sel,
                                                           Context))
      return D;
  }
  return nullptr;
}

static Decl *FindGetterSetterNameDecl(const ObjCObjectPointerType *QIdTy,
                                      IdentifierInfo *Member,
                                      const Selector &Sel,
                                      ASTContext &Context) {
  // Check protocols on qualified interfaces.
  Decl *GDecl = nullptr;
  for (const auto *I : QIdTy->quals()) {
    if (Member)
      if (ObjCPropertyDecl *PD = I->FindPropertyDeclaration(
              Member, ObjCPropertyQueryKind::OBJC_PR_query_instance)) {
        GDecl = PD;
        break;
      }
    // Also must look for a getter or setter name which uses property syntax.
    if (ObjCMethodDecl *OMD = I->getInstanceMethod(Sel)) {
      GDecl = OMD;
      break;
    }
  }
  if (!GDecl) {
    for (const auto *I : QIdTy->quals()) {
      // Search in the protocol-qualifier list of current protocol.
      GDecl = FindGetterSetterNameDeclFromProtocolList(I, Member, Sel, Context);
      if (GDecl)
        return GDecl;
    }
  }
  return GDecl;
}

ExprResult
Sema::ActOnDependentMemberExpr(Expr *BaseExpr, QualType BaseType, bool IsArrow,
                               SourceLocation OpLoc, const CXXScopeSpec &SS,
                               SourceLocation TemplateKWLoc,
                               const DeclarationNameInfo &NameInfo,
                               const TemplateArgumentListInfo *TemplateArgs) {
  // Even in dependent contexts, try to diagnose base expressions with
  // obviously wrong types, e.g.:
  //
  // T* t;
  // t.f;
  //
  // In Obj-C++, however, the above expression is valid, since it could be
  // accessing the 'f' property if T is an Obj-C interface. The extra check
  // allows this, while still reporting an error if T is a struct pointer.
  if (!IsArrow) {
    const PointerType *PT = BaseType->getAs<PointerType>();
    if (PT && (!getLangOpts().ObjC ||
               PT->getPointeeType()->isRecordType())) {
      assert(BaseExpr && "cannot happen with implicit member accesses");
      Diag(OpLoc, diag::err_typecheck_member_reference_struct_union)
        << BaseType << BaseExpr->getSourceRange() << NameInfo.getSourceRange();
      return ExprError();
    }
  }

  assert(BaseType->isDependentType() || NameInfo.getName().isDependentName() ||
         isDependentScopeSpecifier(SS) ||
         (TemplateArgs && llvm::any_of(TemplateArgs->arguments(),
                                       [](const TemplateArgumentLoc &Arg) {
                                         return Arg.getArgument().isDependent();
                                       })));

  // Get the type being accessed in BaseType.  If this is an arrow, the BaseExpr
  // must have pointer type, and the accessed type is the pointee.
  return CXXDependentScopeMemberExpr::Create(
      Context, BaseExpr, BaseType, IsArrow, OpLoc,
      SS.getWithLocInContext(Context), TemplateKWLoc,
      SS.getUnqualifiedLookups(), NameInfo, TemplateArgs);
}

/// We know that the given qualified member reference points only to
/// declarations which do not belong to the static type of the base
/// expression.  Diagnose the problem.
static void DiagnoseQualifiedMemberReference(Sema &SemaRef,
                                             Expr *BaseExpr,
                                             QualType BaseType,
                                             const CXXScopeSpec &SS,
                                             NamedDecl *rep,
                                       const DeclarationNameInfo &nameInfo) {
  // If this is an implicit member access, use a different set of
  // diagnostics.
  if (!BaseExpr)
    return diagnoseInstanceReference(SemaRef, SS, rep, nameInfo);

  SemaRef.Diag(nameInfo.getLoc(), diag::err_qualified_member_of_unrelated)
    << SS.getRange() << rep << BaseType;
}

bool Sema::CheckQualifiedMemberReference(Expr *BaseExpr,
                                         QualType BaseType,
                                         const CXXScopeSpec &SS,
                                         const LookupResult &R) {
  CXXRecordDecl *BaseRecord =
    cast_or_null<CXXRecordDecl>(computeDeclContext(BaseType));
  if (!BaseRecord) {
    // We can't check this yet because the base type is still
    // dependent.
    assert(BaseType->isDependentType());
    return false;
  }

  for (LookupResult::iterator I = R.begin(), E = R.end(); I != E; ++I) {
    // If this is an implicit member reference and we find a
    // non-instance member, it's not an error.
    if (!BaseExpr && !(*I)->isCXXInstanceMember())
      return false;

    // Note that we use the DC of the decl, not the underlying decl.
    DeclContext *DC = (*I)->getDeclContext()->getNonTransparentContext();
    if (!DC->isRecord())
      continue;

    CXXRecordDecl *MemberRecord = cast<CXXRecordDecl>(DC)->getCanonicalDecl();
    if (BaseRecord->getCanonicalDecl() == MemberRecord ||
        !BaseRecord->isProvablyNotDerivedFrom(MemberRecord))
      return false;
  }

  DiagnoseQualifiedMemberReference(*this, BaseExpr, BaseType, SS,
                                   R.getRepresentativeDecl(),
                                   R.getLookupNameInfo());
  return true;
}

namespace {

// Callback to only accept typo corrections that are either a ValueDecl or a
// FunctionTemplateDecl and are declared in the current record or, for a C++
// classes, one of its base classes.
class RecordMemberExprValidatorCCC final : public CorrectionCandidateCallback {
public:
  explicit RecordMemberExprValidatorCCC(QualType RTy)
      : Record(RTy->getAsRecordDecl()) {
    // Don't add bare keywords to the consumer since they will always fail
    // validation by virtue of not being associated with any decls.
    WantTypeSpecifiers = false;
    WantExpressionKeywords = false;
    WantCXXNamedCasts = false;
    WantFunctionLikeCasts = false;
    WantRemainingKeywords = false;
  }

  bool ValidateCandidate(const TypoCorrection &candidate) override {
    NamedDecl *ND = candidate.getCorrectionDecl();
    // Don't accept candidates that cannot be member functions, constants,
    // variables, or templates.
    if (!ND || !(isa<ValueDecl>(ND) || isa<FunctionTemplateDecl>(ND)))
      return false;

    // Accept candidates that occur in the current record.
    if (Record->containsDecl(ND))
      return true;

    if (const auto *RD = dyn_cast<CXXRecordDecl>(Record)) {
      // Accept candidates that occur in any of the current class' base classes.
      for (const auto &BS : RD->bases()) {
        if (const auto *BSTy = BS.getType()->getAs<RecordType>()) {
          if (BSTy->getDecl()->containsDecl(ND))
            return true;
        }
      }
    }

    return false;
  }

  std::unique_ptr<CorrectionCandidateCallback> clone() override {
    return std::make_unique<RecordMemberExprValidatorCCC>(*this);
  }

private:
  const RecordDecl *const Record;
};

}

static bool LookupMemberExprInRecord(Sema &SemaRef, LookupResult &R,
                                     Expr *BaseExpr, QualType RTy,
                                     SourceLocation OpLoc, bool IsArrow,
                                     CXXScopeSpec &SS, bool HasTemplateArgs,
                                     SourceLocation TemplateKWLoc,
                                     TypoExpr *&TE) {
  SourceRange BaseRange = BaseExpr ? BaseExpr->getSourceRange() : SourceRange();
  if (!RTy->isDependentType() &&
      !SemaRef.isThisOutsideMemberFunctionBody(RTy) &&
      SemaRef.RequireCompleteType(
          OpLoc, RTy, diag::err_typecheck_incomplete_tag, BaseRange))
    return true;

  // LookupTemplateName/LookupParsedName don't expect these both to exist
  // simultaneously.
  QualType ObjectType = SS.isSet() ? QualType() : RTy;
  if (HasTemplateArgs || TemplateKWLoc.isValid())
    return SemaRef.LookupTemplateName(R,
                                      /*S=*/nullptr, SS, ObjectType,
                                      /*EnteringContext=*/false, TemplateKWLoc);

  SemaRef.LookupParsedName(R, /*S=*/nullptr, &SS, ObjectType);

  if (!R.empty() || R.wasNotFoundInCurrentInstantiation())
    return false;

  DeclarationName Typo = R.getLookupName();
  SourceLocation TypoLoc = R.getNameLoc();
  // Recompute the lookup context.
  DeclContext *DC = SS.isSet() ? SemaRef.computeDeclContext(SS)
                               : SemaRef.computeDeclContext(RTy);

  struct QueryState {
    Sema &SemaRef;
    DeclarationNameInfo NameInfo;
    Sema::LookupNameKind LookupKind;
    RedeclarationKind Redecl;
  };
  QueryState Q = {R.getSema(), R.getLookupNameInfo(), R.getLookupKind(),
                  R.redeclarationKind()};
  RecordMemberExprValidatorCCC CCC(RTy);
  TE = SemaRef.CorrectTypoDelayed(
      R.getLookupNameInfo(), R.getLookupKind(), nullptr, &SS, CCC,
      [=, &SemaRef](const TypoCorrection &TC) {
        if (TC) {
          assert(!TC.isKeyword() &&
                 "Got a keyword as a correction for a member!");
          bool DroppedSpecifier =
              TC.WillReplaceSpecifier() &&
              Typo.getAsString() == TC.getAsString(SemaRef.getLangOpts());
          SemaRef.diagnoseTypo(TC, SemaRef.PDiag(diag::err_no_member_suggest)
                                       << Typo << DC << DroppedSpecifier
                                       << SS.getRange());
        } else {
          SemaRef.Diag(TypoLoc, diag::err_no_member)
              << Typo << DC << (SS.isSet() ? SS.getRange() : BaseRange);
        }
      },
      [=](Sema &SemaRef, TypoExpr *TE, TypoCorrection TC) mutable {
        LookupResult R(Q.SemaRef, Q.NameInfo, Q.LookupKind, Q.Redecl);
        R.clear(); // Ensure there's no decls lingering in the shared state.
        R.suppressDiagnostics();
        R.setLookupName(TC.getCorrection());
        for (NamedDecl *ND : TC)
          R.addDecl(ND);
        R.resolveKind();
        return SemaRef.BuildMemberReferenceExpr(
            BaseExpr, BaseExpr->getType(), OpLoc, IsArrow, SS,
            /*TemplateKWLoc=*/SourceLocation(), R, /*TemplateArgs=*/nullptr,
            /*S=*/nullptr);
      },
      Sema::CTK_ErrorRecovery, DC);

  return false;
}

static ExprResult LookupMemberExpr(Sema &S, LookupResult &R,
                                   ExprResult &BaseExpr, bool &IsArrow,
                                   SourceLocation OpLoc, CXXScopeSpec &SS,
                                   Decl *ObjCImpDecl, bool HasTemplateArgs,
                                   SourceLocation TemplateKWLoc);

ExprResult Sema::BuildMemberReferenceExpr(
    Expr *Base, QualType BaseType, SourceLocation OpLoc, bool IsArrow,
    CXXScopeSpec &SS, SourceLocation TemplateKWLoc,
    const DeclarationNameInfo &NameInfo,
    const TemplateArgumentListInfo *TemplateArgs, const Scope *S,
    ActOnMemberAccessExtraArgs *ExtraArgs) {
  LookupResult R(*this, NameInfo, LookupMemberName);

  // Implicit member accesses.
  if (!Base) {
    TypoExpr *TE = nullptr;
    QualType RecordTy = BaseType;
    if (IsArrow) RecordTy = RecordTy->castAs<PointerType>()->getPointeeType();
    if (LookupMemberExprInRecord(*this, R, nullptr, RecordTy, OpLoc, IsArrow,
                                 SS, TemplateArgs != nullptr, TemplateKWLoc,
                                 TE))
      return ExprError();
    if (TE)
      return TE;

  // Explicit member accesses.
  } else {
    ExprResult BaseResult = Base;
    ExprResult Result =
        LookupMemberExpr(*this, R, BaseResult, IsArrow, OpLoc, SS,
                         ExtraArgs ? ExtraArgs->ObjCImpDecl : nullptr,
                         TemplateArgs != nullptr, TemplateKWLoc);

    if (BaseResult.isInvalid())
      return ExprError();
    Base = BaseResult.get();

    if (Result.isInvalid())
      return ExprError();

    if (Result.get())
      return Result;

    // LookupMemberExpr can modify Base, and thus change BaseType
    BaseType = Base->getType();
  }

  // BuildMemberReferenceExpr expects the nested-name-specifier, if any, to be
  // valid.
  if (SS.isInvalid())
    return ExprError();

  return BuildMemberReferenceExpr(Base, BaseType, OpLoc, IsArrow, SS,
                                  TemplateKWLoc, R, TemplateArgs, S,
                                  /*SuppressQualifierCheck=*/false, ExtraArgs);
}

ExprResult
Sema::BuildAnonymousStructUnionMemberReference(const CXXScopeSpec &SS,
                                               SourceLocation loc,
                                               IndirectFieldDecl *indirectField,
                                               DeclAccessPair foundDecl,
                                               Expr *baseObjectExpr,
                                               SourceLocation opLoc) {
  // First, build the expression that refers to the base object.

  // Case 1:  the base of the indirect field is not a field.
  VarDecl *baseVariable = indirectField->getVarDecl();
  CXXScopeSpec EmptySS;
  if (baseVariable) {
    assert(baseVariable->getType()->isRecordType());

    // In principle we could have a member access expression that
    // accesses an anonymous struct/union that's a static member of
    // the base object's class.  However, under the current standard,
    // static data members cannot be anonymous structs or unions.
    // Supporting this is as easy as building a MemberExpr here.
    assert(!baseObjectExpr && "anonymous struct/union is static data member?");

    DeclarationNameInfo baseNameInfo(DeclarationName(), loc);

    ExprResult result
      = BuildDeclarationNameExpr(EmptySS, baseNameInfo, baseVariable);
    if (result.isInvalid()) return ExprError();

    baseObjectExpr = result.get();
  }

  assert((baseVariable || baseObjectExpr) &&
         "referencing anonymous struct/union without a base variable or "
         "expression");

  // Build the implicit member references to the field of the
  // anonymous struct/union.
  Expr *result = baseObjectExpr;
  IndirectFieldDecl::chain_iterator
  FI = indirectField->chain_begin(), FEnd = indirectField->chain_end();

  // Case 2: the base of the indirect field is a field and the user
  // wrote a member expression.
  if (!baseVariable) {
    FieldDecl *field = cast<FieldDecl>(*FI);

    bool baseObjectIsPointer = baseObjectExpr->getType()->isPointerType();

    // Make a nameInfo that properly uses the anonymous name.
    DeclarationNameInfo memberNameInfo(field->getDeclName(), loc);

    // Build the first member access in the chain with full information.
    result =
        BuildFieldReferenceExpr(result, baseObjectIsPointer, SourceLocation(),
                                SS, field, foundDecl, memberNameInfo)
            .get();
    if (!result)
      return ExprError();
  }

  // In all cases, we should now skip the first declaration in the chain.
  ++FI;

  while (FI != FEnd) {
    FieldDecl *field = cast<FieldDecl>(*FI++);

    // FIXME: these are somewhat meaningless
    DeclarationNameInfo memberNameInfo(field->getDeclName(), loc);
    DeclAccessPair fakeFoundDecl =
        DeclAccessPair::make(field, field->getAccess());

    result =
        BuildFieldReferenceExpr(result, /*isarrow*/ false, SourceLocation(),
                                (FI == FEnd ? SS : EmptySS), field,
                                fakeFoundDecl, memberNameInfo)
            .get();
  }

  return result;
}

static ExprResult
BuildMSPropertyRefExpr(Sema &S, Expr *BaseExpr, bool IsArrow,
                       const CXXScopeSpec &SS,
                       MSPropertyDecl *PD,
                       const DeclarationNameInfo &NameInfo) {
  // Property names are always simple identifiers and therefore never
  // require any interesting additional storage.
  return new (S.Context) MSPropertyRefExpr(BaseExpr, PD, IsArrow,
                                           S.Context.PseudoObjectTy, VK_LValue,
                                           SS.getWithLocInContext(S.Context),
                                           NameInfo.getLoc());
}

MemberExpr *Sema::BuildMemberExpr(
    Expr *Base, bool IsArrow, SourceLocation OpLoc, NestedNameSpecifierLoc NNS,
    SourceLocation TemplateKWLoc, ValueDecl *Member, DeclAccessPair FoundDecl,
    bool HadMultipleCandidates, const DeclarationNameInfo &MemberNameInfo,
    QualType Ty, ExprValueKind VK, ExprObjectKind OK,
    const TemplateArgumentListInfo *TemplateArgs) {
  assert((!IsArrow || Base->isPRValue()) &&
         "-> base must be a pointer prvalue");
  MemberExpr *E =
      MemberExpr::Create(Context, Base, IsArrow, OpLoc, NNS, TemplateKWLoc,
                         Member, FoundDecl, MemberNameInfo, TemplateArgs, Ty,
                         VK, OK, getNonOdrUseReasonInCurrentContext(Member));
  E->setHadMultipleCandidates(HadMultipleCandidates);
  MarkMemberReferenced(E);

  // C++ [except.spec]p17:
  //   An exception-specification is considered to be needed when:
  //   - in an expression the function is the unique lookup result or the
  //     selected member of a set of overloaded functions
  if (auto *FPT = Ty->getAs<FunctionProtoType>()) {
    if (isUnresolvedExceptionSpec(FPT->getExceptionSpecType())) {
      if (auto *NewFPT = ResolveExceptionSpec(MemberNameInfo.getLoc(), FPT))
        E->setType(Context.getQualifiedType(NewFPT, Ty.getQualifiers()));
    }
  }

  return E;
}

/// Determine if the given scope is within a function-try-block handler.
static bool IsInFnTryBlockHandler(const Scope *S) {
  // Walk the scope stack until finding a FnTryCatchScope, or leave the
  // function scope. If a FnTryCatchScope is found, check whether the TryScope
  // flag is set. If it is not, it's a function-try-block handler.
  for (; S != S->getFnParent(); S = S->getParent()) {
    if (S->isFnTryCatchScope())
      return (S->getFlags() & Scope::TryScope) != Scope::TryScope;
  }
  return false;
}

<<<<<<< HEAD
static bool isRecordType(QualType T) {
  return T->isRecordType();
}
static bool isPointerToRecordType(QualType T) {
  if (const PointerType *PT = T->getAs<PointerType>())
    return PT->getPointeeType()->isRecordType();
  return false;
}

ExprResult
Sema::BuildMemberReferenceExpr(Expr *BaseExpr, QualType BaseExprType,
                               SourceLocation OpLoc, bool IsArrow,
                               const CXXScopeSpec &SS,
                               SourceLocation TemplateKWLoc,
                               NamedDecl *FirstQualifierInScope,
                               LookupResult &R,
                               const TemplateArgumentListInfo *TemplateArgs,
                               const Scope *S,
                               bool SuppressQualifierCheck,
                               ActOnMemberAccessExtraArgs *ExtraArgs) {
=======
ExprResult Sema::BuildMemberReferenceExpr(
    Expr *BaseExpr, QualType BaseExprType, SourceLocation OpLoc, bool IsArrow,
    const CXXScopeSpec &SS, SourceLocation TemplateKWLoc, LookupResult &R,
    const TemplateArgumentListInfo *TemplateArgs, const Scope *S,
    bool SuppressQualifierCheck, ActOnMemberAccessExtraArgs *ExtraArgs) {
>>>>>>> d5ff21d5
  assert(!SS.isInvalid() && "nested-name-specifier cannot be invalid");
  // If the member wasn't found in the current instantiation, or if the
  // arrow operator was used with a dependent non-pointer object expression,
  // build a CXXDependentScopeMemberExpr.
  if (R.wasNotFoundInCurrentInstantiation() ||
      (R.getLookupName().getCXXOverloadedOperator() == OO_Equal &&
       (SS.isSet() ? SS.getScopeRep()->isDependent()
                   : BaseExprType->isDependentType())))
    return ActOnDependentMemberExpr(BaseExpr, BaseExprType, IsArrow, OpLoc, SS,
                                    TemplateKWLoc, R.getLookupNameInfo(),
                                    TemplateArgs);

  QualType BaseType = BaseExprType;
  if (IsArrow) {
    assert(BaseType->isPointerType());
    BaseType = BaseType->castAs<PointerType>()->getPointeeType();
  }
  R.setBaseObjectType(BaseType);

  assert((SS.isEmpty()
              ? !BaseType->isDependentType() || computeDeclContext(BaseType)
              : !isDependentScopeSpecifier(SS) || computeDeclContext(SS)) &&
         "dependent lookup context that isn't the current instantiation?");

  // C++1z [expr.ref]p2:
  //   For the first option (dot) the first expression shall be a glvalue [...]
  if (!IsArrow && BaseExpr && BaseExpr->isPRValue()) {
    ExprResult Converted = TemporaryMaterializationConversion(BaseExpr);
    if (Converted.isInvalid())
      return ExprError();
    BaseExpr = Converted.get();
  }

  const DeclarationNameInfo &MemberNameInfo = R.getLookupNameInfo();
  DeclarationName MemberName = MemberNameInfo.getName();
  SourceLocation MemberLoc = MemberNameInfo.getLoc();

  if (R.isAmbiguous())
    return ExprError();

  // [except.handle]p10: Referring to any non-static member or base class of an
  // object in the handler for a function-try-block of a constructor or
  // destructor for that object results in undefined behavior.
  const auto *FD = getCurFunctionDecl();
  if (S && BaseExpr && FD &&
      (isa<CXXDestructorDecl>(FD) || isa<CXXConstructorDecl>(FD)) &&
      isa<CXXThisExpr>(BaseExpr->IgnoreImpCasts()) &&
      IsInFnTryBlockHandler(S))
    Diag(MemberLoc, diag::warn_cdtor_function_try_handler_mem_expr)
        << isa<CXXDestructorDecl>(FD);

  if (R.empty()) {
    ExprResult RetryExpr = ExprError();
    if (ExtraArgs && !IsArrow && BaseExpr && !BaseExpr->isTypeDependent()) {
      SFINAETrap Trap(*this, true);
      ParsedType ObjectType;
      bool MayBePseudoDestructor = false;
      RetryExpr = ActOnStartCXXMemberReference(getCurScope(), BaseExpr, OpLoc,
                                               tok::arrow, ObjectType,
                                               MayBePseudoDestructor);
      if (RetryExpr.isUsable() && !Trap.hasErrorOccurred()) {
        CXXScopeSpec TempSS(SS);
        RetryExpr = ActOnMemberAccessExpr(
            ExtraArgs->S, RetryExpr.get(), OpLoc, tok::arrow, TempSS,
            TemplateKWLoc, ExtraArgs->Id, ExtraArgs->ObjCImpDecl);
      }
      if (Trap.hasErrorOccurred())
        RetryExpr = ExprError();
    }

    // Rederive where we looked up.
    DeclContext *DC =
        (SS.isSet() ? computeDeclContext(SS) : computeDeclContext(BaseType));
    assert(DC);

    if (RetryExpr.isUsable())
      Diag(OpLoc, diag::err_no_member_overloaded_arrow)
          << MemberName << DC << FixItHint::CreateReplacement(OpLoc, "->");
    else
      Diag(R.getNameLoc(), diag::err_no_member)
          << MemberName << DC
          << (SS.isSet()
                  ? SS.getRange()
                  : (BaseExpr ? BaseExpr->getSourceRange() : SourceRange()));
    return RetryExpr;
  }

  // Diagnose lookups that find only declarations from a non-base
  // type.  This is possible for either qualified lookups (which may
  // have been qualified with an unrelated type) or implicit member
  // expressions (which were found with unqualified lookup and thus
  // may have come from an enclosing scope).  Note that it's okay for
  // lookup to find declarations from a non-base type as long as those
  // aren't the ones picked by overload resolution.
  if ((SS.isSet() || !BaseExpr ||
       (isa<CXXThisExpr>(BaseExpr) &&
        cast<CXXThisExpr>(BaseExpr)->isImplicit())) &&
      !SuppressQualifierCheck &&
      CheckQualifiedMemberReference(BaseExpr, BaseType, SS, R))
    return ExprError();

  // Construct an unresolved result if we in fact got an unresolved
  // result.
  if (R.isOverloadedResult() || R.isUnresolvableResult()) {
    // Suppress any lookup-related diagnostics; we'll do these when we
    // pick a member.
    R.suppressDiagnostics();

    UnresolvedMemberExpr *MemExpr
      = UnresolvedMemberExpr::Create(Context, R.isUnresolvableResult(),
                                     BaseExpr, BaseExprType,
                                     IsArrow, OpLoc,
                                     SS.getWithLocInContext(Context),
                                     TemplateKWLoc, MemberNameInfo,
                                     TemplateArgs, R.begin(), R.end());

    return MemExpr;
  }

  assert(R.isSingleResult());
  DeclAccessPair FoundDecl = R.begin().getPair();
  NamedDecl *MemberDecl = R.getFoundDecl();

  // FIXME: diagnose the presence of template arguments now.

  // If the decl being referenced had an error, return an error for this
  // sub-expr without emitting another error, in order to avoid cascading
  // error cases.
  if (MemberDecl->isInvalidDecl())
    return ExprError();

  // Handle the implicit-member-access case.
  if (!BaseExpr) {
    // If this is not an instance member, convert to a non-member access.
    if (!MemberDecl->isCXXInstanceMember()) {
      // We might have a variable template specialization (or maybe one day a
      // member concept-id).
      if (TemplateArgs || TemplateKWLoc.isValid())
        return BuildTemplateIdExpr(SS, TemplateKWLoc, R, /*ADL*/false, TemplateArgs);

      return BuildDeclarationNameExpr(SS, R.getLookupNameInfo(), MemberDecl,
                                      FoundDecl, TemplateArgs);
    }
    SourceLocation Loc = R.getNameLoc();
    if (SS.getRange().isValid())
      Loc = SS.getRange().getBegin();
    BaseExpr = BuildCXXThisExpr(Loc, BaseExprType, /*IsImplicit=*/true);
  }

  // Check the use of this member.
  if (DiagnoseUseOfDecl(MemberDecl, MemberLoc))
    return ExprError();

  if (FieldDecl *FD = dyn_cast<FieldDecl>(MemberDecl))
    return BuildFieldReferenceExpr(BaseExpr, IsArrow, OpLoc, SS, FD, FoundDecl,
                                   MemberNameInfo);

  if (MSPropertyDecl *PD = dyn_cast<MSPropertyDecl>(MemberDecl))
    return BuildMSPropertyRefExpr(*this, BaseExpr, IsArrow, SS, PD,
                                  MemberNameInfo);

  if (IndirectFieldDecl *FD = dyn_cast<IndirectFieldDecl>(MemberDecl))
    // We may have found a field within an anonymous union or struct
    // (C++ [class.union]).
    return BuildAnonymousStructUnionMemberReference(SS, MemberLoc, FD,
                                                    FoundDecl, BaseExpr,
                                                    OpLoc);

  if (VarDecl *Var = dyn_cast<VarDecl>(MemberDecl)) {
    return BuildMemberExpr(BaseExpr, IsArrow, OpLoc,
                           SS.getWithLocInContext(Context), TemplateKWLoc, Var,
                           FoundDecl, /*HadMultipleCandidates=*/false,
                           MemberNameInfo, Var->getType().getNonReferenceType(),
                           VK_LValue, OK_Ordinary);
  }

  if (CXXMethodDecl *MemberFn = dyn_cast<CXXMethodDecl>(MemberDecl)) {
    ExprValueKind valueKind;
    QualType type;
    if (MemberFn->isInstance()) {
      valueKind = VK_PRValue;
      type = Context.BoundMemberTy;
    } else {
      valueKind = VK_LValue;
      type = MemberFn->getType();
    }

    return BuildMemberExpr(BaseExpr, IsArrow, OpLoc,
                           SS.getWithLocInContext(Context), TemplateKWLoc,
                           MemberFn, FoundDecl, /*HadMultipleCandidates=*/false,
                           MemberNameInfo, type, valueKind, OK_Ordinary);
  }
  assert(!isa<FunctionDecl>(MemberDecl) && "member function not C++ method?");

  if (EnumConstantDecl *Enum = dyn_cast<EnumConstantDecl>(MemberDecl)) {
    return BuildMemberExpr(
        BaseExpr, IsArrow, OpLoc, SS.getWithLocInContext(Context),
        TemplateKWLoc, Enum, FoundDecl, /*HadMultipleCandidates=*/false,
        MemberNameInfo, Enum->getType(), VK_PRValue, OK_Ordinary);
  }

  if (VarTemplateDecl *VarTempl = dyn_cast<VarTemplateDecl>(MemberDecl)) {
    if (!TemplateArgs) {
      diagnoseMissingTemplateArguments(
          SS, /*TemplateKeyword=*/TemplateKWLoc.isValid(), VarTempl, MemberLoc);
      return ExprError();
    }

    DeclResult VDecl = CheckVarTemplateId(VarTempl, TemplateKWLoc,
                                          MemberNameInfo.getLoc(), *TemplateArgs);
    if (VDecl.isInvalid())
      return ExprError();

    // Non-dependent member, but dependent template arguments.
    if (!VDecl.get())
      return ActOnDependentMemberExpr(BaseExpr, BaseExpr->getType(), IsArrow,
                                      OpLoc, SS, TemplateKWLoc, MemberNameInfo,
                                      TemplateArgs);

    VarDecl *Var = cast<VarDecl>(VDecl.get());
    if (!Var->getTemplateSpecializationKind())
      Var->setTemplateSpecializationKind(TSK_ImplicitInstantiation, MemberLoc);

    return BuildMemberExpr(BaseExpr, IsArrow, OpLoc,
                           SS.getWithLocInContext(Context), TemplateKWLoc, Var,
                           FoundDecl, /*HadMultipleCandidates=*/false,
                           MemberNameInfo, Var->getType().getNonReferenceType(),
                           VK_LValue, OK_Ordinary, TemplateArgs);
  }

  // We found something that we didn't expect. Complain.
  if (isa<TypeDecl>(MemberDecl))
    Diag(MemberLoc, diag::err_typecheck_member_reference_type)
      << MemberName << BaseType << int(IsArrow);
  else
    Diag(MemberLoc, diag::err_typecheck_member_reference_unknown)
      << MemberName << BaseType << int(IsArrow);

  Diag(MemberDecl->getLocation(), diag::note_member_declared_here)
    << MemberName;
  R.suppressDiagnostics();
  return ExprError();
}

ExprResult
Sema::BuildMemberReferenceExpr(Scope *S, Expr *Base, SourceLocation OpLoc,
                               tok::TokenKind OpKind, CXXExprSpliceExpr *RHS,
                               SourceLocation TemplateKWLoc) {
  // Disable access control for the duration of the splice expression
  AccessControlScopeGuard guard {*this, true};

  bool IsRHSDependent = (RHS->isValueDependent() || RHS->isTypeDependent());
  bool IsArrow = (OpKind == tok::arrow);
  if (Base) {
    const PointerType *PT = Base->getType()->getAs<PointerType>();
    bool IsPtr = (PT != nullptr);
    bool IsRecord = isRecordType(PT ? PT->getPointeeType() : Base->getType());
    if (IsRecord && IsArrow != IsPtr) {
      std::string Suggestion = IsPtr ? "." : "->";
      Diag(OpLoc, diag::err_typecheck_member_reference_suggestion)
        << Base->getType() << int(IsArrow) << Base->getSourceRange()
        << FixItHint::CreateReplacement(OpLoc, Suggestion);
      return ExprError();
    } else if (!IsRecord && !IsRHSDependent) {
        Diag(OpLoc, diag::err_typecheck_member_reference_struct_union)
          << Base->getType() << Base->getSourceRange()
          << RHS->getSourceRange();
      return ExprError();
    }
  }

  if (IsRHSDependent) {
    return BuildDependentMemberSpliceExpr(Base, OpLoc, IsArrow, RHS);
  }

  CXXScopeSpec SS;
  NamedDecl *ND = nullptr;
  TemplateArgumentListInfo TemplateArgs(RHS->getBeginLoc(), RHS->getEndLoc());
  if (auto *DRE = dyn_cast<DeclRefExpr>(RHS->getOperand())) {
    ValueDecl *D = DRE->getDecl();
    if (isa<FieldDecl>(D) || isa<CXXMethodDecl>(D) ||
        (isa<VarDecl>(D) && DRE->getQualifierLoc())) {
      ND = D;
      // NOTE(P2996): Uncomment the following line for static dispatch.
      // SS.Adopt(DRE->getQualifierLoc());
    }
  } else if (auto *ULE = dyn_cast<UnresolvedLookupExpr>(RHS->getOperand())) {
    assert(ULE->getNumDecls() == 1);

    ND = (*ULE->decls_begin());
    ULE->copyTemplateArgumentsInto(TemplateArgs);
    SS.Adopt(ULE->getQualifierLoc());
  }

  if (!ND || (SS.isSet() && SS.isInvalid())) {
    Diag(RHS->getExprLoc(), diag::err_member_access_splice_not_class_member);
    return ExprError();
  }

  DeclarationNameInfo NameInfo(cast<NamedDecl>(ND)->getDeclName(),
                               ND->getLocation());
  LookupResult LR(*this, NameInfo, LookupMemberName);
  if (LR.empty())
    LR.addDecl(ND);
  LR.resolveKind();

  // Obnoxious translating of TemplateArgumentList to TemplateArgumentListInfo..
  if (auto *FD = dyn_cast<FunctionDecl>(ND);
      FD && TemplateArgs.size() == 0) {
    if (const TemplateArgumentList *TAs = FD->getTemplateSpecializationArgs())
      for (const TemplateArgument &TA : TAs->asArray()) {
        if (TA.getKind() == TemplateArgument::Type) {
          QualType QT = TA.getAsType();
          TypeSourceInfo *TSI = Context.CreateTypeSourceInfo(QT, 0);
          TemplateArgumentLoc TAL(TA, TSI);
          TemplateArgs.addArgument(TAL);
        } else {
          TemplateArgumentLoc TAL(TA, TemplateArgumentLocInfo{});
          TemplateArgs.addArgument(TAL);
        }
      }
  }

  ExprResult Res = BuildMemberReferenceExpr(
      Base, Base->getType(), OpLoc, IsArrow, SS, TemplateKWLoc, nullptr, LR,
      TemplateArgs.size() > 0 ? &TemplateArgs : 0, S, false, nullptr);

  if (!Res.isInvalid() && isa<MemberExpr>(Res.get()))
    CheckMemberAccessOfNoDeref(cast<MemberExpr>(Res.get()));

  return Res;
}

ExprResult
Sema::BuildDependentMemberSpliceExpr(Expr *Base, SourceLocation OpLoc,
                                     bool IsArrow, CXXExprSpliceExpr *RHS) {
  return CXXDependentMemberSpliceExpr::Create(Context, Base, OpLoc, IsArrow,
                                              RHS);
}

/// Given that normal member access failed on the given expression,
/// and given that the expression's type involves builtin-id or
/// builtin-Class, decide whether substituting in the redefinition
/// types would be profitable.  The redefinition type is whatever
/// this translation unit tried to typedef to id/Class;  we store
/// it to the side and then re-use it in places like this.
static bool ShouldTryAgainWithRedefinitionType(Sema &S, ExprResult &base) {
  const ObjCObjectPointerType *opty
    = base.get()->getType()->getAs<ObjCObjectPointerType>();
  if (!opty) return false;

  const ObjCObjectType *ty = opty->getObjectType();

  QualType redef;
  if (ty->isObjCId()) {
    redef = S.Context.getObjCIdRedefinitionType();
  } else if (ty->isObjCClass()) {
    redef = S.Context.getObjCClassRedefinitionType();
  } else {
    return false;
  }

  // Do the substitution as long as the redefinition type isn't just a
  // possibly-qualified pointer to builtin-id or builtin-Class again.
  opty = redef->getAs<ObjCObjectPointerType>();
  if (opty && !opty->getObjectType()->getInterface())
    return false;

  base = S.ImpCastExprToType(base.get(), redef, CK_BitCast);
  return true;
}

<<<<<<< HEAD
/// Perform conversions on the LHS of a member access expression.
=======
static bool isRecordType(QualType T) {
  return T->isRecordType();
}
static bool isPointerToRecordType(QualType T) {
  if (const PointerType *PT = T->getAs<PointerType>())
    return PT->getPointeeType()->isRecordType();
  return false;
}

>>>>>>> d5ff21d5
ExprResult
Sema::PerformMemberExprBaseConversion(Expr *Base, bool IsArrow) {
  if (IsArrow && !Base->getType()->isFunctionType())
    return DefaultFunctionArrayLvalueConversion(Base);

  return CheckPlaceholderExpr(Base);
}

/// Look up the given member of the given non-type-dependent
/// expression.  This can return in one of two ways:
///  * If it returns a sentinel null-but-valid result, the caller will
///    assume that lookup was performed and the results written into
///    the provided structure.  It will take over from there.
///  * Otherwise, the returned expression will be produced in place of
///    an ordinary member expression.
///
/// The ObjCImpDecl bit is a gross hack that will need to be properly
/// fixed for ObjC++.
static ExprResult LookupMemberExpr(Sema &S, LookupResult &R,
                                   ExprResult &BaseExpr, bool &IsArrow,
                                   SourceLocation OpLoc, CXXScopeSpec &SS,
                                   Decl *ObjCImpDecl, bool HasTemplateArgs,
                                   SourceLocation TemplateKWLoc) {
  assert(BaseExpr.get() && "no base expression");

  // Perform default conversions.
  BaseExpr = S.PerformMemberExprBaseConversion(BaseExpr.get(), IsArrow);
  if (BaseExpr.isInvalid())
    return ExprError();

  QualType BaseType = BaseExpr.get()->getType();

  DeclarationName MemberName = R.getLookupName();
  SourceLocation MemberLoc = R.getNameLoc();

  // For later type-checking purposes, turn arrow accesses into dot
  // accesses.  The only access type we support that doesn't follow
  // the C equivalence "a->b === (*a).b" is ObjC property accesses,
  // and those never use arrows, so this is unaffected.
  if (IsArrow) {
    if (const PointerType *Ptr = BaseType->getAs<PointerType>())
      BaseType = Ptr->getPointeeType();
    else if (const ObjCObjectPointerType *Ptr =
                 BaseType->getAs<ObjCObjectPointerType>())
      BaseType = Ptr->getPointeeType();
    else if (BaseType->isFunctionType())
      goto fail;
    else if (BaseType->isDependentType())
      BaseType = S.Context.DependentTy;
    else if (BaseType->isRecordType()) {
      // Recover from arrow accesses to records, e.g.:
      //   struct MyRecord foo;
      //   foo->bar
      // This is actually well-formed in C++ if MyRecord has an
      // overloaded operator->, but that should have been dealt with
      // by now--or a diagnostic message already issued if a problem
      // was encountered while looking for the overloaded operator->.
      if (!S.getLangOpts().CPlusPlus) {
        S.Diag(OpLoc, diag::err_typecheck_member_reference_suggestion)
            << BaseType << int(IsArrow) << BaseExpr.get()->getSourceRange()
            << FixItHint::CreateReplacement(OpLoc, ".");
      }
      IsArrow = false;
    } else {
      S.Diag(MemberLoc, diag::err_typecheck_member_reference_arrow)
          << BaseType << BaseExpr.get()->getSourceRange();
      return ExprError();
    }
  }

  // If the base type is an atomic type, this access is undefined behavior per
  // C11 6.5.2.3p5. Instead of giving a typecheck error, we'll warn the user
  // about the UB and recover by converting the atomic lvalue into a non-atomic
  // lvalue. Because this is inherently unsafe as an atomic operation, the
  // warning defaults to an error.
  if (const auto *ATy = BaseType->getAs<AtomicType>()) {
    S.DiagRuntimeBehavior(OpLoc, nullptr,
                          S.PDiag(diag::warn_atomic_member_access));
    BaseType = ATy->getValueType().getUnqualifiedType();
    BaseExpr = ImplicitCastExpr::Create(
        S.Context, IsArrow ? S.Context.getPointerType(BaseType) : BaseType,
        CK_AtomicToNonAtomic, BaseExpr.get(), nullptr,
        BaseExpr.get()->getValueKind(), FPOptionsOverride());
  }

  // Handle field access to simple records.
  if (BaseType->getAsRecordDecl()) {
    TypoExpr *TE = nullptr;
    if (LookupMemberExprInRecord(S, R, BaseExpr.get(), BaseType, OpLoc, IsArrow,
                                 SS, HasTemplateArgs, TemplateKWLoc, TE))
      return ExprError();

    // Returning valid-but-null is how we indicate to the caller that
    // the lookup result was filled in. If typo correction was attempted and
    // failed, the lookup result will have been cleared--that combined with the
    // valid-but-null ExprResult will trigger the appropriate diagnostics.
    return ExprResult(TE);
  } else if (BaseType->isDependentType()) {
    R.setNotFoundInCurrentInstantiation();
    return ExprEmpty();
  }

  // Handle ivar access to Objective-C objects.
  if (const ObjCObjectType *OTy = BaseType->getAs<ObjCObjectType>()) {
    if (!SS.isEmpty() && !SS.isInvalid()) {
      S.Diag(SS.getRange().getBegin(), diag::err_qualified_objc_access)
        << 1 << SS.getScopeRep()
        << FixItHint::CreateRemoval(SS.getRange());
      SS.clear();
    }

    IdentifierInfo *Member = MemberName.getAsIdentifierInfo();

    // There are three cases for the base type:
    //   - builtin id (qualified or unqualified)
    //   - builtin Class (qualified or unqualified)
    //   - an interface
    ObjCInterfaceDecl *IDecl = OTy->getInterface();
    if (!IDecl) {
      if (S.getLangOpts().ObjCAutoRefCount &&
          (OTy->isObjCId() || OTy->isObjCClass()))
        goto fail;
      // There's an implicit 'isa' ivar on all objects.
      // But we only actually find it this way on objects of type 'id',
      // apparently.
      if (OTy->isObjCId() && Member->isStr("isa"))
        return new (S.Context) ObjCIsaExpr(BaseExpr.get(), IsArrow, MemberLoc,
                                           OpLoc, S.Context.getObjCClassType());
      if (ShouldTryAgainWithRedefinitionType(S, BaseExpr))
        return LookupMemberExpr(S, R, BaseExpr, IsArrow, OpLoc, SS,
                                ObjCImpDecl, HasTemplateArgs, TemplateKWLoc);
      goto fail;
    }

    if (S.RequireCompleteType(OpLoc, BaseType,
                              diag::err_typecheck_incomplete_tag,
                              BaseExpr.get()))
      return ExprError();

    ObjCInterfaceDecl *ClassDeclared = nullptr;
    ObjCIvarDecl *IV = IDecl->lookupInstanceVariable(Member, ClassDeclared);

    if (!IV) {
      // Attempt to correct for typos in ivar names.
      DeclFilterCCC<ObjCIvarDecl> Validator{};
      Validator.IsObjCIvarLookup = IsArrow;
      if (TypoCorrection Corrected = S.CorrectTypo(
              R.getLookupNameInfo(), Sema::LookupMemberName, nullptr, nullptr,
              Validator, Sema::CTK_ErrorRecovery, IDecl)) {
        IV = Corrected.getCorrectionDeclAs<ObjCIvarDecl>();
        S.diagnoseTypo(
            Corrected,
            S.PDiag(diag::err_typecheck_member_reference_ivar_suggest)
                << IDecl->getDeclName() << MemberName);

        // Figure out the class that declares the ivar.
        assert(!ClassDeclared);

        Decl *D = cast<Decl>(IV->getDeclContext());
        if (auto *Category = dyn_cast<ObjCCategoryDecl>(D))
          D = Category->getClassInterface();

        if (auto *Implementation = dyn_cast<ObjCImplementationDecl>(D))
          ClassDeclared = Implementation->getClassInterface();
        else if (auto *Interface = dyn_cast<ObjCInterfaceDecl>(D))
          ClassDeclared = Interface;

        assert(ClassDeclared && "cannot query interface");
      } else {
        if (IsArrow &&
            IDecl->FindPropertyDeclaration(
                Member, ObjCPropertyQueryKind::OBJC_PR_query_instance)) {
          S.Diag(MemberLoc, diag::err_property_found_suggest)
              << Member << BaseExpr.get()->getType()
              << FixItHint::CreateReplacement(OpLoc, ".");
          return ExprError();
        }

        S.Diag(MemberLoc, diag::err_typecheck_member_reference_ivar)
            << IDecl->getDeclName() << MemberName
            << BaseExpr.get()->getSourceRange();
        return ExprError();
      }
    }

    assert(ClassDeclared);

    // If the decl being referenced had an error, return an error for this
    // sub-expr without emitting another error, in order to avoid cascading
    // error cases.
    if (IV->isInvalidDecl())
      return ExprError();

    // Check whether we can reference this field.
    if (S.DiagnoseUseOfDecl(IV, MemberLoc))
      return ExprError();
    if (IV->getAccessControl() != ObjCIvarDecl::Public &&
        IV->getAccessControl() != ObjCIvarDecl::Package) {
      ObjCInterfaceDecl *ClassOfMethodDecl = nullptr;
      if (ObjCMethodDecl *MD = S.getCurMethodDecl())
        ClassOfMethodDecl =  MD->getClassInterface();
      else if (ObjCImpDecl && S.getCurFunctionDecl()) {
        // Case of a c-function declared inside an objc implementation.
        // FIXME: For a c-style function nested inside an objc implementation
        // class, there is no implementation context available, so we pass
        // down the context as argument to this routine. Ideally, this context
        // need be passed down in the AST node and somehow calculated from the
        // AST for a function decl.
        if (ObjCImplementationDecl *IMPD =
              dyn_cast<ObjCImplementationDecl>(ObjCImpDecl))
          ClassOfMethodDecl = IMPD->getClassInterface();
        else if (ObjCCategoryImplDecl* CatImplClass =
                   dyn_cast<ObjCCategoryImplDecl>(ObjCImpDecl))
          ClassOfMethodDecl = CatImplClass->getClassInterface();
      }
      if (!S.getLangOpts().DebuggerSupport) {
        if (IV->getAccessControl() == ObjCIvarDecl::Private) {
          if (!declaresSameEntity(ClassDeclared, IDecl) ||
              !declaresSameEntity(ClassOfMethodDecl, ClassDeclared))
            S.Diag(MemberLoc, diag::err_private_ivar_access)
              << IV->getDeclName();
        } else if (!IDecl->isSuperClassOf(ClassOfMethodDecl))
          // @protected
          S.Diag(MemberLoc, diag::err_protected_ivar_access)
              << IV->getDeclName();
      }
    }
    bool warn = true;
    if (S.getLangOpts().ObjCWeak) {
      Expr *BaseExp = BaseExpr.get()->IgnoreParenImpCasts();
      if (UnaryOperator *UO = dyn_cast<UnaryOperator>(BaseExp))
        if (UO->getOpcode() == UO_Deref)
          BaseExp = UO->getSubExpr()->IgnoreParenCasts();

      if (DeclRefExpr *DE = dyn_cast<DeclRefExpr>(BaseExp))
        if (DE->getType().getObjCLifetime() == Qualifiers::OCL_Weak) {
          S.Diag(DE->getLocation(), diag::err_arc_weak_ivar_access);
          warn = false;
        }
    }
    if (warn) {
      if (ObjCMethodDecl *MD = S.getCurMethodDecl()) {
        ObjCMethodFamily MF = MD->getMethodFamily();
        warn = (MF != OMF_init && MF != OMF_dealloc && MF != OMF_finalize &&
                !S.ObjC().IvarBacksCurrentMethodAccessor(IDecl, MD, IV));
      }
      if (warn)
        S.Diag(MemberLoc, diag::warn_direct_ivar_access) << IV->getDeclName();
    }

    ObjCIvarRefExpr *Result = new (S.Context) ObjCIvarRefExpr(
        IV, IV->getUsageType(BaseType), MemberLoc, OpLoc, BaseExpr.get(),
        IsArrow);

    if (IV->getType().getObjCLifetime() == Qualifiers::OCL_Weak) {
      if (!S.isUnevaluatedContext() &&
          !S.Diags.isIgnored(diag::warn_arc_repeated_use_of_weak, MemberLoc))
        S.getCurFunction()->recordUseOfWeak(Result);
    }

    return Result;
  }

  // Objective-C property access.
  const ObjCObjectPointerType *OPT;
  if (!IsArrow && (OPT = BaseType->getAs<ObjCObjectPointerType>())) {
    if (!SS.isEmpty() && !SS.isInvalid()) {
      S.Diag(SS.getRange().getBegin(), diag::err_qualified_objc_access)
          << 0 << SS.getScopeRep() << FixItHint::CreateRemoval(SS.getRange());
      SS.clear();
    }

    // This actually uses the base as an r-value.
    BaseExpr = S.DefaultLvalueConversion(BaseExpr.get());
    if (BaseExpr.isInvalid())
      return ExprError();

    assert(S.Context.hasSameUnqualifiedType(BaseType,
                                            BaseExpr.get()->getType()));

    IdentifierInfo *Member = MemberName.getAsIdentifierInfo();

    const ObjCObjectType *OT = OPT->getObjectType();

    // id, with and without qualifiers.
    if (OT->isObjCId()) {
      // Check protocols on qualified interfaces.
      Selector Sel = S.PP.getSelectorTable().getNullarySelector(Member);
      if (Decl *PMDecl =
              FindGetterSetterNameDecl(OPT, Member, Sel, S.Context)) {
        if (ObjCPropertyDecl *PD = dyn_cast<ObjCPropertyDecl>(PMDecl)) {
          // Check the use of this declaration
          if (S.DiagnoseUseOfDecl(PD, MemberLoc))
            return ExprError();

          return new (S.Context)
              ObjCPropertyRefExpr(PD, S.Context.PseudoObjectTy, VK_LValue,
                                  OK_ObjCProperty, MemberLoc, BaseExpr.get());
        }

        if (ObjCMethodDecl *OMD = dyn_cast<ObjCMethodDecl>(PMDecl)) {
          Selector SetterSel =
            SelectorTable::constructSetterSelector(S.PP.getIdentifierTable(),
                                                   S.PP.getSelectorTable(),
                                                   Member);
          ObjCMethodDecl *SMD = nullptr;
          if (Decl *SDecl = FindGetterSetterNameDecl(OPT,
                                                     /*Property id*/ nullptr,
                                                     SetterSel, S.Context))
            SMD = dyn_cast<ObjCMethodDecl>(SDecl);

          return new (S.Context)
              ObjCPropertyRefExpr(OMD, SMD, S.Context.PseudoObjectTy, VK_LValue,
                                  OK_ObjCProperty, MemberLoc, BaseExpr.get());
        }
      }
      // Use of id.member can only be for a property reference. Do not
      // use the 'id' redefinition in this case.
      if (IsArrow && ShouldTryAgainWithRedefinitionType(S, BaseExpr))
        return LookupMemberExpr(S, R, BaseExpr, IsArrow, OpLoc, SS,
                                ObjCImpDecl, HasTemplateArgs, TemplateKWLoc);

      return ExprError(S.Diag(MemberLoc, diag::err_property_not_found)
                         << MemberName << BaseType);
    }

    // 'Class', unqualified only.
    if (OT->isObjCClass()) {
      // Only works in a method declaration (??!).
      ObjCMethodDecl *MD = S.getCurMethodDecl();
      if (!MD) {
        if (ShouldTryAgainWithRedefinitionType(S, BaseExpr))
          return LookupMemberExpr(S, R, BaseExpr, IsArrow, OpLoc, SS,
                                  ObjCImpDecl, HasTemplateArgs, TemplateKWLoc);

        goto fail;
      }

      // Also must look for a getter name which uses property syntax.
      Selector Sel = S.PP.getSelectorTable().getNullarySelector(Member);
      ObjCInterfaceDecl *IFace = MD->getClassInterface();
      if (!IFace)
        goto fail;

      ObjCMethodDecl *Getter;
      if ((Getter = IFace->lookupClassMethod(Sel))) {
        // Check the use of this method.
        if (S.DiagnoseUseOfDecl(Getter, MemberLoc))
          return ExprError();
      } else
        Getter = IFace->lookupPrivateMethod(Sel, false);
      // If we found a getter then this may be a valid dot-reference, we
      // will look for the matching setter, in case it is needed.
      Selector SetterSel =
        SelectorTable::constructSetterSelector(S.PP.getIdentifierTable(),
                                               S.PP.getSelectorTable(),
                                               Member);
      ObjCMethodDecl *Setter = IFace->lookupClassMethod(SetterSel);
      if (!Setter) {
        // If this reference is in an @implementation, also check for 'private'
        // methods.
        Setter = IFace->lookupPrivateMethod(SetterSel, false);
      }

      if (Setter && S.DiagnoseUseOfDecl(Setter, MemberLoc))
        return ExprError();

      if (Getter || Setter) {
        return new (S.Context) ObjCPropertyRefExpr(
            Getter, Setter, S.Context.PseudoObjectTy, VK_LValue,
            OK_ObjCProperty, MemberLoc, BaseExpr.get());
      }

      if (ShouldTryAgainWithRedefinitionType(S, BaseExpr))
        return LookupMemberExpr(S, R, BaseExpr, IsArrow, OpLoc, SS,
                                ObjCImpDecl, HasTemplateArgs, TemplateKWLoc);

      return ExprError(S.Diag(MemberLoc, diag::err_property_not_found)
                         << MemberName << BaseType);
    }

    // Normal property access.
    return S.ObjC().HandleExprPropertyRefExpr(
        OPT, BaseExpr.get(), OpLoc, MemberName, MemberLoc, SourceLocation(),
        QualType(), false);
  }

  if (BaseType->isExtVectorBoolType()) {
    // We disallow element access for ext_vector_type bool.  There is no way to
    // materialize a reference to a vector element as a pointer (each element is
    // one bit in the vector).
    S.Diag(R.getNameLoc(), diag::err_ext_vector_component_name_illegal)
        << MemberName
        << (BaseExpr.get() ? BaseExpr.get()->getSourceRange() : SourceRange());
    return ExprError();
  }

  // Handle 'field access' to vectors, such as 'V.xx'.
  if (BaseType->isExtVectorType()) {
    // FIXME: this expr should store IsArrow.
    IdentifierInfo *Member = MemberName.getAsIdentifierInfo();
    ExprValueKind VK = (IsArrow ? VK_LValue : BaseExpr.get()->getValueKind());
    QualType ret = CheckExtVectorComponent(S, BaseType, VK, OpLoc,
                                           Member, MemberLoc);
    if (ret.isNull())
      return ExprError();
    Qualifiers BaseQ =
        S.Context.getCanonicalType(BaseExpr.get()->getType()).getQualifiers();
    ret = S.Context.getQualifiedType(ret, BaseQ);

    return new (S.Context)
        ExtVectorElementExpr(ret, VK, BaseExpr.get(), *Member, MemberLoc);
  }

  // Adjust builtin-sel to the appropriate redefinition type if that's
  // not just a pointer to builtin-sel again.
  if (IsArrow && BaseType->isSpecificBuiltinType(BuiltinType::ObjCSel) &&
      !S.Context.getObjCSelRedefinitionType()->isObjCSelType()) {
    BaseExpr = S.ImpCastExprToType(
        BaseExpr.get(), S.Context.getObjCSelRedefinitionType(), CK_BitCast);
    return LookupMemberExpr(S, R, BaseExpr, IsArrow, OpLoc, SS,
                            ObjCImpDecl, HasTemplateArgs, TemplateKWLoc);
  }

  // Failure cases.
 fail:

  // Recover from dot accesses to pointers, e.g.:
  //   type *foo;
  //   foo.bar
  // This is actually well-formed in two cases:
  //   - 'type' is an Objective C type
  //   - 'bar' is a pseudo-destructor name which happens to refer to
  //     the appropriate pointer type
  if (const PointerType *Ptr = BaseType->getAs<PointerType>()) {
    if (!IsArrow && Ptr->getPointeeType()->isRecordType() &&
        MemberName.getNameKind() != DeclarationName::CXXDestructorName) {
      S.Diag(OpLoc, diag::err_typecheck_member_reference_suggestion)
          << BaseType << int(IsArrow) << BaseExpr.get()->getSourceRange()
          << FixItHint::CreateReplacement(OpLoc, "->");

      if (S.isSFINAEContext())
        return ExprError();

      // Recurse as an -> access.
      IsArrow = true;
      return LookupMemberExpr(S, R, BaseExpr, IsArrow, OpLoc, SS,
                              ObjCImpDecl, HasTemplateArgs, TemplateKWLoc);
    }
  }

  // If the user is trying to apply -> or . to a function name, it's probably
  // because they forgot parentheses to call that function.
  if (S.tryToRecoverWithCall(
          BaseExpr, S.PDiag(diag::err_member_reference_needs_call),
          /*complain*/ false,
          IsArrow ? &isPointerToRecordType : &isRecordType)) {
    if (BaseExpr.isInvalid())
      return ExprError();
    BaseExpr = S.DefaultFunctionArrayConversion(BaseExpr.get());
    return LookupMemberExpr(S, R, BaseExpr, IsArrow, OpLoc, SS,
                            ObjCImpDecl, HasTemplateArgs, TemplateKWLoc);
  }

  // HLSL supports implicit conversion of scalar types to single element vector
  // rvalues in member expressions.
  if (S.getLangOpts().HLSL && BaseType->isScalarType()) {
    QualType VectorTy = S.Context.getExtVectorType(BaseType, 1);
    BaseExpr = S.ImpCastExprToType(BaseExpr.get(), VectorTy, CK_VectorSplat,
                                   BaseExpr.get()->getValueKind());
    return LookupMemberExpr(S, R, BaseExpr, IsArrow, OpLoc, SS, ObjCImpDecl,
                            HasTemplateArgs, TemplateKWLoc);
  }

  S.Diag(OpLoc, diag::err_typecheck_member_reference_struct_union)
    << BaseType << BaseExpr.get()->getSourceRange() << MemberLoc;

  return ExprError();
}

ExprResult Sema::ActOnMemberAccessExpr(Scope *S, Expr *Base,
                                       SourceLocation OpLoc,
                                       tok::TokenKind OpKind, CXXScopeSpec &SS,
                                       SourceLocation TemplateKWLoc,
                                       UnqualifiedId &Id, Decl *ObjCImpDecl) {
  // Warn about the explicit constructor calls Microsoft extension.
  if (getLangOpts().MicrosoftExt &&
      Id.getKind() == UnqualifiedIdKind::IK_ConstructorName)
    Diag(Id.getSourceRange().getBegin(),
         diag::ext_ms_explicit_constructor_call);

  TemplateArgumentListInfo TemplateArgsBuffer;

  // Decompose the name into its component parts.
  DeclarationNameInfo NameInfo;
  const TemplateArgumentListInfo *TemplateArgs;
  DecomposeUnqualifiedId(Id, TemplateArgsBuffer,
                         NameInfo, TemplateArgs);
  bool IsArrow = OpKind == tok::arrow;

  if (getLangOpts().HLSL && IsArrow)
    return ExprError(Diag(OpLoc, diag::err_hlsl_operator_unsupported) << 2);

  UnresolvedSet<4> UnqualifiedLookups;
  if (SS.isValid() &&
      LookupFirstQualifierInScope(S, SS.getScopeRep(), UnqualifiedLookups)) {
    SS.setUnqualifiedLookups(UnqualifiedLookups.pairs());
  }
  // This is a postfix expression, so get rid of ParenListExprs.
  ExprResult Result = MaybeConvertParenListExprToParenExpr(S, Base);
  if (Result.isInvalid()) return ExprError();
  Base = Result.get();

  ActOnMemberAccessExtraArgs ExtraArgs = {S, Id, ObjCImpDecl};
  ExprResult Res = BuildMemberReferenceExpr(
      Base, Base->getType(), OpLoc, IsArrow, SS, TemplateKWLoc, NameInfo,
      TemplateArgs, S, &ExtraArgs);

  if (!Res.isInvalid() && isa<MemberExpr>(Res.get()))
    CheckMemberAccessOfNoDeref(cast<MemberExpr>(Res.get()));

  return Res;
}

/// Variant of ActOnMemberAccessExpr used when the right-hand expression is an
/// expression splice (C++26, P2996) rather than an unqualified-id.
ExprResult Sema::ActOnMemberAccessExpr(Scope *S, Expr *Base,
                                       SourceLocation OpLoc,
                                       tok::TokenKind OpKind,
                                       CXXExprSpliceExpr *RHS,
                                       SourceLocation TemplateKWLoc) {
  return BuildMemberReferenceExpr(S, Base, OpLoc, OpKind, RHS, TemplateKWLoc);
}

void Sema::CheckMemberAccessOfNoDeref(const MemberExpr *E) {
  if (isUnevaluatedContext())
    return;

  QualType ResultTy = E->getType();

  // Member accesses have four cases:
  // 1: non-array member via "->": dereferences
  // 2: non-array member via ".": nothing interesting happens
  // 3: array member access via "->": nothing interesting happens
  //    (this returns an array lvalue and does not actually dereference memory)
  // 4: array member access via ".": *adds* a layer of indirection
  if (ResultTy->isArrayType()) {
    if (!E->isArrow()) {
      // This might be something like:
      //     (*structPtr).arrayMember
      // which behaves roughly like:
      //     &(*structPtr).pointerMember
      // in that the apparent dereference in the base expression does not
      // actually happen.
      CheckAddressOfNoDeref(E->getBase());
    }
  } else if (E->isArrow()) {
    if (const auto *Ptr = dyn_cast<PointerType>(
            E->getBase()->getType().getDesugaredType(Context))) {
      if (Ptr->getPointeeType()->hasAttr(attr::NoDeref))
        ExprEvalContexts.back().PossibleDerefs.insert(E);
    }
  }
}

ExprResult
Sema::BuildFieldReferenceExpr(Expr *BaseExpr, bool IsArrow,
                              SourceLocation OpLoc, const CXXScopeSpec &SS,
                              FieldDecl *Field, DeclAccessPair FoundDecl,
                              const DeclarationNameInfo &MemberNameInfo) {
  // x.a is an l-value if 'a' has a reference type. Otherwise:
  // x.a is an l-value/x-value/pr-value if the base is (and note
  //   that *x is always an l-value), except that if the base isn't
  //   an ordinary object then we must have an rvalue.
  ExprValueKind VK = VK_LValue;
  ExprObjectKind OK = OK_Ordinary;
  if (!IsArrow) {
    if (BaseExpr->getObjectKind() == OK_Ordinary)
      VK = BaseExpr->getValueKind();
    else
      VK = VK_PRValue;
  }
  if (VK != VK_PRValue && Field->isBitField())
    OK = OK_BitField;

  // Figure out the type of the member; see C99 6.5.2.3p3, C++ [expr.ref]
  QualType MemberType = Field->getType();
  if (const ReferenceType *Ref = MemberType->getAs<ReferenceType>()) {
    MemberType = Ref->getPointeeType();
    VK = VK_LValue;
  } else {
    QualType BaseType = BaseExpr->getType();
    if (IsArrow) BaseType = BaseType->castAs<PointerType>()->getPointeeType();

    Qualifiers BaseQuals = BaseType.getQualifiers();

    // GC attributes are never picked up by members.
    BaseQuals.removeObjCGCAttr();

    // CVR attributes from the base are picked up by members,
    // except that 'mutable' members don't pick up 'const'.
    if (Field->isMutable()) BaseQuals.removeConst();

    Qualifiers MemberQuals =
        Context.getCanonicalType(MemberType).getQualifiers();

    assert(!MemberQuals.hasAddressSpace());

    Qualifiers Combined = BaseQuals + MemberQuals;
    if (Combined != MemberQuals)
      MemberType = Context.getQualifiedType(MemberType, Combined);

    // Pick up NoDeref from the base in case we end up using AddrOf on the
    // result. E.g. the expression
    //     &someNoDerefPtr->pointerMember
    // should be a noderef pointer again.
    if (BaseType->hasAttr(attr::NoDeref))
      MemberType =
          Context.getAttributedType(attr::NoDeref, MemberType, MemberType);
  }

  auto *CurMethod = dyn_cast<CXXMethodDecl>(CurContext);
  if (!(CurMethod && CurMethod->isDefaulted()))
    UnusedPrivateFields.remove(Field);

  ExprResult Base = PerformObjectMemberConversion(BaseExpr, SS.getScopeRep(),
                                                  FoundDecl, Field);
  if (Base.isInvalid())
    return ExprError();

  // Build a reference to a private copy for non-static data members in
  // non-static member functions, privatized by OpenMP constructs.
  if (getLangOpts().OpenMP && IsArrow &&
      !CurContext->isDependentContext() &&
      isa<CXXThisExpr>(Base.get()->IgnoreParenImpCasts())) {
    if (auto *PrivateCopy = OpenMP().isOpenMPCapturedDecl(Field)) {
      return OpenMP().getOpenMPCapturedExpr(PrivateCopy, VK, OK,
                                            MemberNameInfo.getLoc());
    }
  }

  return BuildMemberExpr(
      Base.get(), IsArrow, OpLoc, SS.getWithLocInContext(Context),
      /*TemplateKWLoc=*/SourceLocation(), Field, FoundDecl,
      /*HadMultipleCandidates=*/false, MemberNameInfo, MemberType, VK, OK);
}

ExprResult
Sema::BuildImplicitMemberExpr(const CXXScopeSpec &SS,
                              SourceLocation TemplateKWLoc,
                              LookupResult &R,
                              const TemplateArgumentListInfo *TemplateArgs,
                              bool IsKnownInstance, const Scope *S) {
  assert(!R.empty() && !R.isAmbiguous());

  SourceLocation loc = R.getNameLoc();

  if (auto *NNS = SS.getScopeRep()) {
    if (auto *Prefix = NNS->getPrefix())
      NNS = Prefix;

    if (NNS->getAsSpliceExpr()) {
      Diag(SS.getBeginLoc(),
           diag::err_dependent_splice_implicit_member_reference)
          << SourceRange(SS.getBeginLoc(), R.getNameLoc());
      Diag(SS.getBeginLoc(),
           diag::note_dependent_splice_explicit_this_may_fix);
      return ExprError();
    }
  }

  // If this is known to be an instance access, go ahead and build an
  // implicit 'this' expression now.
  QualType ThisTy = getCurrentThisType();
  assert(!ThisTy.isNull() && "didn't correctly pre-flight capture of 'this'");

  Expr *baseExpr = nullptr; // null signifies implicit access
  if (IsKnownInstance) {
    SourceLocation Loc = R.getNameLoc();
    if (SS.getRange().isValid())
      Loc = SS.getRange().getBegin();
    baseExpr = BuildCXXThisExpr(loc, ThisTy, /*IsImplicit=*/true);
  }

  return BuildMemberReferenceExpr(baseExpr, ThisTy,
                                  /*OpLoc=*/SourceLocation(),
                                  /*IsArrow=*/!getLangOpts().HLSL, SS,
                                  TemplateKWLoc, R, TemplateArgs, S);
}<|MERGE_RESOLUTION|>--- conflicted
+++ resolved
@@ -977,7 +977,6 @@
   return false;
 }
 
-<<<<<<< HEAD
 static bool isRecordType(QualType T) {
   return T->isRecordType();
 }
@@ -987,24 +986,11 @@
   return false;
 }
 
-ExprResult
-Sema::BuildMemberReferenceExpr(Expr *BaseExpr, QualType BaseExprType,
-                               SourceLocation OpLoc, bool IsArrow,
-                               const CXXScopeSpec &SS,
-                               SourceLocation TemplateKWLoc,
-                               NamedDecl *FirstQualifierInScope,
-                               LookupResult &R,
-                               const TemplateArgumentListInfo *TemplateArgs,
-                               const Scope *S,
-                               bool SuppressQualifierCheck,
-                               ActOnMemberAccessExtraArgs *ExtraArgs) {
-=======
 ExprResult Sema::BuildMemberReferenceExpr(
     Expr *BaseExpr, QualType BaseExprType, SourceLocation OpLoc, bool IsArrow,
     const CXXScopeSpec &SS, SourceLocation TemplateKWLoc, LookupResult &R,
     const TemplateArgumentListInfo *TemplateArgs, const Scope *S,
     bool SuppressQualifierCheck, ActOnMemberAccessExtraArgs *ExtraArgs) {
->>>>>>> d5ff21d5
   assert(!SS.isInvalid() && "nested-name-specifier cannot be invalid");
   // If the member wasn't found in the current instantiation, or if the
   // arrow operator was used with a dependent non-pointer object expression,
@@ -1329,7 +1315,7 @@
   }
 
   ExprResult Res = BuildMemberReferenceExpr(
-      Base, Base->getType(), OpLoc, IsArrow, SS, TemplateKWLoc, nullptr, LR,
+      Base, Base->getType(), OpLoc, IsArrow, SS, TemplateKWLoc, LR,
       TemplateArgs.size() > 0 ? &TemplateArgs : 0, S, false, nullptr);
 
   if (!Res.isInvalid() && isa<MemberExpr>(Res.get()))
@@ -1377,19 +1363,6 @@
   return true;
 }
 
-<<<<<<< HEAD
-/// Perform conversions on the LHS of a member access expression.
-=======
-static bool isRecordType(QualType T) {
-  return T->isRecordType();
-}
-static bool isPointerToRecordType(QualType T) {
-  if (const PointerType *PT = T->getAs<PointerType>())
-    return PT->getPointeeType()->isRecordType();
-  return false;
-}
-
->>>>>>> d5ff21d5
 ExprResult
 Sema::PerformMemberExprBaseConversion(Expr *Base, bool IsArrow) {
   if (IsArrow && !Base->getType()->isFunctionType())
