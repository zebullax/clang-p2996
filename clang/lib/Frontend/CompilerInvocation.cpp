--- conflicted
+++ resolved
@@ -612,13 +612,13 @@
     LangOpts.NewAlignOverride = 0;
   }
 
-<<<<<<< HEAD
   if (LangOpts.Reflection) {
     if (LangOpts.Blocks)
       Diags.Report(diag::err_fe_reflection_incompatible_with_blocks);
   } else if (LangOpts.ParameterReflection) {
     Diags.Report(diag::err_fe_parameter_reflection_without_reflection);
-=======
+  }
+
   // The -f[no-]raw-string-literals option is only valid in C and in C++
   // standards before C++11.
   if (LangOpts.CPlusPlus11) {
@@ -630,7 +630,6 @@
 
     // Do not allow disabling raw string literals in C++11 or later.
     LangOpts.RawStringLiterals = true;
->>>>>>> d5ff21d5
   }
 
   // Prevent the user from specifying both -fsycl-is-device and -fsycl-is-host.
