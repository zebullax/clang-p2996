--- conflicted
+++ resolved
@@ -4357,13 +4357,9 @@
     if (Char == '=') {
       CurPtr = ConsumeChar(CurPtr, SizeTmp, Result);
       Kind = tok::caretequal;
-<<<<<<< HEAD
-    } else if ((LangOpts.OpenCL || LangOpts.ReflectionNewSyntax) &&
-               Char == '^') {
+    } else if (LangOpts.ReflectionNewSyntax && Char == '^') {
       CurPtr = ConsumeChar(CurPtr, SizeTmp, Result);
       Kind = tok::caretcaret;
-=======
->>>>>>> 6b78ea8b
     } else {
       if (LangOpts.OpenCL && Char == '^')
         Diag(CurPtr, diag::err_opencl_logical_exclusive_or);
